import base64
import json
import os
import unittest
import urllib
from datetime import datetime
from pathlib import Path
from urllib.request import Request, urlopen

import parse
<<<<<<< HEAD
from algosdk import dryrun_results, encoding, error, mnemonic
=======
from algosdk import (
    dryrun_results,
    encoding,
    error,
    mnemonic,
    source_map,
)
>>>>>>> 815929f2
from algosdk.error import AlgodHTTPError
from algosdk.future import transaction
from algosdk.testing.dryrun import DryrunTestCaseMixin
from algosdk.v2client import *
from algosdk.v2client.models import (
    Account,
    ApplicationLocalState,
    DryrunRequest,
    DryrunSource,
)
<<<<<<< HEAD
from behave import (
    given,
    register_type,  # pylint: disable=no-name-in-module
    step,
    then,
    when,
)
=======
from behave import register_type  # pylint: disable=no-name-in-module
from behave import given, step, then, when
>>>>>>> 815929f2
from glom import glom
from tests.steps.steps import algod_port
from tests.steps.steps import token as daemon_token


@parse.with_pattern(r".*")
def parse_string(text):
    return text


register_type(MaybeString=parse_string)


@parse.with_pattern(r"true|false")
def parse_bool(value):
    if value not in ("true", "false"):
        raise ValueError("Unknown value for include_all: {}".format(value))
    return value == "true"


register_type(MaybeBool=parse_bool)


def validate_error(context, err):
    if context.expected_status_code != 200:
        if context.expected_status_code == 500:
            assert context.expected_mock_response["message"] == err.args[0], (
                context.expected_mock_response,
                err.args[0],
            )
        else:
            raise NotImplementedError(
                "test does not know how to validate status code "
                + context.expected_status_code
            )
    else:
        raise err


def load_resource(res, is_binary=True):
    """load data from features/resources"""
    path = Path(__file__).parent.parent / "features" / "resources" / res
    filemode = "rb" if is_binary else "r"
    with open(path, filemode) as fin:
        data = fin.read()
    return data


def read_program_binary(path):
    return bytearray(load_resource(path))


def read_program(context, path):
    """
    Assumes that have already added `context.app_acl` so need to have previously
    called one of the steps beginning with "Given an algod v2 client..."
    """
    if path.endswith(".teal"):
        assert hasattr(
            context, "app_acl"
        ), "Cannot compile teal program into binary because no algod v2 client has been provided in the context"

        teal = load_resource(path, is_binary=False)
        resp = context.app_acl.compile(teal)
        return base64.b64decode(resp["result"])

    return read_program_binary(path)


@given("mock server recording request paths")
def setup_mockserver(context):
    context.url = "http://127.0.0.1:" + str(context.path_server_port)
    context.acl = algod.AlgodClient("algod_token", context.url)
    context.icl = indexer.IndexerClient("indexer_token", context.url)


@given('mock http responses in "{jsonfiles}" loaded from "{directory}"')
def mock_response(context, jsonfiles, directory):
    context.url = "http://127.0.0.1:" + str(context.response_server_port)
    context.acl = algod.AlgodClient("algod_token", context.url)
    context.icl = indexer.IndexerClient("indexer_token", context.url)

    # The mock server writes this response to a file, on a regular request
    # that file is read.
    # It's an interesting approach, but currently doesn't support setting
    # the content type, or different return codes. This will require a bit
    # of extra work when/if we support the different error cases.
    #
    # Take a look at 'environment.py' to see the mock servers.
    req = Request(
        context.url + "/mock/" + directory + "/" + jsonfiles, method="GET"
    )
    urlopen(req)


@given(
    'mock http responses in "{filename}" loaded from "{directory}" with status {status}.'
)
def mock_http_responses(context, filename, directory, status):
    context.expected_status_code = int(status)
    with open("tests/features/resources/mock_response_status", "w") as f:
        f.write(status)
    mock_response(context, filename, directory)
    f = open("tests/features/resources/mock_response_path", "r")
    mock_response_path = f.read()
    f.close()
    f = open("tests/features/resources/" + mock_response_path, "r")
    expected_mock_response = f.read()
    f.close()
    expected_mock_response = bytes(expected_mock_response, "ascii")
    context.expected_mock_response = json.loads(expected_mock_response)


@when('we make any "{client}" call to "{endpoint}".')
def client_call(context, client, endpoint):
    # with the current implementation of mock responses, there is no need to do an 'endpoint' lookup
    if client == "indexer":
        try:
            context.response = context.icl.health()
        except error.IndexerHTTPError as err:
            validate_error(context, err)
    elif client == "algod":
        try:
            context.response = context.acl.status()
        except error.AlgodHTTPError as err:
            validate_error(context, err)
    else:
        raise NotImplementedError('did not recognize client "' + client + '"')


@then("the parsed response should equal the mock response.")
def parsed_equal_mock(context):
    if context.expected_status_code == 200:
        assert context.expected_mock_response == context.response


@when(
    'we make a Pending Transaction Information against txid "{txid}" with format "{response_format}"'
)
def pending_txn_info(context, txid, response_format):
    context.response = context.acl.pending_transaction_info(
        txid, response_format=response_format
    )


@when(
    'we make a Pending Transaction Information with max {max} and format "{response_format}"'
)
def pending_txn_with_max(context, max, response_format):
    context.response = context.acl.pending_transactions(
        int(max), response_format=response_format
    )


@when("we make any Pending Transactions Information call")
def pending_txn_any(context):
    context.response = context.acl.pending_transactions(
        100, response_format="msgpack"
    )


@when("we make any Pending Transaction Information call")
def pending_txn_any2(context):
    context.response = context.acl.pending_transaction_info(
        "sdfsf", response_format="msgpack"
    )


@then(
    'the parsed Pending Transaction Information response should have sender "{sender}"'
)
def parse_pending_txn(context, sender):
    context.response = json.loads(context.response)
    assert (
        encoding.encode_address(
            base64.b64decode(context.response["txn"]["txn"]["snd"])
        )
        == sender
    )


@then(
    'the parsed Pending Transactions Information response should contain an array of len {length} and element number {idx} should have sender "{sender}"'
)
def parse_pending_txns(context, length, idx, sender):
    context.response = json.loads(context.response)
    assert len(context.response["top-transactions"]) == int(length)
    assert (
        encoding.encode_address(
            base64.b64decode(
                context.response["top-transactions"][int(idx)]["txn"]["snd"]
            )
        )
        == sender
    )


@when(
    'we make a Pending Transactions By Address call against account "{account}" and max {max} and format "{response_format}"'
)
def pending_txns_by_addr(context, account, max, response_format):
    context.response = context.acl.pending_transactions_by_address(
        account, limit=int(max), response_format=response_format
    )


@when("we make any Pending Transactions By Address call")
def pending_txns_by_addr_any(context):
    context.response = context.acl.pending_transactions_by_address(
        "PNWOET7LLOWMBMLE4KOCELCX6X3D3Q4H2Q4QJASYIEOF7YIPPQBG3YQ5YI",
        response_format="msgpack",
    )


@then(
    'the parsed Pending Transactions By Address response should contain an array of len {length} and element number {idx} should have sender "{sender}"'
)
def parse_pend_by_addr(context, length, idx, sender):
    context.response = json.loads(context.response)
    assert len(context.response["top-transactions"]) == int(length)
    assert (
        encoding.encode_address(
            base64.b64decode(
                context.response["top-transactions"][int(idx)]["txn"]["snd"]
            )
        )
        == sender
    )


@when("we make any Send Raw Transaction call")
def send_any(context):
    context.response = context.acl.send_raw_transaction("Bg==")


@then('the parsed Send Raw Transaction response should have txid "{txid}"')
def parsed_send(context, txid):
    assert context.response == txid


@when("we make any Node Status call")
def status_any(context):
    context.response = context.acl.status()


@then("the parsed Node Status response should have a last round of {roundNum}")
def parse_status(context, roundNum):
    assert context.response["last-round"] == int(roundNum)


@when("we make a Status after Block call with round {block}")
def status_after(context, block):
    context.response = context.acl.status_after_block(int(block))


@when("we make any Status After Block call")
def status_after_any(context):
    context.response = context.acl.status_after_block(3)


@then(
    "the parsed Status After Block response should have a last round of {roundNum}"
)
def parse_status_after(context, roundNum):
    assert context.response["last-round"] == int(roundNum)


@when("we make any Ledger Supply call")
def ledger_any(context):
    context.response = context.acl.ledger_supply()


@then(
    "the parsed Ledger Supply response should have totalMoney {tot} onlineMoney {online} on round {roundNum}"
)
def parse_ledger(context, tot, online, roundNum):
    assert context.response["online-money"] == int(online)
    assert context.response["total-money"] == int(tot)
    assert context.response["current_round"] == int(roundNum)


@when("we make a GetAssetByID call for assetID {asset_id}")
def asset_info(context, asset_id):
    context.response = context.acl.asset_info(int(asset_id))


@when(
    'we make a Get Block call against block number {block} with format "{response_format}"'
)
def block(context, block, response_format):
    context.response = context.acl.block_info(
        int(block), response_format=response_format
    )


@when("we make any Get Block call")
def block_any(context):
    context.response = context.acl.block_info(3, response_format="msgpack")


@then('the parsed Get Block response should have rewards pool "{pool}"')
def parse_block(context, pool):
    context.response = json.loads(context.response)
    assert context.response["block"]["rwd"] == pool


@when(
    "I get the next page using {indexer} to lookup asset balances for {assetid} with {currencygt}, {currencylt}, {limit}"
)
def next_asset_balance(
    context, indexer, assetid, currencygt, currencylt, limit
):
    context.response = context.icls[indexer].asset_balances(
        int(assetid),
        min_balance=int(currencygt),
        max_balance=int(currencylt),
        limit=int(limit),
        next_page=context.response["next-token"],
    )


@then(
    'There are {numaccounts} with the asset, the first is "{account}" has "{isfrozen}" and {amount}'
)
def check_asset_balance(context, numaccounts, account, isfrozen, amount):
    assert len(context.response["balances"]) == int(numaccounts)
    assert context.response["balances"][0]["address"] == account
    assert context.response["balances"][0]["amount"] == int(amount)
    assert context.response["balances"][0]["is-frozen"] == (isfrozen == "true")


@when(
    'we make a Lookup Asset Balances call against asset index {index} with limit {limit} afterAddress "{afterAddress:MaybeString}" currencyGreaterThan {currencyGreaterThan} currencyLessThan {currencyLessThan}'
)
def asset_balance(
    context,
    index,
    limit,
    afterAddress,
    currencyGreaterThan,
    currencyLessThan,
):
    context.response = context.icl.asset_balances(
        int(index),
        int(limit),
        next_page=None,
        min_balance=int(currencyGreaterThan),
        max_balance=int(currencyLessThan),
    )


@when("we make any LookupAssetBalances call")
def asset_balance_any(context):
    context.response = context.icl.asset_balances(123, 10)


@when("I use {indexer} to search for all {assetid} asset transactions")
def icl_asset_txns(context, indexer, assetid):
    context.response = context.icls[indexer].search_asset_transactions(
        int(assetid)
    )


@when(
    'we make a Lookup Asset Transactions call against asset index {index} with NotePrefix "{notePrefixB64:MaybeString}" TxType "{txType:MaybeString}" SigType "{sigType:MaybeString}" txid "{txid:MaybeString}" round {block} minRound {minRound} maxRound {maxRound} limit {limit} beforeTime "{beforeTime:MaybeString}" afterTime "{afterTime:MaybeString}" currencyGreaterThan {currencyGreaterThan} currencyLessThan {currencyLessThan} address "{address:MaybeString}" addressRole "{addressRole:MaybeString}" ExcluseCloseTo "{excludeCloseTo:MaybeString}" RekeyTo "{rekeyTo:MaybeString}"'
)
def asset_txns(
    context,
    index,
    notePrefixB64,
    txType,
    sigType,
    txid,
    block,
    minRound,
    maxRound,
    limit,
    beforeTime,
    afterTime,
    currencyGreaterThan,
    currencyLessThan,
    address,
    addressRole,
    excludeCloseTo,
    rekeyTo,
):
    if notePrefixB64 == "none":
        notePrefixB64 = ""
    if txType == "none":
        txType = None
    if sigType == "none":
        sigType = None
    if txid == "none":
        txid = None
    if beforeTime == "none":
        beforeTime = None
    if afterTime == "none":
        afterTime = None
    if address == "none":
        address = None
    if addressRole == "none":
        addressRole = None
    if excludeCloseTo == "none":
        excludeCloseTo = None
    if rekeyTo == "none":
        rekeyTo = None
    context.response = context.icl.search_asset_transactions(
        int(index),
        limit=int(limit),
        next_page=None,
        note_prefix=base64.b64decode(notePrefixB64),
        txn_type=txType,
        sig_type=sigType,
        txid=txid,
        block=int(block),
        min_round=int(minRound),
        max_round=int(maxRound),
        start_time=afterTime,
        end_time=beforeTime,
        min_amount=int(currencyGreaterThan),
        max_amount=int(currencyLessThan),
        address=address,
        address_role=addressRole,
        exclude_close_to=excludeCloseTo,
        rekey_to=rekeyTo,
    )


@when(
    'we make a Lookup Asset Transactions call against asset index {index} with NotePrefix "{notePrefixB64:MaybeString}" TxType "{txType:MaybeString}" SigType "{sigType:MaybeString}" txid "{txid:MaybeString}" round {block} minRound {minRound} maxRound {maxRound} limit {limit} beforeTime "{beforeTime:MaybeString}" afterTime "{afterTime:MaybeString}" currencyGreaterThan {currencyGreaterThan} currencyLessThan {currencyLessThan} address "{address:MaybeString}" addressRole "{addressRole:MaybeString}" ExcluseCloseTo "{excludeCloseTo:MaybeString}"'
)
def asset_txns2(
    context,
    index,
    notePrefixB64,
    txType,
    sigType,
    txid,
    block,
    minRound,
    maxRound,
    limit,
    beforeTime,
    afterTime,
    currencyGreaterThan,
    currencyLessThan,
    address,
    addressRole,
    excludeCloseTo,
):
    if notePrefixB64 == "none":
        notePrefixB64 = ""
    if txType == "none":
        txType = None
    if sigType == "none":
        sigType = None
    if txid == "none":
        txid = None
    if beforeTime == "none":
        beforeTime = None
    if afterTime == "none":
        afterTime = None
    if address == "none":
        address = None
    if addressRole == "none":
        addressRole = None
    if excludeCloseTo == "none":
        excludeCloseTo = None

    context.response = context.icl.search_asset_transactions(
        int(index),
        limit=int(limit),
        next_page=None,
        note_prefix=base64.b64decode(notePrefixB64),
        txn_type=txType,
        sig_type=sigType,
        txid=txid,
        block=int(block),
        min_round=int(minRound),
        max_round=int(maxRound),
        start_time=afterTime,
        end_time=beforeTime,
        min_amount=int(currencyGreaterThan),
        max_amount=int(currencyLessThan),
        address=address,
        address_role=addressRole,
        exclude_close_to=excludeCloseTo,
        rekey_to=None,
    )


@when("we make any LookupAssetTransactions call")
def asset_txns_any(context):
    context.response = context.icl.search_asset_transactions(32)


@then(
    'the parsed LookupAssetTransactions response should be valid on round {roundNum}, and contain an array of len {length} and element number {idx} should have sender "{sender}"'
)
def parse_asset_tns(context, roundNum, length, idx, sender):
    assert context.response["current-round"] == int(roundNum)
    assert len(context.response["transactions"]) == int(length)
    assert context.response["transactions"][int(idx)]["sender"] == sender


@when('I use {indexer} to search for all "{accountid}" transactions')
def icl_txns_by_addr(context, indexer, accountid):
    context.response = context.icls[indexer].search_transactions_by_address(
        accountid
    )


@when(
    'we make a Lookup Account Transactions call against account "{account:MaybeString}" with NotePrefix "{notePrefixB64:MaybeString}" TxType "{txType:MaybeString}" SigType "{sigType:MaybeString}" txid "{txid:MaybeString}" round {block} minRound {minRound} maxRound {maxRound} limit {limit} beforeTime "{beforeTime:MaybeString}" afterTime "{afterTime:MaybeString}" currencyGreaterThan {currencyGreaterThan} currencyLessThan {currencyLessThan} assetIndex {index} rekeyTo "{rekeyTo:MaybeString}"'
)
def txns_by_addr(
    context,
    account,
    notePrefixB64,
    txType,
    sigType,
    txid,
    block,
    minRound,
    maxRound,
    limit,
    beforeTime,
    afterTime,
    currencyGreaterThan,
    currencyLessThan,
    index,
    rekeyTo,
):
    if notePrefixB64 == "none":
        notePrefixB64 = ""
    if txType == "none":
        txType = None
    if sigType == "none":
        sigType = None
    if txid == "none":
        txid = None
    if beforeTime == "none":
        beforeTime = None
    if afterTime == "none":
        afterTime = None
    if rekeyTo == "none":
        rekeyTo = None
    context.response = context.icl.search_transactions_by_address(
        asset_id=int(index),
        limit=int(limit),
        next_page=None,
        note_prefix=base64.b64decode(notePrefixB64),
        txn_type=txType,
        sig_type=sigType,
        txid=txid,
        block=int(block),
        min_round=int(minRound),
        max_round=int(maxRound),
        start_time=afterTime,
        end_time=beforeTime,
        min_amount=int(currencyGreaterThan),
        max_amount=int(currencyLessThan),
        address=account,
        rekey_to=rekeyTo,
    )


@when(
    'we make a Lookup Account Transactions call against account "{account:MaybeString}" with NotePrefix "{notePrefixB64:MaybeString}" TxType "{txType:MaybeString}" SigType "{sigType:MaybeString}" txid "{txid:MaybeString}" round {block} minRound {minRound} maxRound {maxRound} limit {limit} beforeTime "{beforeTime:MaybeString}" afterTime "{afterTime:MaybeString}" currencyGreaterThan {currencyGreaterThan} currencyLessThan {currencyLessThan} assetIndex {index}'
)
def txns_by_addr2(
    context,
    account,
    notePrefixB64,
    txType,
    sigType,
    txid,
    block,
    minRound,
    maxRound,
    limit,
    beforeTime,
    afterTime,
    currencyGreaterThan,
    currencyLessThan,
    index,
):
    if notePrefixB64 == "none":
        notePrefixB64 = ""
    if txType == "none":
        txType = None
    if sigType == "none":
        sigType = None
    if txid == "none":
        txid = None
    if beforeTime == "none":
        beforeTime = None
    if afterTime == "none":
        afterTime = None
    context.response = context.icl.search_transactions_by_address(
        asset_id=int(index),
        limit=int(limit),
        next_page=None,
        note_prefix=base64.b64decode(notePrefixB64),
        txn_type=txType,
        sig_type=sigType,
        txid=txid,
        block=int(block),
        min_round=int(minRound),
        max_round=int(maxRound),
        start_time=afterTime,
        end_time=beforeTime,
        min_amount=int(currencyGreaterThan),
        max_amount=int(currencyLessThan),
        address=account,
        rekey_to=None,
    )


@when("we make any LookupAccountTransactions call")
def txns_by_addr_any(context):
    context.response = context.icl.search_transactions_by_address(
        "PNWOET7LLOWMBMLE4KOCELCX6X3D3Q4H2Q4QJASYIEOF7YIPPQBG3YQ5YI"
    )


@then(
    'the parsed LookupAccountTransactions response should be valid on round {roundNum}, and contain an array of len {length} and element number {idx} should have sender "{sender}"'
)
def parse_txns_by_addr(context, roundNum, length, idx, sender):
    assert context.response["current-round"] == int(roundNum)
    assert len(context.response["transactions"]) == int(length)
    if int(length) > 0:
        assert context.response["transactions"][int(idx)]["sender"] == sender


@when("I use {indexer} to check the services health")
def icl_health(context, indexer):
    context.response = context.icls[indexer].health()


@then("I receive status code {code}")
def icl_health_check(context, code):
    # An exception is thrown when the code is not 200
    assert int(code) == 200


@when("I use {indexer} to lookup block {number}")
def icl_lookup_block(context, indexer, number):
    context.response = context.icls[indexer].block_info(int(number))


@then(
    'The block was confirmed at {timestamp}, contains {num} transactions, has the previous block hash "{prevHash}"'
)
def icl_block_check(context, timestamp, num, prevHash):
    assert context.response["previous-block-hash"] == prevHash
    assert len(context.response["transactions"]) == int(num)
    assert context.response["timestamp"] == int(timestamp)


@when("we make a Lookup Block call against round {block}")
def lookup_block(context, block):
    context.response = context.icl.block_info(int(block))


@when("we make any LookupBlock call")
def lookup_block_any(context):
    context.response = context.icl.block_info(12)


@then(
    'the parsed LookupBlock response should have previous block hash "{prevHash}"'
)
def parse_lookup_block(context, prevHash):
    assert context.response["previous-block-hash"] == prevHash


@when(
    'I use {indexer} to lookup asset balances for {assetid} with {currencygt}, {currencylt}, {limit} and token "{token}"'
)
def icl_asset_balance(
    context, indexer, assetid, currencygt, currencylt, limit, token
):
    context.response = context.icls[indexer].asset_balances(
        int(assetid),
        min_balance=int(currencygt),
        max_balance=int(currencylt),
        limit=int(limit),
        next_page=token,
    )


def parse_args(assetid):
    t = assetid.split(" ")
    l = {
        "assetid": t[2],
        "currencygt": t[4][:-1],
        "currencylt": t[5][:-1],
        "limit": t[6],
        "token": t[9][1:-1],
    }
    return l


@when("I use {indexer} to lookup asset {assetid}")
def icl_lookup_asset(context, indexer, assetid):
    try:
        context.response = context.icls[indexer].asset_info(int(assetid))
    except:
        icl_asset_balance(context, indexer, **parse_args(assetid))


@then(
    'The asset found has: "{name}", "{units}", "{creator}", {decimals}, "{defaultfrozen}", {total}, "{clawback}"'
)
def check_lookup_asset(
    context, name, units, creator, decimals, defaultfrozen, total, clawback
):
    assert context.response["asset"]["params"]["name"] == name
    assert context.response["asset"]["params"]["unit-name"] == units
    assert context.response["asset"]["params"]["creator"] == creator
    assert context.response["asset"]["params"]["decimals"] == int(decimals)
    assert context.response["asset"]["params"]["default-frozen"] == (
        defaultfrozen == "true"
    )
    assert context.response["asset"]["params"]["total"] == int(total)
    assert context.response["asset"]["params"]["clawback"] == clawback


@when("we make a Lookup Asset by ID call against asset index {index}")
def lookup_asset(context, index):
    context.response = context.icl.asset_info(int(index))


@when("we make any LookupAssetByID call")
def lookup_asset_any(context):
    context.response = context.icl.asset_info(1)


@then("the parsed LookupAssetByID response should have index {index}")
def parse_asset(context, index):
    assert context.response["asset"]["index"] == int(index)


@when(
    "I get the next page using {indexer} to search for transactions with {limit} and {maxround}"
)
def search_txns_next(context, indexer, limit, maxround):
    context.response = context.icls[indexer].search_transactions(
        limit=int(limit),
        max_round=int(maxround),
        next_page=context.response["next-token"],
    )


@when(
    'I use {indexer} to search for transactions with {limit}, "{noteprefix:MaybeString}", "{txtype:MaybeString}", "{sigtype:MaybeString}", "{txid:MaybeString}", {block}, {minround}, {maxround}, {assetid}, "{beforetime:MaybeString}", "{aftertime:MaybeString}", {currencygt}, {currencylt}, "{address:MaybeString}", "{addressrole:MaybeString}", "{excludecloseto:MaybeString}" and token "{token:MaybeString}"'
)
def icl_search_txns(
    context,
    indexer,
    limit,
    noteprefix,
    txtype,
    sigtype,
    txid,
    block,
    minround,
    maxround,
    assetid,
    beforetime,
    aftertime,
    currencygt,
    currencylt,
    address,
    addressrole,
    excludecloseto,
    token,
):
    context.response = context.icls[indexer].search_transactions(
        asset_id=int(assetid),
        limit=int(limit),
        next_page=token,
        note_prefix=base64.b64decode(noteprefix),
        txn_type=txtype,
        sig_type=sigtype,
        txid=txid,
        block=int(block),
        min_round=int(minround),
        max_round=int(maxround),
        start_time=aftertime,
        end_time=beforetime,
        min_amount=int(currencygt),
        max_amount=int(currencylt),
        address=address,
        address_role=addressrole,
        exclude_close_to=excludecloseto == "true",
    )


@when(
    'I use {indexer} to search for transactions with {limit}, "{noteprefix:MaybeString}", "{txtype:MaybeString}", "{sigtype:MaybeString}", "{txid:MaybeString}", {block}, {minround}, {maxround}, {assetid}, "{beforetime:MaybeString}", "{aftertime:MaybeString}", {currencygt}, {currencylt}, "{address:MaybeString}", "{addressrole:MaybeString}", "{excludecloseto:MaybeString}", {application_id} and token "{token:MaybeString}"'
)
def icl_search_txns_with_app(
    context,
    indexer,
    limit,
    noteprefix,
    txtype,
    sigtype,
    txid,
    block,
    minround,
    maxround,
    assetid,
    beforetime,
    aftertime,
    currencygt,
    currencylt,
    address,
    addressrole,
    excludecloseto,
    application_id,
    token,
):
    context.response = context.icls[indexer].search_transactions(
        asset_id=int(assetid),
        limit=int(limit),
        next_page=token,
        note_prefix=base64.b64decode(noteprefix),
        txn_type=txtype,
        sig_type=sigtype,
        txid=txid,
        block=int(block),
        min_round=int(minround),
        max_round=int(maxround),
        start_time=aftertime,
        end_time=beforetime,
        min_amount=int(currencygt),
        max_amount=int(currencylt),
        address=address,
        address_role=addressrole,
        application_id=int(application_id),
        exclude_close_to=excludecloseto == "true",
    )


@then(
    'there are {num} transactions in the response, the first is "{txid:MaybeString}".'
)
def check_transactions(context, num, txid):
    assert len(context.response["transactions"]) == int(num)
    if int(num) > 0:
        assert context.response["transactions"][0]["id"] == txid


@then('Every transaction has tx-type "{txtype}"')
def check_transaction_types(context, txtype):
    for txn in context.response["transactions"]:
        assert txn["tx-type"] == txtype


@then('Every transaction has sig-type "{sigtype}"')
def check_sig_types(context, sigtype):
    for txn in context.response["transactions"]:
        if sigtype == "lsig":
            assert list(txn["signature"].keys())[0] == "logicsig"
        if sigtype == "msig":
            assert list(txn["signature"].keys())[0] == "multisig"
        if sigtype == "sig":
            assert list(txn["signature"].keys())[0] == sigtype


@then("Every transaction has round >= {minround}")
def check_minround(context, minround):
    for txn in context.response["transactions"]:
        assert txn["confirmed-round"] >= int(minround)


@then("Every transaction has round <= {maxround}")
def check_maxround(context, maxround):
    for txn in context.response["transactions"]:
        assert txn["confirmed-round"] <= int(maxround)


@then("Every transaction has round {block}")
def check_round(context, block):
    for txn in context.response["transactions"]:
        assert txn["confirmed-round"] == int(block)


@then("Every transaction works with asset-id {assetid}")
def check_assetid(context, assetid):
    for txn in context.response["transactions"]:
        if "asset-config-transaction" in txn:
            subtxn = txn["asset-config-transaction"]
        else:
            subtxn = txn["asset-transfer-transaction"]
        assert subtxn["asset-id"] == int(assetid) or txn[
            "created-asset-index"
        ] == int(assetid)


@then('Every transaction is older than "{before}"')
def check_before(context, before):
    for txn in context.response["transactions"]:
        t = datetime.fromisoformat(before.replace("Z", "+00:00"))
        assert txn["round-time"] <= datetime.timestamp(t)


@then('Every transaction is newer than "{after}"')
def check_after(context, after):
    t = True
    for txn in context.response["transactions"]:
        t = datetime.fromisoformat(after.replace("Z", "+00:00"))
        if not txn["round-time"] >= datetime.timestamp(t):
            t = False
    assert t


@then("Every transaction moves between {currencygt} and {currencylt} currency")
def check_currency(context, currencygt, currencylt):
    for txn in context.response["transactions"]:
        amt = 0
        if "asset-transfer-transaction" in txn:
            amt = txn["asset-transfer-transaction"]["amount"]
        else:
            amt = txn["payment-transaction"]["amount"]
        if int(currencygt) == 0:
            if int(currencylt) > 0:
                assert amt <= int(currencylt)
        else:
            if int(currencylt) > 0:
                assert int(currencygt) <= amt <= int(currencylt)
            else:
                assert int(currencygt) <= amt


@when(
    'we make a Search For Transactions call with account "{account:MaybeString}" NotePrefix "{notePrefixB64:MaybeString}" TxType "{txType:MaybeString}" SigType "{sigType:MaybeString}" txid "{txid:MaybeString}" round {block} minRound {minRound} maxRound {maxRound} limit {limit} beforeTime "{beforeTime:MaybeString}" afterTime "{afterTime:MaybeString}" currencyGreaterThan {currencyGreaterThan} currencyLessThan {currencyLessThan} assetIndex {index} addressRole "{addressRole:MaybeString}" ExcluseCloseTo "{excludeCloseTo:MaybeString}" rekeyTo "{rekeyTo:MaybeString}"'
)
def search_txns(
    context,
    account,
    notePrefixB64,
    txType,
    sigType,
    txid,
    block,
    minRound,
    maxRound,
    limit,
    beforeTime,
    afterTime,
    currencyGreaterThan,
    currencyLessThan,
    index,
    addressRole,
    excludeCloseTo,
    rekeyTo,
):
    if notePrefixB64 == "none":
        notePrefixB64 = ""
    if txType == "none":
        txType = None
    if sigType == "none":
        sigType = None
    if txid == "none":
        txid = None
    if beforeTime == "none":
        beforeTime = None
    if afterTime == "none":
        afterTime = None
    if account == "none":
        account = None
    if addressRole == "none":
        addressRole = None
    if excludeCloseTo == "none":
        excludeCloseTo = None
    if rekeyTo == "none":
        rekeyTo = None
    context.response = context.icl.search_transactions(
        asset_id=int(index),
        limit=int(limit),
        next_page=None,
        note_prefix=base64.b64decode(notePrefixB64),
        txn_type=txType,
        sig_type=sigType,
        txid=txid,
        block=int(block),
        min_round=int(minRound),
        max_round=int(maxRound),
        start_time=afterTime,
        end_time=beforeTime,
        min_amount=int(currencyGreaterThan),
        max_amount=int(currencyLessThan),
        address=account,
        address_role=addressRole,
        exclude_close_to=excludeCloseTo,
        rekey_to=rekeyTo,
    )


@when(
    'we make a Search For Transactions call with account "{account:MaybeString}" NotePrefix "{notePrefixB64:MaybeString}" TxType "{txType:MaybeString}" SigType "{sigType:MaybeString}" txid "{txid:MaybeString}" round {block} minRound {minRound} maxRound {maxRound} limit {limit} beforeTime "{beforeTime:MaybeString}" afterTime "{afterTime:MaybeString}" currencyGreaterThan {currencyGreaterThan} currencyLessThan {currencyLessThan} assetIndex {index} addressRole "{addressRole:MaybeString}" ExcluseCloseTo "{excludeCloseTo:MaybeString}"'
)
def search_txns2(
    context,
    account,
    notePrefixB64,
    txType,
    sigType,
    txid,
    block,
    minRound,
    maxRound,
    limit,
    beforeTime,
    afterTime,
    currencyGreaterThan,
    currencyLessThan,
    index,
    addressRole,
    excludeCloseTo,
):
    if notePrefixB64 == "none":
        notePrefixB64 = ""
    if txType == "none":
        txType = None
    if sigType == "none":
        sigType = None
    if txid == "none":
        txid = None
    if beforeTime == "none":
        beforeTime = None
    if afterTime == "none":
        afterTime = None
    if account == "none":
        account = None
    if addressRole == "none":
        addressRole = None
    if excludeCloseTo == "none":
        excludeCloseTo = None
    context.response = context.icl.search_transactions(
        asset_id=int(index),
        limit=int(limit),
        next_page=None,
        note_prefix=base64.b64decode(notePrefixB64),
        txn_type=txType,
        sig_type=sigType,
        txid=txid,
        block=int(block),
        min_round=int(minRound),
        max_round=int(maxRound),
        start_time=afterTime,
        end_time=beforeTime,
        min_amount=int(currencyGreaterThan),
        max_amount=int(currencyLessThan),
        address=account,
        address_role=addressRole,
        exclude_close_to=excludeCloseTo,
        rekey_to=None,
    )


@when("we make any SearchForTransactions call")
def search_txns_any(context):
    context.response = context.icl.search_transactions(asset_id=2)


@then(
    'the parsed SearchForTransactions response should be valid on round {roundNum} and the array should be of len {length} and the element at index {index} should have sender "{sender}"'
)
def parse_search_txns(context, roundNum, length, index, sender):
    assert context.response["current-round"] == int(roundNum)
    assert len(context.response["transactions"]) == int(length)
    if int(length) > 0:
        assert context.response["transactions"][int(index)]["sender"] == sender


@when(
    'the parsed SearchForTransactions response should be valid on round {roundNum} and the array should be of len {length} and the element at index {index} should have rekey-to "{rekeyTo:MaybeString}"'
)
def parsed_search_for_txns(context, roundNum, length, index, rekeyTo):
    assert context.response["current-round"] == int(roundNum)
    assert len(context.response["transactions"]) == int(length)
    if int(length) > 0:
        assert (
            context.response["transactions"][int(index)]["rekey-to"] == rekeyTo
        )


@when(
    'I use {indexer} to search for assets with {limit}, {assetidin}, "{creator:MaybeString}", "{name:MaybeString}", "{unit:MaybeString}", and token "{token:MaybeString}"'
)
def icl_search_assets(
    context, indexer, limit, assetidin, creator, name, unit, token
):
    context.response = context.icls[indexer].search_assets(
        limit=int(limit),
        next_page=token,
        creator=creator,
        name=name,
        unit=unit,
        asset_id=int(assetidin),
    )


@then("there are {num} assets in the response, the first is {assetidout}.")
def check_assets(context, num, assetidout):
    assert len(context.response["assets"]) == int(num)
    if int(num) > 0:
        assert context.response["assets"][0]["index"] == int(assetidout)


@then('the parsed response should equal "{jsonfile}".')
def parsed_equals(context, jsonfile):
    loaded_response = None
    dir_path = os.path.dirname(os.path.realpath(__file__))
    dir_path = os.path.dirname(os.path.dirname(dir_path))
    with open(dir_path + "/tests/features/resources/" + jsonfile, "rb") as f:
        loaded_response = bytearray(f.read())
    # sort context.response
    def recursively_sort_on_key(dictionary):
        returned_dict = dict()
        for k, v in sorted(dictionary.items()):
            if isinstance(v, dict):
                returned_dict[k] = recursively_sort_on_key(v)
            elif isinstance(v, list) and all(
                isinstance(item, dict) for item in v
            ):
                if all("key" in item.keys() for item in v):
                    from operator import itemgetter

                    returned_dict[k] = sorted(v, key=itemgetter("key"))
                else:
                    sorted_list = list()
                    for item in v:
                        sorted_list.append(recursively_sort_on_key(item))
                    returned_dict[k] = sorted_list
            else:
                returned_dict[k] = v
        return returned_dict

    context.response = recursively_sort_on_key(context.response)
    loaded_response = recursively_sort_on_key(json.loads(loaded_response))
    if context.response != loaded_response:
        print("EXPECTED: " + str(loaded_response))
        print("ACTUAL: " + str(context.response))
    assert context.response == loaded_response


@when(
    'we make a SearchForAssets call with limit {limit} creator "{creator:MaybeString}" name "{name:MaybeString}" unit "{unit:MaybeString}" index {index}'
)
def search_assets(context, limit, creator, name, unit, index):
    if creator == "none":
        creator = None
    if name == "none":
        name = None
    if unit == "none":
        unit = None

    context.response = context.icl.search_assets(
        limit=int(limit),
        next_page=None,
        creator=creator,
        name=name,
        unit=unit,
        asset_id=int(index),
    )


@when("we make any SearchForAssets call")
def search_assets_any(context):
    context.response = context.icl.search_assets(asset_id=2)


@then(
    "the parsed SearchForAssets response should be valid on round {roundNum} and the array should be of len {length} and the element at index {index} should have asset index {assetIndex}"
)
def parse_search_assets(context, roundNum, length, index, assetIndex):
    assert context.response["current-round"] == int(roundNum)
    assert len(context.response["assets"]) == int(length)
    if int(length) > 0:
        assert context.response["assets"][int(index)]["index"] == int(
            assetIndex
        )


@when("we make any Suggested Transaction Parameters call")
def suggested_any(context):
    context.response = context.acl.suggested_params()


@then(
    "the parsed Suggested Transaction Parameters response should have first round valid of {roundNum}"
)
def parse_suggested(context, roundNum):
    assert context.response.first == int(roundNum)


@then('expect the path used to be "{path}"')
def expect_path(context, path):
    if not isinstance(context.response, dict):
        try:
            context.response = json.loads(context.response)
        except json.JSONDecodeError:
            pass
    exp_path, exp_query = urllib.parse.splitquery(path)
    exp_query = urllib.parse.parse_qs(exp_query)

    actual_path, actual_query = urllib.parse.splitquery(
        context.response["path"]
    )
    actual_query = urllib.parse.parse_qs(actual_query)
    assert exp_path == actual_path.replace("%3A", ":")
    assert exp_query == actual_query


@then('we expect the path used to be "{path}"')
def we_expect_path(context, path):
    expect_path(context, path)


@then('expect error string to contain "{err:MaybeString}"')
def expect_error(context, err):
    # TODO: this should actually do the claimed action
    pass


@given(
    'indexer client {index} at "{address}" port {port} with token "{token}"'
)
def indexer_client(context, index, address, port, token):
    if not hasattr(context, "icls"):
        context.icls = dict()
    context.icls[index] = indexer.IndexerClient(
        token, "http://" + address + ":" + str(port)
    )


@given(
    'suggested transaction parameters fee {fee}, flat-fee "{flat_fee:MaybeBool}", first-valid {first_valid}, last-valid {last_valid}, genesis-hash "{genesis_hash}", genesis-id "{genesis_id}"'
)
def suggested_transaction_parameters(
    context, fee, flat_fee, first_valid, last_valid, genesis_hash, genesis_id
):
    context.suggested_params = transaction.SuggestedParams(
        fee=int(fee),
        flat_fee=flat_fee,
        first=int(first_valid),
        last=int(last_valid),
        gh=genesis_hash,
        gen=genesis_id,
    )


@when(
    'I build a keyreg transaction with sender "{sender}", nonparticipation "{nonpart:MaybeBool}", vote first {vote_first}, vote last {vote_last}, key dilution {key_dilution}, vote public key "{vote_pk:MaybeString}", selection public key "{selection_pk:MaybeString}", and state proof public key "{state_proof_pk:MaybeString}"'
)
def build_keyreg_txn(
    context,
    sender,
    nonpart,
    vote_first,
    vote_last,
    key_dilution,
    vote_pk,
    selection_pk,
    state_proof_pk,
):
    if nonpart:
        context.transaction = transaction.KeyregNonparticipatingTxn(
            sender, context.suggested_params
        )
        return

    if len(vote_pk) == 0:
        vote_pk = None
    if len(selection_pk) == 0:
        selection_pk = None
    if len(state_proof_pk) == 0:
        state_proof_pk = None

    if vote_pk is None and selection_pk is None and state_proof_pk is None:
        context.transaction = transaction.KeyregOfflineTxn(
            sender, context.suggested_params
        )
        return

    context.transaction = transaction.KeyregOnlineTxn(
        sender,
        context.suggested_params,
        vote_pk,
        selection_pk,
        int(vote_first),
        int(vote_last),
        int(key_dilution),
        sprfkey=state_proof_pk,
    )


@given("suggested transaction parameters from the algod v2 client")
def get_sp_from_algod(context):
    context.suggested_params = context.app_acl.suggested_params()


@step(
    'I build a payment transaction with sender "{sender:MaybeString}", receiver "{receiver:MaybeString}", amount {amount}, close remainder to "{close_remainder_to:MaybeString}"'
)
def build_payment_transaction(
    context, sender, receiver, amount, close_remainder_to
):
    if sender == "transient":
        sender = context.transient_pk
    if receiver == "transient":
        receiver = context.transient_pk
    if not close_remainder_to:
        close_remainder_to = None
    context.transaction = transaction.PaymentTxn(
        sender=sender,
        sp=context.suggested_params,
        receiver=receiver,
        amt=int(amount),
        close_remainder_to=close_remainder_to,
    )


@when("sign the transaction")
def sign_transaction_with_signing_account(context):
    private_key = mnemonic.to_private_key(context.signing_mnemonic)
    context.signed_transaction = context.transaction.sign(private_key)


@then('the base64 encoded signed transactions should equal "{goldens}"')
def compare_stxns_array_to_base64_golden(context, goldens):
    golden_strings = goldens.split(",")
    assert len(golden_strings) == len(context.signed_transactions)
    for i, golden in enumerate(golden_strings):
        actual_base64 = encoding.msgpack_encode(context.signed_transactions[i])
        assert golden == actual_base64, "actual is {}".format(actual_base64)


@then('the base64 encoded signed transaction should equal "{golden}"')
def compare_to_base64_golden(context, golden):
    actual_base64 = encoding.msgpack_encode(context.signed_transaction)
    assert golden == actual_base64, "actual is {}".format(actual_base64)


@then("the decoded transaction should equal the original")
def compare_to_original(context):
    encoded = encoding.msgpack_encode(context.signed_transaction)
    decoded = encoding.future_msgpack_decode(encoded)
    assert decoded.transaction == context.transaction


@given(
    'an algod v2 client connected to "{host}" port {port} with token "{token}"'
)
def algod_v2_client_at_host_port_and_token(context, host, port, token):
    algod_address = "http://" + str(host) + ":" + str(port)
    context.app_acl = algod.AlgodClient(token, algod_address)


@given("an algod v2 client")
def algod_v2_client(context):
    algod_address = "http://localhost" + ":" + str(algod_port)
    context.app_acl = algod.AlgodClient(daemon_token, algod_address)


@when('I compile a teal program "{program}"')
def compile_step(context, program):
    data = load_resource(program)
    source = data.decode("utf-8")

    try:
        context.response = context.app_acl.compile(source)
        context.status = 200
    except AlgodHTTPError as ex:
        context.status = ex.code
        context.response = dict(result="", hash="")


@then(
    'it is compiled with {status} and "{result:MaybeString}" and "{hash:MaybeString}"'
)
def compile_check_step(context, status, result, hash):
    assert context.status == int(status)
    assert context.response["result"] == result
    assert context.response["hash"] == hash


@then(
    'base64 decoding the response is the same as the binary "{binary:MaybeString}"'
)
def b64decode_compiled_teal_step(context, binary):
    binary = load_resource(binary)
    response_result = context.response["result"]
    assert base64.b64decode(response_result.encode()) == binary


@when('I dryrun a "{kind}" program "{program}"')
def dryrun_step(context, kind, program):
    data = load_resource(program)
    sp = transaction.SuggestedParams(
        int(1000), int(1), int(100), "", flat_fee=True
    )
    zero_addr = encoding.encode_address(bytes(32))
    txn = transaction.Transaction(zero_addr, sp, None, None, "pay", None)
    sources = []

    if kind == "compiled":
        lsig = transaction.LogicSig(data)
        txns = [transaction.LogicSigTransaction(txn, lsig)]
    elif kind == "source":
        txns = [transaction.SignedTransaction(txn, None)]
        sources = [DryrunSource(field_name="lsig", source=data, txn_index=0)]
    else:
        assert False, f"kind {kind} not in (source, compiled)"

    drr = DryrunRequest(txns=txns, sources=sources)
    context.response = context.app_acl.dryrun(drr)


@then('I get execution result "{result}"')
def dryrun_check_step(context, result):
    ddr = context.response
    assert len(ddr["txns"]) > 0

    res = ddr["txns"][0]
    if (
        res["logic-sig-messages"] is not None
        and len(res["logic-sig-messages"]) > 0
    ):
        msgs = res["logic-sig-messages"]
    elif (
        res["app-call-messages"] is not None
        and len(res["app-call-messages"]) > 0
    ):
        msgs = res["app-call-messages"]

    assert len(msgs) > 0
    assert msgs[-1] == result


@when("we make any Dryrun call")
def dryrun_any_call_step(context):
    context.response = context.acl.dryrun(DryrunRequest())


@then(
    'the parsed Dryrun Response should have global delta "{creator}" with {action}'
)
def dryrun_parsed_response(context, creator, action):
    ddr = context.response
    assert len(ddr["txns"]) > 0

    delta = ddr["txns"][0]["global-delta"]
    assert len(delta) > 0
    assert delta[0]["key"] == creator
    assert delta[0]["value"]["action"] == int(action)


@given('dryrun test case with "{program}" of type "{kind}"')
def dryrun_test_case_step(context, program, kind):
    if kind not in set(["lsig", "approv", "clearp"]):
        assert False, f"kind {kind} not in (lsig, approv, clearp)"

    prog = load_resource(program)
    # check if source
    if prog[0] > 0x20:
        prog = prog.decode("utf-8")

    context.dryrun_case_program = prog
    context.dryrun_case_kind = kind


@then('status assert of "{status}" is succeed')
def dryrun_test_case_status_assert_step(context, status):
    class TestCase(DryrunTestCaseMixin, unittest.TestCase):
        """Mock TestCase to test"""

    ts = TestCase()
    ts.algo_client = context.app_acl

    lsig = None
    app = None
    if context.dryrun_case_kind == "lsig":
        lsig = dict()
    if context.dryrun_case_kind == "approv":
        app = dict()
    elif context.dryrun_case_kind == "clearp":
        app = dict(on_complete=transaction.OnComplete.ClearStateOC)

    if status == "PASS":
        ts.assertPass(context.dryrun_case_program, lsig=lsig, app=app)
    else:
        ts.assertReject(context.dryrun_case_program, lsig=lsig, app=app)


def dryrun_test_case_global_state_assert_impl(
    context, key, value, action, raises
):
    class TestCase(DryrunTestCaseMixin, unittest.TestCase):
        """Mock TestCase to test"""

    ts = TestCase()
    ts.algo_client = context.app_acl

    action = int(action)

    val = dict(action=action)
    if action == 1:
        val["bytes"] = value
    elif action == 2:
        val["uint"] = int(value)

    on_complete = transaction.OnComplete.NoOpOC
    if context.dryrun_case_kind == "clearp":
        on_complete = transaction.OnComplete.ClearStateOC

    raised = False
    try:
        ts.assertGlobalStateContains(
            context.dryrun_case_program,
            dict(key=key, value=val),
            app=dict(on_complete=on_complete),
        )
    except AssertionError:
        raised = True

    if raises:
        ts.assertTrue(raised, "assertGlobalStateContains expected to raise")


@then('global delta assert with "{key}", "{value}" and {action} is succeed')
def dryrun_test_case_global_state_assert_step(context, key, value, action):
    dryrun_test_case_global_state_assert_impl(
        context, key, value, action, False
    )


@then('global delta assert with "{key}", "{value}" and {action} is failed')
def dryrun_test_case_global_state_assert_fail_step(
    context, key, value, action
):
    dryrun_test_case_global_state_assert_impl(
        context, key, value, action, True
    )


@then(
    'local delta assert for "{account}" of accounts {index} with "{key}", "{value}" and {action} is succeed'
)
def dryrun_test_case_local_state_assert_fail_step(
    context, account, index, key, value, action
):
    class TestCase(DryrunTestCaseMixin, unittest.TestCase):
        """Mock TestCase to test"""

    ts = TestCase()
    ts.algo_client = context.app_acl

    action = int(action)

    val = dict(action=action)
    if action == 1:
        val["bytes"] = value
    elif action == 2:
        val["uint"] = int(value)

    on_complete = transaction.OnComplete.NoOpOC
    if context.dryrun_case_kind == "clearp":
        on_complete = transaction.OnComplete.ClearStateOC

    app_idx = 1
    accounts = [
        Account(
            address=ts.default_address(),
            status="Offline",
            apps_local_state=[ApplicationLocalState(id=app_idx)],
        )
    ] * 2
    accounts[int(index)].address = account

    drr = ts.dryrun_request(
        context.dryrun_case_program,
        sender=accounts[0].address,
        app=dict(app_idx=app_idx, on_complete=on_complete, accounts=accounts),
    )

    ts.assertNoError(drr)
    ts.assertLocalStateContains(drr, account, dict(key=key, value=val))


@then(
    'the produced json should equal "{json_path}" loaded from "{json_directory}"'
)
def check_json_output_equals(context, json_path, json_directory):
    with open(
        "tests/features/unit/" + json_directory + "/" + json_path, "rb"
    ) as f:
        loaded_response = json.load(f)
    assert context.json_output == loaded_response


@given(
    'a dryrun response file "{dryrun_response_file}" and a transaction at index "{txn_id}"'
)
def parse_dryrun_response_object(context, dryrun_response_file, txn_id):
    dir_path = os.path.dirname(os.path.realpath(__file__))
    dir_path = os.path.dirname(os.path.dirname(dir_path))
    with open(
        dir_path + "/tests/features/resources/" + dryrun_response_file, "r"
    ) as f:
        drr_dict = json.loads(f.read())

    context.dryrun_response_object = dryrun_results.DryrunResponse(drr_dict)
    context.dryrun_txn_result = context.dryrun_response_object.txns[
        int(txn_id)
    ]


@then('calling app trace produces "{app_trace_file}"')
def dryrun_compare_golden(context, app_trace_file):
    trace_expected = load_resource(app_trace_file, is_binary=False)

    dryrun_trace = context.dryrun_txn_result.app_trace()

    got_lines = dryrun_trace.split("\n")
    expected_lines = trace_expected.split("\n")

    print("{} {}".format(len(got_lines), len(expected_lines)))
    for idx in range(len(got_lines)):
        if got_lines[idx] != expected_lines[idx]:
            print(
                "  {}  \n{}\n{}\n".format(
                    idx, got_lines[idx], expected_lines[idx]
                )
            )

    assert trace_expected == dryrun_trace, "Expected \n{}\ngot\n{}\n".format(
        trace_expected, dryrun_trace
    )


@then(
    'I dig into the paths "{paths}" of the resulting atomic transaction tree I see group ids and they are all the same'
)
def same_groupids_for_paths(context, paths):
    paths = [[int(p) for p in path.split(",")] for path in paths.split(":")]
    grp = None
    for path in paths:
        d = context.atomic_transaction_composer_return.abi_results
        for idx, p in enumerate(path):
            d = d["inner-txns"][p] if idx else d[idx].tx_info
            _grp = d["txn"]["txn"]["grp"]
        if not grp:
            grp = _grp
        else:
            assert grp == _grp, f"non-constant txn group hashes {_grp} v {grp}"


@then(
    'I can dig the {i}th atomic result with path "{path}" and see the value "{field}"'
)
def glom_app_eval_delta(context, i, path, field):
    results = context.atomic_transaction_composer_return.abi_results
    actual_field = glom(results[int(i)].tx_info, path)
    assert field == str(
        actual_field
    ), f"path [{path}] expected value [{field}] but got [{actual_field}] instead"


@given('a source map json file "{sourcemap_file}"')
def parse_source_map(context, sourcemap_file):
    jsmap = json.loads(load_resource(sourcemap_file, is_binary=False))
    context.source_map = source_map.SourceMap(jsmap)


@then('the string composed of pc:line number equals "{pc_to_line}"')
def check_source_map(context, pc_to_line):
    buff = [
        f"{pc}:{line}" for pc, line in context.source_map.pc_to_line.items()
    ]
    actual = ";".join(buff)
    assert actual == pc_to_line, f"expected {pc_to_line} got {actual}"


@then('getting the line associated with a pc "{pc}" equals "{line}"')
def check_pc_to_line(context, pc, line):

    actual_line = context.source_map.get_line_for_pc(int(pc))
    assert actual_line == int(line), f"expected line {line} got {actual_line}"


@then('getting the last pc associated with a line "{line}" equals "{pc}"')
def check_line_to_pc(context, line, pc):
    actual_pcs = context.source_map.get_pcs_for_line(int(line))
    assert actual_pcs[-1] == int(pc), f"expected pc {pc} got {actual_pcs[-1]}"


@when('I compile a teal program "{teal}" with mapping enabled')
def check_compile_mapping(context, teal):
    data = load_resource(teal)
    source = data.decode("utf-8")
    response = context.app_acl.compile(source, source_map=True)
    context.raw_source_map = json.dumps(
        response["sourcemap"], separators=(",", ":")
    )


@then('the resulting source map is the same as the json "{sourcemap}"')
def check_mapping_equal(context, sourcemap):
    expected = load_resource(sourcemap).decode("utf-8").strip()
    assert context.raw_source_map == expected<|MERGE_RESOLUTION|>--- conflicted
+++ resolved
@@ -8,17 +8,7 @@
 from urllib.request import Request, urlopen
 
 import parse
-<<<<<<< HEAD
 from algosdk import dryrun_results, encoding, error, mnemonic
-=======
-from algosdk import (
-    dryrun_results,
-    encoding,
-    error,
-    mnemonic,
-    source_map,
-)
->>>>>>> 815929f2
 from algosdk.error import AlgodHTTPError
 from algosdk.future import transaction
 from algosdk.testing.dryrun import DryrunTestCaseMixin
@@ -29,7 +19,6 @@
     DryrunRequest,
     DryrunSource,
 )
-<<<<<<< HEAD
 from behave import (
     given,
     register_type,  # pylint: disable=no-name-in-module
@@ -37,10 +26,6 @@
     then,
     when,
 )
-=======
-from behave import register_type  # pylint: disable=no-name-in-module
-from behave import given, step, then, when
->>>>>>> 815929f2
 from glom import glom
 from tests.steps.steps import algod_port
 from tests.steps.steps import token as daemon_token
