--- conflicted
+++ resolved
@@ -1514,8 +1514,6 @@
     context.stx = transaction.SignedTransaction(context.txn, None)
 
 
-<<<<<<< HEAD
-=======
 @then("I allow {budget} more budget on that simulate request.")
 def allow_more_budget_simulation(context, budget):
     context.simulate_request.extra_opcode_budget = int(budget)
@@ -1532,12 +1530,6 @@
     )
 
 
-@when("we make a GetLedgerStateDelta call against round {round}")
-def get_ledger_state_delta_call(context, round):
-    context.response = context.acl.get_ledger_state_delta(round)
-
-
->>>>>>> 1fbd96fc
 @when("we make a SetSyncRound call against round {round}")
 def set_sync_round_call(context, round):
     context.response = context.acl.set_sync_round(round)
