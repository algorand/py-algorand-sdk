<<<<<<< HEAD
import base64
import random
import time
=======
import os
import base64
import random
import time
import parse
from datetime import datetime
>>>>>>> a0a817dc

from algosdk import (
    account,
    algod,
    auction,
    encoding,
    kmd,
    logic,
    mnemonic,
    util,
    wallet,
)
from algosdk.future import transaction
from algosdk import encoding
from algosdk import algod
from algosdk import account
from algosdk import mnemonic
from algosdk import wallet
from algosdk import auction
from algosdk import util
from algosdk import logic

from behave import given, then, when, register_type
from nacl.signing import SigningKey


@parse.with_pattern(r".*")
def parse_string(text):
    return text


register_type(MaybeString=parse_string)


token = "aaaaaaaaaaaaaaaaaaaaaaaaaaaaaaaaaaaaaaaaaaaaaaaaaaaaaaaaaaaaaaaa"
algod_port = 60000
kmd_port = 60001

DEV_ACCOUNT_INITIAL_MICROALGOS: int = 10_000_000


def wait_for_algod_transaction_processing_to_complete():
    """
    wait_for_algod_transaction_processing_to_complete is a Dev mode helper method that's a rough analog to `context.app_acl.status_after_block(last_round + 2)`.
     * <p>
     * Since Dev mode produces blocks on a per transaction basis, it's possible algod generates a block _before_ the corresponding SDK call to wait for a block.
     * Without _any_ wait, it's possible the SDK looks for the transaction before algod completes processing.
     * So, the method performs a local sleep to simulate waiting for a block.
    """
    time.sleep(0.5)


# Initialize a transient account in dev mode to make payment transactions.
def initialize_account(context, account):
    payment = transaction.PaymentTxn(
        sender=context.accounts[0],
        sp=context.acl.suggested_params_as_object(),
        receiver=account,
        amt=DEV_ACCOUNT_INITIAL_MICROALGOS,
    )
    signed_payment = context.wallet.sign_transaction(payment)
    context.acl.send_transaction(signed_payment)
    # Wait to let transaction get confirmed in dev mode in v1.
    wait_for_algod_transaction_processing_to_complete()


# Send a self-payment transaction to itself to advance blocks in dev mode.
def self_pay_transactions(context, num_txns=1):
    if not hasattr(context, "dev_pk"):
        context.dev_sk, context.dev_pk = account.generate_account()
        initialize_account(context, context.dev_pk)
    for _ in range(num_txns):
        payment = transaction.PaymentTxn(
            sender=context.dev_pk,
            sp=context.acl.suggested_params_as_object(),
            receiver=context.dev_pk,
            amt=random.randint(1, int(DEV_ACCOUNT_INITIAL_MICROALGOS * 0.01)),
        )
        signed_payment = payment.sign(context.dev_sk)
        context.acl.send_transaction(signed_payment)
        # Wait to let transaction get confirmed in dev mode in v1.
        wait_for_algod_transaction_processing_to_complete()


@when("I create a wallet")
def create_wallet(context):
    context.wallet_name = "Walletpy"
    context.wallet_pswd = ""
    context.wallet_id = context.kcl.create_wallet(
        context.wallet_name, context.wallet_pswd
    )["id"]


@then("the wallet should exist")
def wallet_exist(context):
    wallets = context.kcl.list_wallets()
    wallet_names = [w["name"] for w in wallets]
    assert context.wallet_name in wallet_names


@when("I get the wallet handle")
def get_handle(context):
    context.handle = context.kcl.init_wallet_handle(
        context.wallet_id, context.wallet_pswd
    )


@then("I can get the master derivation key")
def get_mdk(context):
    mdk = context.kcl.export_master_derivation_key(
        context.handle, context.wallet_pswd
    )
    assert mdk


@when("I rename the wallet")
def rename_wallet(context):
    context.wallet_name = "Walletpy_new"
    context.kcl.rename_wallet(
        context.wallet_id, context.wallet_pswd, context.wallet_name
    )


@then("I can still get the wallet information with the same handle")
def get_wallet_info(context):
    info = context.kcl.get_wallet(context.handle)
    assert info


@when("I renew the wallet handle")
def renew_handle(context):
    if not hasattr(context, "handle"):
        context.handle = context.kcl.init_wallet_handle(
            context.wallet_id, context.wallet_pswd
        )
    context.kcl.renew_wallet_handle(context.handle)


@when("I release the wallet handle")
def release_handle(context):
    context.kcl.release_wallet_handle(context.handle)


@then("the wallet handle should not work")
def try_handle(context):
    try:
        context.renew_wallet_handle(context.handle)
        context.error = False
    except:
        context.error = True
    assert context.error


@given(
    'payment transaction parameters {fee} {fv} {lv} "{gh}" "{to}" "{close}" {amt} "{gen}" "{note}"'
)
def txn_params(context, fee, fv, lv, gh, to, close, amt, gen, note):
    context.fee = int(fee)
    context.fv = int(fv)
    context.lv = int(lv)
    context.gh = gh
    context.to = to
    context.amt = int(amt)
    if context.fee == 0:
        context.params = transaction.SuggestedParams(
            context.fee, context.fv, context.lv, context.gh, gen, flat_fee=True
        )
    else:
        context.params = transaction.SuggestedParams(
            context.fee, context.fv, context.lv, context.gh, gen
        )
    if close == "none":
        context.close = None
    else:
        context.close = close
    if note == "none":
        context.note = None
    else:
        context.note = base64.b64decode(note)
    if gen == "none":
        context.gen = None
    else:
        context.gen = gen


@given('mnemonic for private key "{mn}"')
def mn_for_sk(context, mn):
    context.mn = mn
    context.sk = mnemonic.to_private_key(mn)
    context.pk = account.address_from_private_key(context.sk)


@given('multisig addresses "{addresses}"')
def msig_addresses(context, addresses):
    addresses = addresses.split(" ")
    context.msig = transaction.Multisig(1, 2, addresses)


@when("I create the multisig payment transaction")
def create_msigpaytxn(context):
    context.txn = transaction.PaymentTxn(
        context.msig.address(),
        context.params,
        context.to,
        context.amt,
        context.close,
        context.note,
    )
    context.mtx = transaction.MultisigTransaction(context.txn, context.msig)


@when("I create the multisig payment transaction with zero fee")
def create_msigpaytxn_zero_fee(context):
    context.txn = transaction.PaymentTxn(
        context.msig.address(),
        context.params,
        context.to,
        context.amt,
        context.close,
        context.note,
    )
    context.mtx = transaction.MultisigTransaction(context.txn, context.msig)


@when("I sign the multisig transaction with the private key")
def sign_msig(context):
    context.mtx.sign(context.sk)


@when("I sign the transaction with the private key")
def sign_with_sk(context):
    context.stx = context.txn.sign(context.sk)


@then('the signed transaction should equal the golden "{golden}"')
def equal_golden(context, golden):
    assert encoding.msgpack_encode(context.stx) == golden


@then('the multisig address should equal the golden "{golden}"')
def equal_msigaddr_golden(context, golden):
    assert context.msig.address() == golden


@then('the multisig transaction should equal the golden "{golden}"')
def equal_msig_golden(context, golden):
    if not encoding.msgpack_encode(context.mtx) == golden:
        print(encoding.msgpack_encode(context.mtx))
        print(golden)
    assert encoding.msgpack_encode(context.mtx) == golden


@when("I get versions with algod")
def acl_v(context):
    context.versions = context.acl.versions()["versions"]


@then("v1 should be in the versions")
def v1_in_versions(context):
    assert "v1" in context.versions


@when("I get versions with kmd")
def kcl_v(context):
    context.versions = context.kcl.versions()


@when("I get the status")
def status(context):
    context.status = context.acl.status()


@when("I get status after this block")
def status_block(context):
    self_pay_transactions(context)
    context.status_after = context.acl.status_after_block(
        context.status["lastRound"]
    )


@then("I can get the block info")
def block(context):
    self_pay_transactions(context)
    context.block = context.acl.block_info(context.status["lastRound"] + 1)


@when("I import the multisig")
def import_msig(context):
    context.wallet.import_multisig(context.msig)


@then("the multisig should be in the wallet")
def msig_in_wallet(context):
    msigs = context.wallet.list_multisig()
    assert context.msig.address() in msigs


@when("I export the multisig")
def exp_msig(context):
    context.exp = context.wallet.export_multisig(context.msig.address())


@then("the multisig should equal the exported multisig")
def msig_eq(context):
    assert encoding.msgpack_encode(context.msig) == encoding.msgpack_encode(
        context.exp
    )


@when("I delete the multisig")
def delete_msig(context):
    context.wallet.delete_multisig(context.msig.address())


@then("the multisig should not be in the wallet")
def msig_not_in_wallet(context):
    msigs = context.wallet.list_multisig()
    assert context.msig.address() not in msigs


@when("I generate a key using kmd")
def gen_key_kmd(context):
    context.pk = context.wallet.generate_key()


@when("I generate a key using kmd for rekeying and fund it")
def gen_rekey_kmd(context):
    context.rekey = context.wallet.generate_key()
    initialize_account(context, context.rekey)


@then("the key should be in the wallet")
def key_in_wallet(context):
    keys = context.wallet.list_keys()
    assert context.pk in keys


@when("I delete the key")
def delete_key(context):
    context.wallet.delete_key(context.pk)


@then("the key should not be in the wallet")
def key_not_in_wallet(context):
    keys = context.wallet.list_keys()
    assert context.pk not in keys


@when("I generate a key")
def gen_key(context):
    context.sk, context.pk = account.generate_account()
    context.old = context.pk


@when("I import the key")
def import_key(context):
    context.wallet.import_key(context.sk)


@then("the private key should be equal to the exported private key")
def sk_eq_export(context):
    exp = context.wallet.export_key(context.pk)
    assert context.sk == exp
    context.wallet.delete_key(context.pk)


@given("a kmd client")
def kmd_client(context):
    kmd_address = "http://localhost:" + str(kmd_port)
    context.kcl = kmd.KMDClient(token, kmd_address)


@given("an algod client")
def algod_client(context):
    algod_address = "http://localhost:" + str(algod_port)
    context.acl = algod.AlgodClient(token, algod_address)
    if context.acl.status()["lastRound"] < 2:
        self_pay_transactions(context, 2)
        context.acl.status_after_block(2)


@given("wallet information")
def wallet_info(context):
    context.wallet_name = "unencrypted-default-wallet"
    context.wallet_pswd = ""
    context.wallet = wallet.Wallet(
        context.wallet_name, context.wallet_pswd, context.kcl
    )
    context.wallet_id = context.wallet.id
    context.accounts = context.wallet.list_keys()


def default_txn_with_addr(context, amt, note, sender_addr):
    params = context.acl.suggested_params_as_object()
    context.last_round = params.first
    if note == "none":
        note = None
    else:
        note = base64.b64decode(note)
    context.txn = transaction.PaymentTxn(
        sender_addr, params, context.accounts[1], int(amt), note=note
    )
    context.pk = sender_addr


@given('default transaction with parameters {amt} "{note}"')
def default_txn(context, amt, note):
    default_txn_with_addr(context, amt, note, context.accounts[0])


@given('default transaction with parameters {amt} "{note}" and rekeying key')
def default_txn_rekey(context, amt, note):
    default_txn_with_addr(context, amt, note, context.rekey)


@given('default multisig transaction with parameters {amt} "{note}"')
def default_msig_txn(context, amt, note):
    params = context.acl.suggested_params_as_object()
    context.last_round = params.first
    if note == "none":
        note = None
    else:
        note = base64.b64decode(note)
    context.msig = transaction.Multisig(1, 1, context.accounts)
    context.txn = transaction.PaymentTxn(
        context.msig.address(),
        params,
        context.accounts[1],
        int(amt),
        note=note,
    )
    context.mtx = transaction.MultisigTransaction(context.txn, context.msig)
    context.pk = context.accounts[0]


@when("I get the private key")
def get_sk(context):
    context.sk = context.wallet.export_key(context.pk)


@when("I send the transaction")
def send_txn(context):
    try:
        context.acl.send_transaction(context.stx)
    except:
        context.error = True


@when("I send the kmd-signed transaction")
def send_txn_kmd(context):
    context.acl.send_transaction(context.stx_kmd)


@when("I send the bogus kmd-signed transaction")
def send_txn_kmd_bogus(context):
    try:
        context.acl.send_transaction(context.stx_kmd)
    except:
        context.error = True


@when("I send the multisig transaction")
def send_msig_txn(context):
    try:
        context.acl.send_transaction(context.mtx)
    except:
        context.error = True


# TODO: this needs to be modified/removed when v1 is no longer supported!!!
@then("the transaction should go through")
def check_txn(context):
    wait_for_algod_transaction_processing_to_complete()
    assert "type" in context.acl.pending_transaction_info(
        context.txn.get_txid()
    )
    assert "type" in context.acl.transaction_info(
        context.txn.sender, context.txn.get_txid()
    )
    # assert "type" in context.acl.transaction_by_id(context.txn.get_txid())


@then("the transaction should not go through")
def txn_fail(context):
    assert context.error


@when("I sign the transaction with kmd")
def sign_kmd(context):
    context.stx_kmd = context.wallet.sign_transaction(context.txn)


@then("the signed transaction should equal the kmd signed transaction")
def sign_both_equal(context):
    assert encoding.msgpack_encode(context.stx) == encoding.msgpack_encode(
        context.stx_kmd
    )


@when("I sign the multisig transaction with kmd")
def sign_msig_kmd(context):
    context.mtx_kmd = context.wallet.sign_multisig_transaction(
        context.accounts[0], context.mtx
    )


@then(
    "the multisig transaction should equal the kmd signed multisig transaction"
)
def sign_msig_both_equal(context):
    assert encoding.msgpack_encode(context.mtx) == encoding.msgpack_encode(
        context.mtx_kmd
    )


@then("I get the ledger supply")
def get_ledger(context):
    context.acl.ledger_supply()


@then("the node should be healthy")
def check_health(context):
    assert context.acl.health() == None


@when("I get the suggested params")
def suggested_params(context):
    context.params = context.acl.suggested_params_as_object()


@when("I get the suggested fee")
def suggested_fee(context):
    context.fee = context.acl.suggested_fee()["fee"]


@then("the fee in the suggested params should equal the suggested fee")
def check_suggested(context):
    assert context.params.fee == context.fee


@when("I create a bid")
def create_bid(context):
    context.sk, pk = account.generate_account()
    context.bid = auction.Bid(pk, 1, 2, 3, pk, 4)


@when("I encode and decode the bid")
def enc_dec_bid(context):
    context.bid = encoding.msgpack_decode(encoding.msgpack_encode(context.bid))


@then("the bid should still be the same")
def check_bid(context):
    assert context.sbid == context.old


@when("I sign the bid")
def sign_bid(context):
    context.sbid = context.bid.sign(context.sk)
    context.old = context.bid.sign(context.sk)


@when("I decode the address")
def decode_addr(context):
    context.pk = encoding.decode_address(context.pk)


@when("I encode the address")
def encode_addr(context):
    context.pk = encoding.encode_address(context.pk)


@then("the address should still be the same")
def check_addr(context):
    assert context.pk == context.old


@when("I convert the private key back to a mnemonic")
def sk_to_mn(context):
    context.mn = mnemonic.from_private_key(context.sk)


@then('the mnemonic should still be the same as "{mn}"')
def check_mn(context, mn):
    assert context.mn == mn


@given('mnemonic for master derivation key "{mn}"')
def mn_for_mdk(context, mn):
    context.mn = mn
    context.mdk = mnemonic.to_master_derivation_key(mn)


@when("I convert the master derivation key back to a mnemonic")
def mdk_to_mn(context):
    context.mn = mnemonic.from_master_derivation_key(context.mdk)


@when("I create the flat fee payment transaction")
def create_paytxn_flat_fee(context):
    context.params.flat_fee = True
    context.txn = transaction.PaymentTxn(
        context.pk,
        context.params,
        context.to,
        context.amt,
        context.close,
        context.note,
    )


@given('encoded multisig transaction "{mtx}"')
def dec_mtx(context, mtx):
    context.mtx = encoding.msgpack_decode(mtx)


@when("I append a signature to the multisig transaction")
def append_mtx(context):
    context.mtx.sign(context.sk)


@given('encoded multisig transactions "{msigtxns}"')
def mtxs(context, msigtxns):
    context.mtxs = msigtxns.split(" ")
    context.mtxs = [encoding.msgpack_decode(m) for m in context.mtxs]


@when("I merge the multisig transactions")
def merge_mtxs(context):
    context.mtx = transaction.MultisigTransaction.merge(context.mtxs)


@when("I convert {microalgos} microalgos to algos and back")
def convert_algos(context, microalgos):
    context.microalgos = util.algos_to_microalgos(
        util.microalgos_to_algos(int(microalgos))
    )


@then("it should still be the same amount of microalgos {microalgos}")
def check_microalgos(context, microalgos):
    assert int(microalgos) == context.microalgos


@then("I get transactions by address and round")
def txns_by_addr_round(context):
    txns = context.acl.transactions_by_address(
        context.accounts[0], first=1, last=context.acl.status()["lastRound"]
    )
    assert txns == {} or "transactions" in txns


@then("I get pending transactions")
def txns_pending(context):
    txns = context.acl.pending_transactions()
    assert txns == {} or "truncatedTxns" in txns


@then("I get account information")
def acc_info(context):
    context.acl.account_info(context.accounts[0])


@then("I can get account information")
def new_acc_info(context):
    context.acl.account_info(context.pk)
    context.wallet.delete_key(context.pk)


@given("default V2 key registration transaction {type}")
def default_v2_keyreg_txn(context, type):
    context.params = context.acl.suggested_params_as_object()
    context.pk = context.accounts[0]
    context.txn = buildTxn(type, context.pk, context.params)


@given("default asset creation transaction with total issuance {total}")
def default_asset_creation_txn(context, total):
    context.total = int(total)
    params = context.acl.suggested_params_as_object()
    context.last_round = params.first
    context.pk = context.accounts[0]
    asset_name = "asset"
    unit_name = "unit"
    params.fee = 1
    context.txn = transaction.AssetConfigTxn(
        context.pk,
        params,
        total=context.total,
        default_frozen=False,
        unit_name=unit_name,
        asset_name=asset_name,
        manager=context.pk,
        reserve=context.pk,
        freeze=context.pk,
        clawback=context.pk,
    )

    context.expected_asset_info = {
        "defaultfrozen": False,
        "unitname": "unit",
        "assetname": "asset",
        "managerkey": context.pk,
        "reserveaddr": context.pk,
        "freezeaddr": context.pk,
        "clawbackaddr": context.pk,
        "creator": context.pk,
        "total": context.total,
        "decimals": 0,
        "metadatahash": None,
        "url": "",
    }


@given("default-frozen asset creation transaction with total issuance {total}")
def default_frozen_asset_creation_txn(context, total):
    context.total = int(total)
    params = context.acl.suggested_params_as_object()
    context.last_round = params.first
    context.pk = context.accounts[0]
    asset_name = "asset"
    unit_name = "unit"
    params.fee = 1
    context.txn = transaction.AssetConfigTxn(
        context.pk,
        params,
        total=context.total,
        default_frozen=True,
        unit_name=unit_name,
        asset_name=asset_name,
        manager=context.pk,
        reserve=context.pk,
        freeze=context.pk,
        clawback=context.pk,
    )

    context.expected_asset_info = {
        "defaultfrozen": False,
        "unitname": "unit",
        "assetname": "asset",
        "managerkey": context.pk,
        "reserveaddr": context.pk,
        "freezeaddr": context.pk,
        "clawbackaddr": context.pk,
        "creator": context.pk,
        "total": context.total,
        "decimals": 0,
        "metadatahash": None,
        "url": "",
    }


@given("asset test fixture")
def asset_fixture(context):
    context.expected_asset_info = dict()
    context.rcv = context.accounts[1]


@when("I update the asset index")
def update_asset_index(context):
    assets = context.acl.list_assets()["assets"]
    indices = [a["AssetIndex"] for a in assets]
    context.asset_index = max(indices)


@when("I get the asset info")
def get_asset_info(context):
    context.asset_info = context.acl.asset_info(context.asset_index)


@then("the asset info should match the expected asset info")
def asset_info_match(context):
    for k in context.expected_asset_info:
        assert (
            context.expected_asset_info[k] == context.asset_info.get(k)
        ) or (
            (not context.expected_asset_info[k])
            and (not context.asset_info.get(k))
        )


@when("I create an asset destroy transaction")
def create_asset_destroy_txn(context):
    context.txn = transaction.AssetConfigTxn(
        context.pk,
        context.acl.suggested_params_as_object(),
        index=context.asset_index,
        strict_empty_address_check=False,
    )


@then("I should be unable to get the asset info")
def err_asset_info(context):
    err = False
    try:
        context.acl.asset_info(context.pk, context.asset_index)
    except:
        err = True
    assert err


@when("I create a no-managers asset reconfigure transaction")
def no_manager_txn(context):
    context.txn = transaction.AssetConfigTxn(
        context.pk,
        context.acl.suggested_params_as_object(),
        index=context.asset_index,
        reserve=context.pk,
        clawback=context.pk,
        freeze=context.pk,
        strict_empty_address_check=False,
    )

    context.expected_asset_info["managerkey"] = ""


@when(
    "I create a transaction for a second account, signalling asset acceptance"
)
def accept_asset_txn(context):
    params = context.acl.suggested_params_as_object()
    context.txn = transaction.AssetTransferTxn(
        context.rcv, params, context.rcv, 0, context.asset_index
    )


@when(
    "I create a transaction transferring {amount} assets from creator to a second account"
)
def transfer_assets(context, amount):
    params = context.acl.suggested_params_as_object()
    context.txn = transaction.AssetTransferTxn(
        context.pk, params, context.rcv, int(amount), context.asset_index
    )


@when(
    "I create a transaction transferring {amount} assets from a second account to creator"
)
def transfer_assets_to_creator(context, amount):
    params = context.acl.suggested_params_as_object()
    context.txn = transaction.AssetTransferTxn(
        context.rcv, params, context.pk, int(amount), context.asset_index
    )


@then("the creator should have {exp_balance} assets remaining")
def check_asset_balance(context, exp_balance):
    asset_info = context.acl.account_info(context.pk)["assets"][
        str(context.asset_index)
    ]
    assert asset_info["amount"] == int(exp_balance)


@when("I create a freeze transaction targeting the second account")
def freeze_txn(context):
    params = context.acl.suggested_params_as_object()
    context.txn = transaction.AssetFreezeTxn(
        context.pk, params, context.asset_index, context.rcv, True
    )


@when("I create an un-freeze transaction targeting the second account")
def unfreeze_txn(context):
    params = context.acl.suggested_params_as_object()
    context.txn = transaction.AssetFreezeTxn(
        context.pk, params, context.asset_index, context.rcv, False
    )


@when(
    "I create a transaction revoking {amount} assets from a second account to creator"
)
def revoke_txn(context, amount):
    params = context.acl.suggested_params_as_object()
    context.txn = transaction.AssetTransferTxn(
        context.pk,
        params,
        context.pk,
        int(amount),
        context.asset_index,
        revocation_target=context.rcv,
    )


@given("I sign the transaction with the private key")
def given_sign_with_sk(context):
    # python cucumber considers "Given foo" and "When foo" to be distinct,
    # but we don't want them to be. So, call the other function
    sign_with_sk(context)


@given("I send the transaction")
def given_send_txn(context):
    # python cucumber considers "Given foo" and "When foo" to be distinct,
    # but we don't want them to be. So, call the other function
    send_txn(context)


@when('mnemonic for private key "{mn}"')
def when_mn_for_sk(context, mn):
    # python cucumber considers "Given foo" and "When foo" to be distinct,
    # but we don't want them to be. So, call the other function
    mn_for_sk(context, mn)


@when('I set the from address to "{from_addr}"')
def set_from_to(context, from_addr):
    context.txn.sender = from_addr


@when("I add a rekeyTo field with the private key algorand address")
def add_rekey_to_sk(context):
    context.txn.rekey_to = account.address_from_private_key(context.sk)


@when('I add a rekeyTo field with address "{rekey}"')
def add_rekey_to_address(context, rekey):
    context.txn.rekey_to = rekey


@given('base64 encoded data to sign "{data_enc}"')
def set_base64_encoded_data(context, data_enc):
    context.data = base64.b64decode(data_enc)


@given('program hash "{contract_addr}"')
def set_program_hash(context, contract_addr):
    context.address = contract_addr


@when("I perform tealsign")
def perform_tealsign(context):
    context.sig = logic.teal_sign(context.sk, context.data, context.address)


@then('the signature should be equal to "{sig_enc}"')
def check_tealsign(context, sig_enc):
    expected = base64.b64decode(sig_enc)
    assert expected == context.sig


@given('base64 encoded program "{program_enc}"')
def set_program_hash_from_program(context, program_enc):
    program = base64.b64decode(program_enc)
    context.address = logic.address(program)


@given('base64 encoded private key "{sk_enc}"')
def set_sk_from_encoded_seed(context, sk_enc):
    seed = base64.b64decode(sk_enc)
    key = SigningKey(seed)
    private_key = base64.b64encode(
        key.encode() + key.verify_key.encode()
    ).decode()
    context.sk = private_key


@then("fee field is in txn")
def fee_in_txn(context):
    if "signed_transaction" in context:
        stxn = context.signed_transaction.dictify()
    else:
        stxn = context.mtx.dictify()

    assert "fee" in stxn["txn"]


@then("fee field not in txn")
def fee_not_in_txn(context):
    if "signed_transaction" in context:
        stxn = context.signed_transaction.dictify()
    else:
        stxn = context.mtx.dictify()
    assert "fee" not in stxn["txn"]


def buildTxn(t, sender, params):
    txn = None
    if "online" in t:
        votekey = "9mr13Ri8rFepxN3ghIUrZNui6LqqM5hEzB45Rri5lkU="
        selkey = "dx717L3uOIIb/jr9OIyls1l5Ei00NFgRa380w7TnPr4="
        votefst = 0
        votelst = 2000
        votekd = 10
        sprf = "mYR0GVEObMTSNdsKM6RwYywHYPqVDqg3E4JFzxZOreH9NU8B+tKzUanyY8AQ144hETgSMX7fXWwjBdHz6AWk9w=="
        txn = transaction.KeyregOnlineTxn(
            sender,
            params,
            votekey,
            selkey,
            votefst,
            votelst,
            votekd,
            sprfkey=sprf,
        )
    elif "offline" in t:
        txn = transaction.KeyregOfflineTxn(sender, params)
    elif "nonparticipation" in t:
        txn = transaction.KeyregNonparticipatingTxn(sender, params)
    return txn


@given(
    'a base64 encoded program bytes for heuristic sanity check "{b64encoded:MaybeString}"'
)
def take_b64_encoded_bytes(context, b64encoded):
    context.seemingly_program = base64.b64decode(b64encoded)


@when("I start heuristic sanity check over the bytes")
def heuristic_check_over_bytes(context):
    context.sanity_check_err = ""

    try:
        transaction.LogicSig(context.seemingly_program)
    except Exception as e:
        context.sanity_check_err = str(e)


@then(
    'if the heuristic sanity check throws an error, the error contains "{err_msg:MaybeString}"'
)
def check_error_if_matching(context, err_msg: str = None):
    if len(err_msg) > 0:
        assert err_msg in context.sanity_check_err
    else:
        assert len(context.sanity_check_err) == 0<|MERGE_RESOLUTION|>--- conflicted
+++ resolved
@@ -1,15 +1,9 @@
-<<<<<<< HEAD
-import base64
-import random
-import time
-=======
 import os
 import base64
 import random
 import time
 import parse
 from datetime import datetime
->>>>>>> a0a817dc
 
 from algosdk import (
     account,
