import base64
import json
import re
import time

import pytest
from behave import given, step, then, when

from algosdk import (
    abi,
<<<<<<< HEAD
    atomic_transaction_composer,
    encoding,
    mnemonic,
    transaction,
=======
    account,
    atomic_transaction_composer,
    encoding,
    mnemonic,
>>>>>>> 0e8f4019
)
from algosdk.abi.contract import NetworkInfo
from algosdk.error import ABITypeError, AtomicTransactionComposerError
from tests.steps.other_v2_steps import read_program


def operation_string_to_enum(operation):
    if operation == "call":
        return transaction.OnComplete.NoOpOC
    elif operation == "create":
        return transaction.OnComplete.NoOpOC
    elif operation == "noop":
        return transaction.OnComplete.NoOpOC
    elif operation == "update":
        return transaction.OnComplete.UpdateApplicationOC
    elif operation == "optin":
        return transaction.OnComplete.OptInOC
    elif operation == "delete":
        return transaction.OnComplete.DeleteApplicationOC
    elif operation == "clear":
        return transaction.OnComplete.ClearStateOC
    elif operation == "closeout":
        return transaction.OnComplete.CloseOutOC
    else:
        raise NotImplementedError(
            "no oncomplete enum for operation " + operation
        )


# Takes in a tuple where first element is the encoding and second element is value.
# If there is only one element, then it is assumed to be an int.
def process_app_arg(sub_arg):
    if len(sub_arg) == 1:  # assume int
        return int(sub_arg[0])
    elif sub_arg[0] == "str":
        return bytes(sub_arg[1], "ascii")
    elif sub_arg[0] == "b64":
        return base64.decodebytes(sub_arg[1].encode())
    elif sub_arg[0] == "int":
        return int(sub_arg[1])
    elif sub_arg[0] == "addr":
        return encoding.decode_address(sub_arg[1])


def split_and_process_app_args(in_args):
    if not in_args:
        return []
    split_args = in_args.split(",")
    sub_args = [sub_arg.split(":") for sub_arg in split_args]
    app_args = []
    for sub_arg in sub_args:
        app_args.append(process_app_arg(sub_arg))
    return app_args


def split_and_process_boxes(box_str: str):
    boxes = []
    app_id = 0
    split_args = box_str.split(",")
    # Box strings alternate between the app ID and the encoded app arg.
    for token in split_args:
        try:
            app_id = int(token)
        except ValueError:
            sub_arg = token.split(":")
            sub_arg = process_app_arg(sub_arg)
            boxes.append((app_id, sub_arg))
    # Sanity check that input correctly alternates between int and str.
    assert len(boxes) == len(split_args) // 2
    return boxes


def composer_status_string_to_enum(status):
    if status == "BUILDING":
        return (
            atomic_transaction_composer.AtomicTransactionComposerStatus.BUILDING
        )
    elif status == "BUILT":
        return (
            atomic_transaction_composer.AtomicTransactionComposerStatus.BUILT
        )
    elif status == "SIGNED":
        return (
            atomic_transaction_composer.AtomicTransactionComposerStatus.SIGNED
        )
    elif status == "SUBMITTED":
        return (
            atomic_transaction_composer.AtomicTransactionComposerStatus.SUBMITTED
        )
    elif status == "COMMITTED":
        return (
            atomic_transaction_composer.AtomicTransactionComposerStatus.COMMITTED
        )
    else:
        raise NotImplementedError(
            "no AtomicTransactionComposerStatus enum for " + status
        )


def s512_256_uint64(witness):
    return int.from_bytes(encoding.checksum(witness)[:8], "big")


# Dev mode helper functions
def wait_for_transaction_processing_to_complete_in_dev_mode(
    millisecond_num=500,
):
    """
    wait_for_transaction_processing_to_complete_in_dev_mode is a Dev mode helper method that waits for a transaction to be processed and serves as a rough analog to `context.app_acl.status_after_block(last_round + 2)`.
     * <p>
     * Since Dev mode produces blocks on a per transaction basis, it's possible algod generates a block _before_ the corresponding SDK call to wait for a block.
     * Without _any_ wait, it's possible the SDK looks for the transaction before algod completes processing. The analogous problem may also exist in indexer. So, the method performs a local sleep to simulate waiting for a block.
    """
    time.sleep(millisecond_num / 1000)


# Dev mode helper step
@then(
    "I sleep for {millisecond_num} milliseconds for indexer to digest things down."
)
def wait_for_indexer_in_dev_mode(context, millisecond_num):
    wait_for_transaction_processing_to_complete_in_dev_mode(
        int(millisecond_num)
    )


@step(
    'I sign and submit the transaction, saving the txid. If there is an error it is "{error_string:MaybeString}".'
)
def sign_submit_save_txid_with_error(context, error_string):
    try:
        signed_app_transaction = context.app_transaction.sign(
            context.transient_sk
        )
        context.app_txid = context.app_acl.send_transaction(
            signed_app_transaction
        )
    except Exception as e:
        if not error_string or error_string not in str(e):
            raise RuntimeError(
                "error string "
                + error_string
                + " not in actual error "
                + str(e)
            )


@when("we make a GetApplicationByID call for applicationID {app_id}")
def application_info(context, app_id):
    context.response = context.acl.application_info(int(app_id))


@when(
    'we make a GetApplicationBoxByName call for applicationID {app_id} with encoded box name "{box_name}"'
)
def application_box_by_name(context, app_id, box_name):
    boxes = split_and_process_app_args(box_name)[0]
    context.response = context.acl.application_box_by_name(app_id, boxes)


@when(
    "we make a GetApplicationBoxes call for applicationID {app_id} with max {max_results}"
)
def application_boxes(context, app_id, max_results):
    context.response = context.acl.application_boxes(
        app_id, limit=int(max_results)
    )


@when(
    'we make a LookupApplicationLogsByID call with applicationID {app_id} limit {limit} minRound {min_round} maxRound {max_round} nextToken "{next_token:MaybeString}" sender "{sender:MaybeString}" and txID "{txid:MaybeString}"'
)
def lookup_application_logs(
    context, app_id, limit, min_round, max_round, next_token, sender, txid
):
    context.response = context.icl.application_logs(
        int(app_id),
        limit=int(limit),
        min_round=int(min_round),
        max_round=int(max_round),
        next_page=next_token,
        sender_addr=sender,
        txid=txid,
    )


@when("we make a SearchForApplications call with applicationID {app_id}")
def search_application(context, app_id):
    context.response = context.icl.search_applications(int(app_id))


@when('we make a SearchForApplications call with creator "{creator}"')
def search_application2(context, creator):
    context.response = context.icl.search_applications(creator=creator)


@when(
    'we make a LookupApplicationBoxByIDandName call with applicationID {app_id} with encoded box name "{box_name}"'
)
def lookup_application_box(context, app_id, box_name):
    boxes = split_and_process_app_args(box_name)[0]
    context.response = context.icl.application_box_by_name(app_id, boxes)


@when(
    'we make a SearchForApplicationBoxes call with applicationID {app_id} with max {max_results} nextToken "{token:MaybeString}"'
)
def search_application_boxes(context, app_id, max_results, token):
    context.response = context.icl.application_boxes(
        app_id, limit=int(max_results), next_page=token
    )


@when("we make a LookupApplications call with applicationID {app_id}")
def lookup_application(context, app_id):
    context.response = context.icl.applications(int(app_id))


@when(
    'I build an application transaction with operation "{operation:MaybeString}", application-id {application_id}, sender "{sender:MaybeString}", approval-program "{approval_program:MaybeString}", clear-program "{clear_program:MaybeString}", global-bytes {global_bytes}, global-ints {global_ints}, local-bytes {local_bytes}, local-ints {local_ints}, app-args "{app_args:MaybeString}", foreign-apps "{foreign_apps:MaybeString}", foreign-assets "{foreign_assets:MaybeString}", app-accounts "{app_accounts:MaybeString}", fee {fee}, first-valid {first_valid}, last-valid {last_valid}, genesis-hash "{genesis_hash:MaybeString}", extra-pages {extra_pages}, boxes "{boxes:MaybeString}"'
)
def build_app_transaction(
    context,
    operation,
    application_id,
    sender,
    approval_program,
    clear_program,
    global_bytes,
    global_ints,
    local_bytes,
    local_ints,
    app_args,
    foreign_apps,
    foreign_assets,
    app_accounts,
    fee,
    first_valid,
    last_valid,
    genesis_hash,
    extra_pages,
    boxes,
):
    if operation == "none":
        operation = None
    else:
        operation = operation_string_to_enum(operation)
    if sender == "none":
        sender = None
    if approval_program == "none":
        approval_program = None
    elif approval_program:
        approval_program = read_program(context, approval_program)
    if clear_program == "none":
        clear_program = None
    elif clear_program:
        clear_program = read_program(context, clear_program)
    if app_args == "none":
        app_args = None
    elif app_args:
        app_args = split_and_process_app_args(app_args)
    if foreign_apps == "none":
        foreign_apps = None
    elif foreign_apps:
        foreign_apps = [int(app) for app in foreign_apps.split(",")]
    if foreign_assets == "none":
        foreign_assets = None
    elif foreign_assets:
        foreign_assets = [int(app) for app in foreign_assets.split(",")]
    if app_accounts == "none":
        app_accounts = None
    elif app_accounts:
        app_accounts = [
            account_pubkey for account_pubkey in app_accounts.split(",")
        ]
    if boxes == "none":
        boxes = None
    elif boxes:
        boxes = split_and_process_boxes(boxes)
    if genesis_hash == "none":
        genesis_hash = None
    local_schema = transaction.StateSchema(
        num_uints=int(local_ints), num_byte_slices=int(local_bytes)
    )
    global_schema = transaction.StateSchema(
        num_uints=int(global_ints), num_byte_slices=int(global_bytes)
    )
    sp = transaction.SuggestedParams(
        int(fee),
        int(first_valid),
        int(last_valid),
        genesis_hash,
        flat_fee=True,
    )
    context.transaction = transaction.ApplicationCallTxn(
        sender=sender,
        sp=sp,
        index=int(application_id),
        on_complete=operation,
        local_schema=local_schema,
        global_schema=global_schema,
        approval_program=approval_program,
        clear_program=clear_program,
        app_args=app_args,
        accounts=app_accounts,
        foreign_apps=foreign_apps,
        foreign_assets=foreign_assets,
        extra_pages=int(extra_pages),
        note=None,
        lease=None,
        rekey_to=None,
        boxes=boxes,
    )


@step(
    'I build an application transaction with the transient account, the current application, suggested params, operation "{operation}", approval-program "{approval_program:MaybeString}", clear-program "{clear_program:MaybeString}", global-bytes {global_bytes}, global-ints {global_ints}, local-bytes {local_bytes}, local-ints {local_ints}, app-args "{app_args:MaybeString}", foreign-apps "{foreign_apps:MaybeString}", foreign-assets "{foreign_assets:MaybeString}", app-accounts "{app_accounts:MaybeString}", extra-pages {extra_pages}, boxes "{boxes:MaybeString}"'
)
def build_app_txn_with_transient(
    context,
    operation,
    approval_program,
    clear_program,
    global_bytes,
    global_ints,
    local_bytes,
    local_ints,
    app_args,
    foreign_apps,
    foreign_assets,
    app_accounts,
    extra_pages,
    boxes,
):
    application_id = 0
    if operation == "none":
        operation = None
    else:
        if (
            hasattr(context, "current_application_id")
            and context.current_application_id
            and operation != "create"
        ):
            application_id = context.current_application_id
        operation = operation_string_to_enum(operation)
    if approval_program == "none":
        approval_program = None
    elif approval_program:
        approval_program = read_program(context, approval_program)
    if clear_program == "none":
        clear_program = None
    elif clear_program:
        clear_program = read_program(context, clear_program)
    local_schema = transaction.StateSchema(
        num_uints=int(local_ints), num_byte_slices=int(local_bytes)
    )
    global_schema = transaction.StateSchema(
        num_uints=int(global_ints), num_byte_slices=int(global_bytes)
    )
    if app_args == "none":
        app_args = None
    elif app_args:
        app_args = split_and_process_app_args(app_args)
    if foreign_apps == "none":
        foreign_apps = None
    elif foreign_apps:
        foreign_apps = [int(app) for app in foreign_apps.split(",")]
    if foreign_assets == "none":
        foreign_assets = None
    elif foreign_assets:
        foreign_assets = [int(asset) for asset in foreign_assets.split(",")]
    if app_accounts == "none":
        app_accounts = None
    elif app_accounts:
        app_accounts = [
            account_pubkey for account_pubkey in app_accounts.split(",")
        ]
    if boxes == "none":
        boxes = None
    elif boxes:
        boxes = split_and_process_boxes(boxes)

    sp = context.app_acl.suggested_params()

    context.app_transaction = transaction.ApplicationCallTxn(
        sender=context.transient_pk,
        sp=sp,
        index=int(application_id),
        on_complete=operation,
        local_schema=local_schema,
        global_schema=global_schema,
        approval_program=approval_program,
        clear_program=clear_program,
        app_args=app_args,
        accounts=app_accounts,
        foreign_apps=foreign_apps,
        foreign_assets=foreign_assets,
        extra_pages=int(extra_pages),
        note=None,
        lease=None,
        rekey_to=None,
        boxes=boxes,
    )


@given("I reset the array of application IDs to remember.")
def reset_appid_list(context):
    context.app_ids = []


@step("I remember the new application ID.")
def remember_app_id(context):
    app_id = context.app_acl.pending_transaction_info(context.app_txid)[
        "application-index"
    ]

    context.current_application_id = app_id
    if not hasattr(context, "app_ids"):
        context.app_ids = []

    context.app_ids.append(app_id)


# TODO: this needs to be modified to use v2 only
@step("I wait for the transaction to be confirmed.")
def wait_for_app_txn_confirm(context):
    wait_for_transaction_processing_to_complete_in_dev_mode()
    transaction.wait_for_confirmation(context.app_acl, context.app_txid, 1)


@given("an application id {app_id}")
def set_app_id(context, app_id):
    context.current_application_id = app_id


@step(
    'The transient account should have the created app "{app_created_bool_as_string:MaybeString}" and total schema byte-slices {byte_slices} and uints {uints}, the application "{application_state:MaybeString}" state contains key "{state_key:MaybeString}" with value "{state_value:MaybeString}"'
)
def verify_app_txn(
    context,
    app_created_bool_as_string,
    byte_slices,
    uints,
    application_state,
    state_key,
    state_value,
):
    account_info = context.app_acl.account_info(context.transient_pk)
    app_total_schema = account_info["apps-total-schema"]
    assert app_total_schema["num-byte-slice"] == int(byte_slices)
    assert app_total_schema["num-uint"] == int(uints)

    app_created = app_created_bool_as_string == "true"
    created_apps = account_info["created-apps"]
    # If we don't expect the app to exist, verify that it isn't there and exit.
    if not app_created:
        for app in created_apps:
            assert app["id"] != context.current_application_id
        return

    found_app = False
    for app in created_apps:
        found_app = found_app or app["id"] == context.current_application_id
    assert found_app

    # If there is no key to check, we're done.
    if state_key is None or state_key == "":
        return

    found_value_for_key = False
    key_values = list()
    if application_state == "local":
        counter = 0
        for local_state in account_info["apps-local-state"]:
            if local_state["id"] == context.current_application_id:
                key_values = local_state["key-value"]
                counter = counter + 1
        assert counter == 1
    elif application_state == "global":
        counter = 0
        for created_app in account_info["created-apps"]:
            if created_app["id"] == context.current_application_id:
                key_values = created_app["params"]["global-state"]
                counter = counter + 1
        assert counter == 1
    else:
        raise NotImplementedError(
            'test does not understand application state "'
            + application_state
            + '"'
        )

    assert len(key_values) > 0

    for key_value in key_values:
        found_key = key_value["key"]
        if found_key == state_key:
            found_value_for_key = True
            found_value = key_value["value"]
            if found_value["type"] == 1:
                assert found_value["bytes"] == state_value
            elif found_value["type"] == 0:
                assert found_value["uint"] == int(state_value)
    assert found_value_for_key


@given("a new AtomicTransactionComposer")
def create_atomic_transaction_composer(context):
    context.atomic_transaction_composer = (
        atomic_transaction_composer.AtomicTransactionComposer()
    )


@step('I create the Method object from method signature "{method_signature}"')
def build_abi_method(context, method_signature):
    context.abi_method = abi.Method.from_signature(method_signature)


@step("I make a transaction signer for the {account_type} account.")
def create_transaction_signer(context, account_type):
    if account_type == "transient":
        private_key = context.transient_sk
    elif account_type == "signing":
        private_key = mnemonic.to_private_key(context.signing_mnemonic)
    else:
        raise NotImplementedError(
            "cannot make transaction signer for " + account_type
        )
    context.transaction_signer = (
        atomic_transaction_composer.AccountTransactionSigner(private_key)
    )


@step("I create a transaction with signer with the current transaction.")
def create_transaction_with_signer(context):
    context.transaction_with_signer = (
        atomic_transaction_composer.TransactionWithSigner(
            context.transaction, context.transaction_signer
        )
    )


@when("I add the current transaction with signer to the composer.")
def add_transaction_to_composer(context):
    context.atomic_transaction_composer.add_transaction(
        context.transaction_with_signer
    )


def process_abi_args(context, method, arg_tokens):
    method_args = []
    for arg_index, arg_token in enumerate(arg_tokens):
        if arg_index >= len(method.args):
            method_args.append(arg_token)
            continue

        arg = method.args[arg_index]
        if isinstance(arg.type, abi.ABIType):
            method_arg = arg.type.decode(base64.b64decode(arg_token))
            method_args.append(method_arg)
        elif arg.type == abi.ABIReferenceType.ACCOUNT:
            method_arg = abi.AddressType().decode(base64.b64decode(arg_token))
            method_args.append(method_arg)
        elif (
            arg.type == abi.ABIReferenceType.APPLICATION
            or arg.type == abi.ABIReferenceType.ASSET
        ):
            parts = arg_token.split(":")
            if len(parts) == 2 and parts[0] == "ctxAppIdx":
                method_arg = context.app_ids[int(parts[1])]
            else:
                method_arg = abi.UintType(64).decode(
                    base64.b64decode(arg_token)
                )
            method_args.append(method_arg)
        else:
            # Append the transaction signer as is
            method_args.append(arg_token)
    return method_args


@step("I create a new method arguments array.")
def create_abi_method_args(context):
    context.method_args = []


@step(
    "I append the current transaction with signer to the method arguments array."
)
def append_txn_to_method_args(context):
    context.method_args.append(context.transaction_with_signer)


@step(
    'I append the encoded arguments "{method_args:MaybeString}" to the method arguments array.'
)
def append_app_args_to_method_args(context, method_args):
    # Returns a list of ABI method arguments
    app_args = method_args.split(",") if method_args else []
    context.method_args += app_args


@given('I add the nonce "{nonce}"')
def add_nonce(context, nonce):
    context.nonce = nonce


def abi_method_adder(
    context,
    account_type,
    operation,
    create_when_calling=False,
    approval_program_path=None,
    clear_program_path=None,
    global_bytes=None,
    global_ints=None,
    local_bytes=None,
    local_ints=None,
    extra_pages=None,
    force_unique_transactions=False,
    exception_key="none",
):
    if account_type == "transient":
        sender = context.transient_pk
    elif account_type == "signing":
        sender = context.signing_address
    else:
        raise NotImplementedError(
            "cannot make transaction signer for " + account_type
        )
    approval_program = clear_program = None
    global_schema = local_schema = None

    def int_if_given(given):
        return int(given) if given else 0

    local_schema = global_schema = None
    if create_when_calling:
        if approval_program_path:
            approval_program = read_program(context, approval_program_path)
        if clear_program_path:
            clear_program = read_program(context, clear_program_path)
        if local_ints or local_bytes:
            local_schema = transaction.StateSchema(
                num_uints=int_if_given(local_ints),
                num_byte_slices=int_if_given(local_bytes),
            )
        if global_ints or global_bytes:
            global_schema = transaction.StateSchema(
                num_uints=int_if_given(global_ints),
                num_byte_slices=int_if_given(global_bytes),
            )
        extra_pages = int_if_given(extra_pages)

    app_id = int(context.current_application_id)

    app_args = process_abi_args(
        context, context.abi_method, context.method_args
    )
    context.app_args = app_args
    note = None
    if force_unique_transactions:
        note = (
            b"I should be unique thanks to this nonce: "
            + context.nonce.encode()
        )

    try:
        context.atomic_transaction_composer.add_method_call(
            app_id=app_id,
            method=context.abi_method,
            sender=sender,
            sp=context.suggested_params,
            signer=context.transaction_signer,
            method_args=app_args,
            on_complete=operation_string_to_enum(operation),
            local_schema=local_schema,
            global_schema=global_schema,
            approval_program=approval_program,
            clear_program=clear_program,
            extra_pages=extra_pages,
            note=note,
        )
    except AtomicTransactionComposerError as atce:
        assert (
            exception_key != "none"
        ), f"cucumber step asserted that no exception resulted, but the following exception actually occurred: {atce}"

        arglen_exception = "argument_count_mismatch"
        known_exception_keys = [arglen_exception]
        assert (
            exception_key in known_exception_keys
        ), f"encountered exception key '{exception_key}' which is not in known set: {known_exception_keys}"

        if exception_key == arglen_exception:
            exception_msg = (
                "number of method arguments do not match the method signature"
            )
            assert exception_msg in str(
                atce
            ), f"expected argument count mismatch error such as '{exception_msg}' but got the following instead: {atce}"
        return

    assert (
        exception_key == "none"
    ), f"should have encountered an AtomicTransactionComposerError keyed by '{exception_key}', but no such exception has been detected"


@step(
    'I add a method call with the {account_type} account, the current application, suggested params, on complete "{operation}", current transaction signer, current method arguments; any resulting exception has key "{exception_key}".'
)
def add_abi_method_call_with_exception(
    context, account_type, operation, exception_key
):
    abi_method_adder(
        context,
        account_type,
        operation,
        exception_key=exception_key,
    )


@step(
    'I add a method call with the {account_type} account, the current application, suggested params, on complete "{operation}", current transaction signer, current method arguments.'
)
def add_abi_method_call(context, account_type, operation):
    abi_method_adder(
        context,
        account_type,
        operation,
    )


@when(
    'I add a method call with the {account_type} account, the current application, suggested params, on complete "{operation}", current transaction signer, current method arguments, approval-program "{approval_program_path:MaybeString}", clear-program "{clear_program_path:MaybeString}", global-bytes {global_bytes}, global-ints {global_ints}, local-bytes {local_bytes}, local-ints {local_ints}, extra-pages {extra_pages}.'
)
def add_abi_method_call_creation_with_allocs(
    context,
    account_type,
    operation,
    approval_program_path,
    clear_program_path,
    global_bytes,
    global_ints,
    local_bytes,
    local_ints,
    extra_pages,
):
    abi_method_adder(
        context,
        account_type,
        operation,
        True,
        approval_program_path,
        clear_program_path,
        global_bytes,
        global_ints,
        local_bytes,
        local_ints,
        extra_pages,
    )


@when(
    'I add a method call with the {account_type} account, the current application, suggested params, on complete "{operation}", current transaction signer, current method arguments, approval-program "{approval_program_path:MaybeString}", clear-program "{clear_program_path:MaybeString}".'
)
def add_abi_method_call_creation(
    context,
    account_type,
    operation,
    approval_program_path,
    clear_program_path,
):
    abi_method_adder(
        context,
        account_type,
        operation,
        True,
        approval_program_path,
        clear_program_path,
    )


@step(
    'I add a nonced method call with the {account_type} account, the current application, suggested params, on complete "{operation}", current transaction signer, current method arguments.'
)
def add_abi_method_call_nonced(context, account_type, operation):
    abi_method_adder(
        context,
        account_type,
        operation,
        force_unique_transactions=True,
    )


@step(
    'I build the transaction group with the composer. If there is an error it is "{error_string:MaybeString}".'
)
def build_atomic_transaction_group(context, error_string):
    try:
        context.atomic_transaction_composer.build_group()
    except Exception as e:
        if not error_string:
            raise RuntimeError(f"Unexpected error for building composer {e}")
        elif error_string == "zero group size error":
            error_message = (
                "no transactions to build for AtomicTransactionComposer"
            )
            assert error_message in str(e)
        else:
            raise NotImplemented(
                f"Unknown error string for building composer: {error_string}"
            )


@then('The composer should have a status of "{status}".')
def check_atomic_transaction_composer_status(context, status):
    assert (
        context.atomic_transaction_composer.get_status()
        == composer_status_string_to_enum(status)
    )


@then("I gather signatures with the composer.")
def gather_signatures_composer(context):
    context.signed_transactions = (
        context.atomic_transaction_composer.gather_signatures()
    )


@then("I clone the composer.")
def clone_atomic_transaction_composer(context):
    context.atomic_transaction_composer = (
        context.atomic_transaction_composer.clone()
    )


@then("I execute the current transaction group with the composer.")
def execute_atomic_transaction_composer(context):
    context.atomic_transaction_composer_return = (
        context.atomic_transaction_composer.execute(context.app_acl, 10)
    )
    assert context.atomic_transaction_composer_return.confirmed_round > 0


@then('The app should have returned "{returns:MaybeString}".')
def check_atomic_transaction_composer_response(context, returns):
    if not returns:
        expected_tokens = []
        assert len(context.atomic_transaction_composer_return.abi_results) == 1
        result = context.atomic_transaction_composer_return.abi_results[0]
        assert result.return_value is None
        assert result.decode_error is None
    else:
        expected_tokens = returns.split(",")
        for i, expected in enumerate(expected_tokens):
            result = context.atomic_transaction_composer_return.abi_results[i]
            if not returns or not expected_tokens[i]:
                assert result.return_value is None
                assert result.decode_error is None
                continue
            expected_bytes = base64.b64decode(expected)
            expected_value = result.method.returns.type.decode(expected_bytes)

            assert expected_bytes == result.raw_value, "actual is {}".format(
                result.raw_value
            )
            assert (
                expected_value == result.return_value
            ), "actual is {}".format(result.return_value)
            assert result.decode_error is None


@then('The app should have returned ABI types "{abiTypes:MaybeString}".')
def check_atomic_transaction_composer_return_type(context, abiTypes):
    expected_tokens = abiTypes.split(":")
    results = context.atomic_transaction_composer_return.abi_results
    assert len(expected_tokens) == len(
        results
    ), f"surprisingly, we don't have the same number of expected results ({len(expected_tokens)}) as actual results ({len(results)})"
    for i, expected in enumerate(expected_tokens):
        result = results[i]
        assert result.decode_error is None

        if expected == "void":
            assert result.raw_value is None
            with pytest.raises(ABITypeError):
                abi.ABIType.from_string(expected)
            continue

        expected_type = abi.ABIType.from_string(expected)
        decoded_result = expected_type.decode(result.raw_value)
        result_round_trip = expected_type.encode(decoded_result)
        assert result_round_trip == result.raw_value


@when("I serialize the Method object into json")
def serialize_method_to_json(context):
    context.json_output = context.abi_method.dictify()


@when(
    'I create the Method object with name "{method_name}" method description "{method_desc}" first argument type "{first_arg_type}" first argument description "{first_arg_desc}" second argument type "{second_arg_type}" second argument description "{second_arg_desc}" and return type "{return_arg_type}"'
)
def create_method_from_test_with_arg_name_and_desc(
    context,
    method_name,
    method_desc,
    first_arg_type,
    first_arg_desc,
    second_arg_type,
    second_arg_desc,
    return_arg_type,
):
    context.abi_method = abi.Method(
        name=method_name,
        args=[
            abi.Argument(arg_type=first_arg_type, desc=first_arg_desc),
            abi.Argument(arg_type=second_arg_type, desc=second_arg_desc),
        ],
        returns=abi.Returns(return_arg_type),
        desc=method_desc,
    )


@when(
    'I create the Method object with name "{method_name}" first argument name "{first_arg_name}" first argument type "{first_arg_type}" second argument name "{second_arg_name}" second argument type "{second_arg_type}" and return type "{return_arg_type}"'
)
def create_method_from_test_with_arg_name(
    context,
    method_name,
    first_arg_name,
    first_arg_type,
    second_arg_name,
    second_arg_type,
    return_arg_type,
):
    context.abi_method = abi.Method(
        name=method_name,
        args=[
            abi.Argument(arg_type=first_arg_type, name=first_arg_name),
            abi.Argument(arg_type=second_arg_type, name=second_arg_name),
        ],
        returns=abi.Returns(return_arg_type),
    )


@when(
    'I create the Method object with name "{method_name}" first argument type "{first_arg_type}" second argument type "{second_arg_type}" and return type "{return_arg_type}"'
)
def create_method_from_test(
    context, method_name, first_arg_type, second_arg_type, return_arg_type
):
    context.abi_method = abi.Method(
        name=method_name,
        args=[abi.Argument(first_arg_type), abi.Argument(second_arg_type)],
        returns=abi.Returns(return_arg_type),
    )


@then("the deserialized json should equal the original Method object")
def deserialize_method_to_object(context):
    json_string = json.dumps(context.json_output)
    actual = abi.Method.from_json(json_string)
    assert actual == context.abi_method


@then("the txn count should be {txn_count}")
def check_method_txn_count(context, txn_count):
    assert context.abi_method.get_txn_calls() == int(txn_count)


@then('the method selector should be "{method_selector}"')
def check_method_selector(context, method_selector):
    assert context.abi_method.get_selector() == bytes.fromhex(method_selector)


@when(
    'I create an Interface object from the Method object with name "{interface_name}" and description "{description}"'
)
def create_interface_object(context, interface_name, description):
    context.abi_interface = abi.Interface(
        name=interface_name, desc=description, methods=[context.abi_method]
    )


@when("I serialize the Interface object into json")
def serialize_interface_to_json(context):
    context.json_output = context.abi_interface.dictify()


@then("the deserialized json should equal the original Interface object")
def deserialize_json_to_interface(context):
    actual = abi.Interface.undictify(context.json_output)
    assert actual == context.abi_interface


@when(
    'I create a Contract object from the Method object with name "{contract_name}" and description "{description}"'
)
def create_contract_object(context, contract_name, description):
    context.abi_contract = abi.Contract(
        name=contract_name, desc=description, methods=[context.abi_method]
    )


@when('I set the Contract\'s appID to {app_id} for the network "{network_id}"')
def set_contract_networks(context, app_id, network_id):
    if not context.abi_contract.networks:
        context.abi_contract.networks = {}
    context.abi_contract.networks[network_id] = NetworkInfo(int(app_id))


@when("I serialize the Contract object into json")
def serialize_contract_to_json(context):
    context.json_output = context.abi_contract.dictify()


@then("the deserialized json should equal the original Contract object")
def deserialize_json_to_contract(context):
    actual = abi.Contract.undictify(context.json_output)
    assert actual == context.abi_contract


@then(
    "The {result_index}th atomic result for randomInt({input}) proves correct"
)
def sha512_256_of_witness_mod_n_is_result(context, result_index, input):
    input = int(input)
    abi_type = abi.ABIType.from_string("(uint64,byte[17])")
    result = context.atomic_transaction_composer_return.abi_results[
        int(result_index)
    ]
    rand_int, witness = abi_type.decode(result.raw_value)
    witness = bytes(witness)
    x = s512_256_uint64(witness)
    quotient = x % input
    assert quotient == rand_int


@then(
    'The {result_index}th atomic result for randElement("{input}") proves correct'
)
def char_with_idx_sha512_256_of_witness_mod_n_is_result(
    context, result_index, input
):
    abi_type = abi.ABIType.from_string("(byte,byte[17])")
    result = context.atomic_transaction_composer_return.abi_results[
        int(result_index)
    ]
    rand_elt, witness = abi_type.decode(result.raw_value)
    witness = bytes(witness)
    x = s512_256_uint64(witness)
    quotient = x % len(input)
    assert input[quotient] == bytes([rand_elt]).decode()


@then(
    'The {result_index}th atomic result for "spin()" satisfies the regex "{regex}"'
)
def spin_results_satisfy(context, result_index, regex):
    abi_type = abi.ABIType.from_string("(byte[3],byte[17],byte[17],byte[17])")
    result = context.atomic_transaction_composer_return.abi_results[
        int(result_index)
    ]
    spin, _, _, _ = abi_type.decode(result.raw_value)
    spin = bytes(spin).decode()

    assert re.search(regex, spin), f"{spin} did not match the regex {regex}"


@when(
    'I append to my Method objects list in the case of a non-empty signature "{method:MaybeString}"'
)
def make_extra_method(context, method):
    if not hasattr(context, "methods"):
        context.methods = []

    if method != "":
        context.methods.append(abi.Method.from_signature(method))


@when("I create an Interface object from my Method objects list")
def create_interface_from_method(context):
    context.iface = abi.Interface("", context.methods)


@when("I create a Contract object from my Method objects list")
def create_contract_from_method(context):
    context.contract = abi.Contract("", context.methods)


@when('I get the method from the Interface by name "{name}"')
def get_interface_method_by_name(context, name):
    try:
        context.retrieved_method = context.iface.get_method_by_name(name)
    except KeyError as ke:
        context.error = str(ke)


@when('I get the method from the Contract by name "{name}"')
def get_contract_method_by_name(context, name):
    try:
        context.retrieved_method = context.contract.get_method_by_name(name)
    except KeyError as ke:
        context.error = str(ke)


@then(
    'the produced method signature should equal "{methodsig}". If there is an error it begins with "{error:MaybeString}"'
)
def check_found_method_or_error(context, methodsig, error: str = None):
    if hasattr(context, "retrieved_method"):
        assert error == ""
        assert methodsig == context.retrieved_method.get_signature()
    elif hasattr(context, "error"):
        assert error != ""
        assert error in context.error
    else:
        assert False, "Both retrieved method and error string are None"


@then(
    'according to "{from_client}", the contents of the box with name "{box_name}" in the current application should be "{box_value:MaybeString}". If there is an error it is "{error_string:MaybeString}".'
)
def check_box_contents(
    context,
    from_client,
    box_name,
    box_value: str = None,
    error_string: str = None,
):
    try:
        box_name = split_and_process_app_args(box_name)[0]
        if from_client == "algod":
            box_response = context.app_acl.application_box_by_name(
                context.current_application_id, box_name
            )
        elif from_client == "indexer":
            box_response = context.app_icl.application_box_by_name(
                context.current_application_id, box_name
            )
        else:
            assert False, f"expecting algod or indexer, got: {from_client}"

        actual_name = box_response["name"]
        actual_value = box_response["value"]
        assert box_name == base64.b64decode(actual_name)
        assert box_value == str(actual_value)
    except Exception as e:
        if not error_string or error_string not in str(e):
            raise RuntimeError(
                "error string "
                + error_string
                + " not in actual error "
                + str(e)
            )


@then(
    'according to "{from_client}", with {limit} being the parameter that limits results, the current application should have {expected_num} boxes.'
)
def check_box_num_by_limit(context, from_client, limit, expected_num: str):
    limit_int = int(limit)
    expected_num_int = int(expected_num)
    if from_client == "algod":
        box_response = context.app_acl.application_boxes(
            context.current_application_id, limit=limit_int
        )
    elif from_client == "indexer":
        box_response = context.app_icl.application_boxes(
            context.current_application_id, limit=limit_int
        )
    else:
        assert False, f"expecting algod or indexer, got: {from_client}"

    assert expected_num_int == len(
        box_response["boxes"]
    ), f"expected box num: {expected_num_int}, got {len(box_response['boxes'])}"


@then(
    'according to "{from_client}", the current application should have the following boxes "{box_names:MaybeString}".'
)
def check_all_boxes(context, from_client: str, box_names: str = None):
    expected_box_names = []
    if box_names:
        expected_box_names = [
            base64.b64decode(box_encoded)
            for box_encoded in box_names.split(":")
        ]
    if from_client == "algod":
        box_response = context.app_acl.application_boxes(
            context.current_application_id
        )
    elif from_client == "indexer":
        box_response = context.app_icl.application_boxes(
            context.current_application_id
        )
    else:
        assert False, f"expecting algod or indexer, got: {from_client}"

    actual_box_names = [
        base64.b64decode(box["name"]) for box in box_response["boxes"]
    ]

    # Check that length of lists are equal, then check for set equality.
    assert len(expected_box_names) == len(
        actual_box_names
    ), f"Expected box names array length does not match actual array length {len(expected_box_names)} != {len(actual_box_names)}"
    assert set(expected_box_names) == set(
        actual_box_names
    ), f"Expected box names array does not match actual array {expected_box_names} != {actual_box_names}"


@then(
    'according to indexer, with {limit} being the parameter that limits results, and "{next_page:MaybeString}" being the parameter that sets the next result, the current application should have the following boxes "{box_names:MaybeString}".'
)
def check_all_boxes_by_indexer(
    context, limit, next_page: str = None, box_names: str = None
):
    expected_box_names = []
    if box_names:
        expected_box_names = [
            base64.b64decode(box_encoded)
            for box_encoded in box_names.split(":")
        ]
    limit_int = int(limit)
    next_page = next_page if next_page else ""
    box_response = context.app_icl.application_boxes(
        context.current_application_id, limit=limit_int, next_page=next_page
    )

    actual_box_names = [
        base64.b64decode(box["name"]) for box in box_response["boxes"]
    ]

    # Check that length of lists are equal, then check for set equality.
    assert len(expected_box_names) == len(
        actual_box_names
    ), f"Expected box names array length does not match actual array length {len(expected_box_names)} != {len(actual_box_names)}"
    assert set(expected_box_names) == set(
        actual_box_names
    ), f"Expected box names array does not match actual array {expected_box_names} != {actual_box_names}"<|MERGE_RESOLUTION|>--- conflicted
+++ resolved
@@ -8,17 +8,11 @@
 
 from algosdk import (
     abi,
-<<<<<<< HEAD
+    account,
     atomic_transaction_composer,
     encoding,
     mnemonic,
     transaction,
-=======
-    account,
-    atomic_transaction_composer,
-    encoding,
-    mnemonic,
->>>>>>> 0e8f4019
 )
 from algosdk.abi.contract import NetworkInfo
 from algosdk.error import ABITypeError, AtomicTransactionComposerError
