import base64
import unittest
from examples import tokens
import os
from algosdk import kmd
from algosdk.future import transaction
from algosdk import encoding
from algosdk import algod
from algosdk import account
from algosdk import mnemonic
from algosdk import error
from algosdk import auction
from algosdk import constants
from algosdk import wallet


wallet_name = "unencrypted-default-wallet"
wallet_pswd = ""


class TestIntegration(unittest.TestCase):
    @classmethod
    def setUpClass(cls):
        cls.acl = algod.AlgodClient(tokens.algod_token, tokens.algod_address)
        cls.kcl = kmd.KMDClient(tokens.kmd_token, tokens.kmd_address)
        w = wallet.Wallet(wallet_name, wallet_pswd, cls.kcl)
        keys = w.list_keys()
        max_balance = 0
        cls.account_0 = ""
        for k in keys:
            account_info = cls.acl.account_info(k)
            if account_info["amount"] > max_balance:
                max_balance = account_info["amount"]
                cls.account_0 = k

    def test_auction(self):
        # get the default wallet
        wallets = self.kcl.list_wallets()
        wallet_id = None
        for w in wallets:
            if w["name"] == wallet_name:
                wallet_id = w["id"]

        # get a new handle for the wallet
        handle = self.kcl.init_wallet_handle(wallet_id, wallet_pswd)

        # generate account with kmd
        account_1 = self.kcl.generate_key(handle, False)

        # get self.account_0 private key
        private_key_0 = self.kcl.export_key(
            handle, wallet_pswd, self.account_0
        )

        # create bid
        bid = auction.Bid(
            self.account_0, 10000, 260, "bid_id", account_1, "auc_id"
        )
        sb = bid.sign(private_key_0)
        nf = auction.NoteField(sb, constants.note_field_type_bid)

        # get suggested parameters and fee
        gh = self.acl.versions()["genesis_hash_b64"]
        rnd = int(self.acl.status()["lastRound"])
        sp = transaction.SuggestedParams(0, rnd, rnd + 100, gh)

        # create transaction
        txn = transaction.PaymentTxn(
            self.account_0,
            sp,
            account_1,
            100000,
            note=base64.b64decode(encoding.msgpack_encode(nf)),
        )

        # sign transaction with account
        signed_account = txn.sign(private_key_0)

        # send transaction
        send = self.acl.send_transaction(signed_account)
        self.assertEqual(send, txn.get_txid())
        del_1 = self.kcl.delete_key(handle, wallet_pswd, account_1)
        self.assertTrue(del_1)

    def test_handle(self):
        # create wallet; should raise error since wallet already exists
        self.assertRaises(
            error.KMDHTTPError,
            self.kcl.create_wallet,
            wallet_name,
            wallet_pswd,
        )

        # get the wallet ID
        wallets = self.kcl.list_wallets()

        wallet_id = None
        for w in wallets:
            if w["name"] == wallet_name:
                wallet_id = w["id"]

        # rename wallet
        self.assertEqual(
            wallet_name + "newname",
            self.kcl.rename_wallet(
                wallet_id, wallet_pswd, wallet_name + "newname"
            )["name"],
        )

        # change it back
        self.assertEqual(
            wallet_name,
            self.kcl.rename_wallet(wallet_id, wallet_pswd, wallet_name)[
                "name"
            ],
        )

        # get a new handle for the wallet
        handle = self.kcl.init_wallet_handle(wallet_id, wallet_pswd)

        # get wallet
        self.assertIn("expires_seconds", self.kcl.get_wallet(handle))

        # renew the handle
        renewed_handle = self.kcl.renew_wallet_handle(handle)
        self.assertIn("expires_seconds", renewed_handle)

        # release the handle
        released = self.kcl.release_wallet_handle(handle)
        self.assertTrue(released)

        # check that the handle has been released
        self.assertRaises(error.KMDHTTPError, self.kcl.get_wallet, handle)

    def test_transaction(self):
        # get the default wallet
        wallets = self.kcl.list_wallets()
        wallet_id = None
        for w in wallets:
            if w["name"] == wallet_name:
                wallet_id = w["id"]

        # get a new handle for the wallet
        handle = self.kcl.init_wallet_handle(wallet_id, wallet_pswd)

        # generate account and check if it's valid
        private_key_1, account_1 = account.generate_account()
        self.assertTrue(encoding.is_valid_address(account_1))

        # import generated account
        import_key = self.kcl.import_key(handle, private_key_1)
        self.assertEqual(import_key, account_1)

        # generate account with kmd
        account_2 = self.kcl.generate_key(handle, False)

        # get suggested parameters and fee
        gh = self.acl.versions()["genesis_hash_b64"]
        rnd = int(self.acl.status()["lastRound"])
        sp = transaction.SuggestedParams(0, rnd, rnd + 100, gh)

        # create transaction
        txn = transaction.PaymentTxn(self.account_0, sp, account_1, 100000)

        # sign transaction with kmd
        signed_kmd = self.kcl.sign_transaction(handle, wallet_pswd, txn)

        # get self.account_0 private key
        private_key_0 = self.kcl.export_key(
            handle, wallet_pswd, self.account_0
        )
        # sign transaction with account
        signed_account = txn.sign(private_key_0)
        txid = txn.get_txid()

        # check that signing both ways results in the same thing
        self.assertEqual(
            encoding.msgpack_encode(signed_account),
            encoding.msgpack_encode(signed_kmd),
        )

        # send the transaction
        send = self.acl.send_transaction(signed_account)
        self.assertEqual(send, txid)

        # get transaction info in pending transactions
        self.assertEqual(self.acl.pending_transaction_info(txid)["tx"], txid)

        # wait for transaction to send
<<<<<<< HEAD
        transaction.wait_for_confirmation(self.acl, txid, 10)
=======
        self.acl.status_after_block(sp.first + 2)
>>>>>>> 15414fea

        # get transaction info two different ways
        info_1 = self.acl.transactions_by_address(
            self.account_0, sp.first - 2, sp.first + 2
        )
        info_2 = self.acl.transaction_info(self.account_0, txid)
        self.assertIn("transactions", info_1)
        self.assertIn("type", info_2)

        # delete accounts
        del_1 = self.kcl.delete_key(handle, wallet_pswd, account_1)
        del_2 = self.kcl.delete_key(handle, wallet_pswd, account_2)
        self.assertTrue(del_1)
        self.assertTrue(del_2)

    def test_multisig(self):
        # get the default wallet
        wallets = self.kcl.list_wallets()
        wallet_id = None
        for w in wallets:
            if w["name"] == wallet_name:
                wallet_id = w["id"]

        # get a new handle for the wallet
        handle = self.kcl.init_wallet_handle(wallet_id, wallet_pswd)

        # generate two accounts with kmd
        account_1 = self.kcl.generate_key(handle, False)
        account_2 = self.kcl.generate_key(handle, False)

        # get their private keys
        private_key_1 = self.kcl.export_key(handle, wallet_pswd, account_1)
        private_key_2 = self.kcl.export_key(handle, wallet_pswd, account_2)

        # get suggested parameters and fee
        gh = self.acl.versions()["genesis_hash_b64"]
        rnd = int(self.acl.status()["lastRound"])
        sp = transaction.SuggestedParams(0, rnd, rnd + 100, gh)

        # create multisig account and transaction
        msig = transaction.Multisig(1, 2, [account_1, account_2])
        txn = transaction.PaymentTxn(msig.address(), sp, self.account_0, 1000)

        # check that the multisig account is valid
        msig.validate()

        # import multisig account
        msig_address = self.kcl.import_multisig(handle, msig)

        # export multisig account
        exported = self.kcl.export_multisig(handle, msig_address)
        self.assertEqual(len(exported.subsigs), 2)

        # create multisig transaction
        mtx = transaction.MultisigTransaction(txn, msig)

        # sign using kmd
        msig_1 = self.kcl.sign_multisig_transaction(
            handle, wallet_pswd, account_1, mtx
        )
        signed_kmd = self.kcl.sign_multisig_transaction(
            handle, wallet_pswd, account_2, msig_1
        )

        # sign offline
        mtx1 = transaction.MultisigTransaction(txn, msig)
        mtx1.sign(private_key_1)
        mtx2 = transaction.MultisigTransaction(txn, msig)
        mtx2.sign(private_key_2)
        signed_account = transaction.MultisigTransaction.merge([mtx1, mtx2])

        # check that they are the same
        self.assertEqual(
            encoding.msgpack_encode(signed_account),
            encoding.msgpack_encode(signed_kmd),
        )

        # delete accounts
        del_1 = self.kcl.delete_key(handle, wallet_pswd, account_1)
        del_2 = self.kcl.delete_key(handle, wallet_pswd, account_2)
        del_3 = self.kcl.delete_multisig(handle, wallet_pswd, msig_address)
        self.assertTrue(del_1)
        self.assertTrue(del_2)
        self.assertTrue(del_3)

    def test_wallet_info(self):
        # get the default wallet
        wallets = self.kcl.list_wallets()
        wallet_id = None
        for w in wallets:
            if w["name"] == wallet_name:
                wallet_id = w["id"]

        # get a new handle for the wallet
        handle = self.kcl.init_wallet_handle(wallet_id, wallet_pswd)

        # test listKeys
        list_keys = self.kcl.list_keys(handle)
        self.assertIn(self.account_0, list_keys)

        # test listMultisig
        list_multisig = self.kcl.list_multisig(handle)
        self.assertIsInstance(list_multisig, list)
        # either addresses are listed or there are no multisig accounts

        # test getting the master derivation key
        mdk = self.kcl.export_master_derivation_key(handle, wallet_pswd)
        self.assertIsInstance(mdk, str)

    def test_wallet(self):
        # initialize wallet
        w = wallet.Wallet(wallet_name, wallet_pswd, self.kcl)

        # get master derivation key
        mdk = w.export_master_derivation_key()

        # get mnemonic
        mn = w.get_mnemonic()

        # make sure mnemonic can be converted back to mdk
        self.assertEqual(mdk, mnemonic.to_master_derivation_key(mn))

        # generate account with account and check if it's valid
        private_key_1, account_1 = account.generate_account()

        # import generated account
        import_key = w.import_key(private_key_1)
        self.assertEqual(import_key, account_1)

        # check that the account is in the wallet
        keys = w.list_keys()
        self.assertIn(account_1, keys)

        # generate account with kmd
        account_2 = w.generate_key()
        private_key_2 = w.export_key(account_2)

        # get suggested parameters and fee
        gh = self.acl.versions()["genesis_hash_b64"]
        rnd = int(self.acl.status()["lastRound"])
        sp = transaction.SuggestedParams(0, rnd, rnd + 100, gh)

        # create transaction
        txn = transaction.PaymentTxn(self.account_0, sp, account_1, 100000)

        # sign transaction with wallet
        signed_kmd = w.sign_transaction(txn)

        # get self.account_0 private key
        private_key_0 = w.export_key(self.account_0)

        # sign transaction with account
        signed_account = txn.sign(private_key_0)

        # check that signing both ways results in the same thing
        self.assertEqual(
            encoding.msgpack_encode(signed_account),
            encoding.msgpack_encode(signed_kmd),
        )

        # create multisig account and transaction
        msig = transaction.Multisig(1, 2, [account_1, account_2])
        txn = transaction.PaymentTxn(msig.address(), sp, self.account_0, 1000)

        # import multisig account
        msig_address = w.import_multisig(msig)

        # check that the multisig account is listed
        msigs = w.list_multisig()
        self.assertIn(msig_address, msigs)

        # export multisig account
        exported = w.export_multisig(msig_address)
        self.assertEqual(len(exported.subsigs), 2)

        # create multisig transaction
        mtx = transaction.MultisigTransaction(txn, msig)

        # sign the multisig using kmd
        msig_1 = w.sign_multisig_transaction(account_1, mtx)
        signed_kmd = w.sign_multisig_transaction(account_2, msig_1)

        # sign the multisig offline
        mtx1 = transaction.MultisigTransaction(txn, msig)
        mtx1.sign(private_key_1)
        mtx2 = transaction.MultisigTransaction(txn, msig)
        mtx2.sign(private_key_2)
        signed_account = transaction.MultisigTransaction.merge([mtx1, mtx2])

        # check that they are the same
        self.assertEqual(
            encoding.msgpack_encode(signed_account),
            encoding.msgpack_encode(signed_kmd),
        )

        # delete accounts
        del_1 = w.delete_key(account_1)
        del_2 = w.delete_key(account_2)
        del_3 = w.delete_multisig(msig_address)
        self.assertTrue(del_1)
        self.assertTrue(del_2)
        self.assertTrue(del_3)

        # test renaming the wallet
        w.rename(wallet_name + "1")
        self.assertEqual(wallet_name + "1", w.info()["wallet"]["name"])
        w.rename(wallet_name)
        self.assertEqual(wallet_name, w.info()["wallet"]["name"])

        # test releasing the handle
        w.release_handle()
        self.assertRaises(error.KMDHTTPError, self.kcl.get_wallet, w.handle)

        # test handle automation
        w.info()

    def test_file_read_write(self):
        # get suggested parameters and fee
        gh = self.acl.versions()["genesis_hash_b64"]
        rnd = int(self.acl.status()["lastRound"])
        sp = transaction.SuggestedParams(0, rnd, rnd + 100, gh)

        # create transaction
        txn = transaction.PaymentTxn(self.account_0, sp, self.account_0, 1000)

        # get private key
        w = wallet.Wallet(wallet_name, wallet_pswd, self.kcl)
        private_key = w.export_key(self.account_0)

        # sign transaction
        stx = txn.sign(private_key)

        # write to file
        dir_path = os.path.dirname(os.path.realpath(__file__))
        transaction.write_to_file([txn, stx], dir_path + "/raw.tx")

        # read from file
        txns = transaction.retrieve_from_file(dir_path + "/raw.tx")

        # check that the transactions are still the same
        self.assertEqual(
            encoding.msgpack_encode(txn), encoding.msgpack_encode(txns[0])
        )
        self.assertEqual(
            encoding.msgpack_encode(stx), encoding.msgpack_encode(txns[1])
        )

        # delete the file
        os.remove("raw.tx")

    def test_health(self):
        result = self.acl.health()
        self.assertEqual(result, None)

    def test_status_after_block(self):
        last_round = self.acl.status()["lastRound"]
        curr_round = self.acl.status_after_block(last_round)["lastRound"]
        self.assertEqual(last_round + 1, curr_round)

    def test_pending_transactions(self):
        result = self.acl.pending_transactions(0)
        self.assertIn("truncatedTxns", result)

    def test_algod_versions(self):
        result = self.acl.versions()
        self.assertIn("versions", result)

    def test_ledger_supply(self):
        result = self.acl.ledger_supply()
        self.assertIn("totalMoney", result)

    def test_block_info(self):
        last_round = self.acl.status()["lastRound"]
        result = self.acl.block_info(last_round)
        self.assertIn("hash", result)

    def test_kmd_versions(self):
        result = self.kcl.versions()
        self.assertIn("v1", result)

    def test_suggested_fee(self):
        result = self.acl.suggested_fee()
        self.assertIn("fee", result)

    def test_transaction_group(self):
        # get the default wallet
        wallets = self.kcl.list_wallets()
        wallet_id = None
        for w in wallets:
            if w["name"] == wallet_name:
                wallet_id = w["id"]

        # get a new handle for the wallet
        handle = self.kcl.init_wallet_handle(wallet_id, wallet_pswd)

        # get private key
        private_key_0 = self.kcl.export_key(
            handle, wallet_pswd, self.account_0
        )

        # get suggested parameters and fee
        gh = self.acl.versions()["genesis_hash_b64"]
        rnd = int(self.acl.status()["lastRound"])
        sp = transaction.SuggestedParams(0, rnd, rnd + 100, gh)

        # create transaction
        txn = transaction.PaymentTxn(self.account_0, sp, self.account_0, 1000)

        # calculate group id
        gid = transaction.calculate_group_id([txn])
        txn.group = gid

        # sign using kmd
        stxn1 = self.kcl.sign_transaction(handle, wallet_pswd, txn)
        # sign using transaction call
        stxn2 = txn.sign(private_key_0)
        # check that they are the same
        self.assertEqual(
            encoding.msgpack_encode(stxn1), encoding.msgpack_encode(stxn2)
        )

        try:
            send = self.acl.send_transactions([stxn1])
            self.assertEqual(send, txn.get_txid())
        except error.AlgodHTTPError as ex:
            self.assertNotIn('{"message"', str(ex))
            self.assertIn(
                "TransactionPool.Remember: transaction groups not supported",
                str(ex),
            )


if __name__ == "__main__":
    to_run = [TestIntegration]
    loader = unittest.TestLoader()
    suites = [
        loader.loadTestsFromTestCase(test_class) for test_class in to_run
    ]
    suite = unittest.TestSuite(suites)
    runner = unittest.TextTestRunner(verbosity=2)
    results = runner.run(suite)<|MERGE_RESOLUTION|>--- conflicted
+++ resolved
@@ -187,11 +187,7 @@
         self.assertEqual(self.acl.pending_transaction_info(txid)["tx"], txid)
 
         # wait for transaction to send
-<<<<<<< HEAD
         transaction.wait_for_confirmation(self.acl, txid, 10)
-=======
-        self.acl.status_after_block(sp.first + 2)
->>>>>>> 15414fea
 
         # get transaction info two different ways
         info_1 = self.acl.transactions_by_address(
