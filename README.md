# py-algorand-sdk

[![Build Status](https://travis-ci.com/algorand/py-algorand-sdk.svg?branch=master)](https://travis-ci.com/algorand/py-algorand-sdk)
[![PyPI version](https://badge.fury.io/py/py-algorand-sdk.svg)](https://badge.fury.io/py/py-algorand-sdk)
[![Documentation Status](https://readthedocs.org/projects/py-algorand-sdk/badge/?version=latest&style=flat)](https://py-algorand-sdk.readthedocs.io/en/latest)
[![Code style: black](https://img.shields.io/badge/code%20style-black-000000.svg)](https://github.com/psf/black)

A python library for interacting with the Algorand network.

## Installation

Run `$ pip3 install py-algorand-sdk` to install the package.

Alternatively, choose a [distribution file](https://pypi.org/project/py-algorand-sdk/#files), and run `$ pip3 install [file name]`.

## Supported Python versions

py-algorand-sdk's minimum Python version policy attempts to balance several constraints.

* Make it easy for the community to use py-algorand-sdk by minimizing or excluding the need to customize Python installations.
* Provide maintainers with access to newer language features that produce more robust software.

Given these constraints, the minimum Python version policy is:
Target Python version on newest [Ubuntu LTS](https://wiki.ubuntu.com/Releases) released >= 6 months ago.

The rationale is:

* If a major Linux OS distribution bumps a Python version, then it's sufficiently available to the community for us to upgrade.
* The 6 month time buffer ensures we delay upgrades until the community starts using a recently released LTS version.

## SDK Development

Install dependencies

* `pip3 install -r requirements.txt`

Run tests

<<<<<<< HEAD
* `make harness`

Set up the Algorand Sandbox based test-harness without running the tests

* `make docker-test`
=======
* `make docker-test`

Set up the Algorand Sandbox based test-harness without running the tests

* `make harness`
>>>>>>> a0a817dc

Format code:

* `black .`

## Quick start

Here's a simple example you can run without a node.

```python
from algosdk import account, encoding

# generate an account
private_key, address = account.generate_account()
print("Private key:", private_key)
print("Address:", address)

# check if the address is valid
if encoding.is_valid_address(address):
    print("The address is valid!")
else:
    print("The address is invalid.")
```

## Node setup

Follow the instructions in Algorand's [developer resources](https://developer.algorand.org/docs/run-a-node/setup/install/) to install a node on your computer.
You can also set up a local [Algorand Sandbox](https://github.com/algorand/sandbox) with `make harness`.

## Running examples/example.py

Before running [example.py](https://github.com/algorand/py-algorand-sdk/blob/master/examples/example.py), start kmd on a private network or testnet node:

```bash
./goal kmd start -d [data directory]
```

Next, create a wallet and an account:

```bash
./goal wallet new [wallet name] -d [data directory]
```

```bash
./goal account new -d [data directory] -w [wallet name]
```

Visit the [Algorand dispenser](https://bank.testnet.algorand.network/) and enter the account address to fund your account.

Next, in [tokens.py](https://github.com/algorand/py-algorand-sdk/blob/master/examples/tokens.py), either update the tokens and addresses, or provide a path to the data directory.

You're now ready to run example.py!

## Documentation

Documentation for the Python SDK is available at [py-algorand-sdk.readthedocs.io](https://py-algorand-sdk.readthedocs.io/en/latest/).

## License

py-algorand-sdk is licensed under an MIT license. See the [LICENSE](https://github.com/algorand/py-algorand-sdk/blob/master/LICENSE) file for details.<|MERGE_RESOLUTION|>--- conflicted
+++ resolved
@@ -36,19 +36,11 @@
 
 Run tests
 
-<<<<<<< HEAD
-* `make harness`
-
-Set up the Algorand Sandbox based test-harness without running the tests
-
-* `make docker-test`
-=======
 * `make docker-test`
 
 Set up the Algorand Sandbox based test-harness without running the tests
 
 * `make harness`
->>>>>>> a0a817dc
 
 Format code:
 
