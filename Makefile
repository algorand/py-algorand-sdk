<<<<<<< HEAD
UNITS = "@unit.abijson or @unit.abijson.byname or @unit.algod or @unit.algod.ledger_refactoring or @unit.applications or @unit.applications.boxes or @unit.atc_method_args or @unit.atomic_transaction_composer or @unit.dryrun or @unit.dryrun.trace.application or @unit.feetest or @unit.indexer or @unit.indexer.ledger_refactoring or @unit.indexer.logs or @unit.offline or @unit.rekey or @unit.transactions.keyreg or @unit.responses or @unit.responses.231 or @unit.tealsign or @unit.transactions or @unit.transactions.payment or @unit.responses.unlimited_assets"
unit:
	behave --tags=$(UNITS) tests -f progress2

INTEGRATIONS = "@abi or @algod or @applications or @applications.verified or @applications.boxes or @assets or @auction or @c2c or @compile or @dryrun or @dryrun.testing or @indexer or @indexer.231 or @indexer.applications or @kmd or @rekey or @send.keyregtxn or @send"
=======
UNITS = "@unit.abijson or @unit.abijson.byname or @unit.algod or @unit.algod.ledger_refactoring or @unit.applications or @unit.atc_method_args or @unit.atomic_transaction_composer or @unit.dryrun or @unit.dryrun.trace.application or @unit.feetest or @unit.indexer or @unit.indexer.ledger_refactoring or @unit.indexer.logs or @unit.offline or @unit.rekey or @unit.transactions.keyreg or @unit.responses or @unit.responses.231 or @unit.tealsign or @unit.transactions or @unit.transactions.payment or @unit.responses.unlimited_assets or @unit.sourcemap"
unit:
	behave --tags=$(UNITS) tests -f progress2

INTEGRATIONS = "@abi or @algod or @applications or @applications.verified or @assets or @auction or @c2c or @compile or @dryrun or @dryrun.testing or @indexer or @indexer.231 or @indexer.applications or @kmd or @rekey_v1 or @send.keyregtxn or @send or @compile.sourcemap"
>>>>>>> 815929f2
integration:
	behave --tags=$(INTEGRATIONS) tests -f progress2

PYTHON_VERSION ?= 3.8
docker-test:
	PYTHON_VERSION='$(PYTHON_VERSION)' ./run_integration.sh<|MERGE_RESOLUTION|>--- conflicted
+++ resolved
@@ -1,16 +1,8 @@
-<<<<<<< HEAD
-UNITS = "@unit.abijson or @unit.abijson.byname or @unit.algod or @unit.algod.ledger_refactoring or @unit.applications or @unit.applications.boxes or @unit.atc_method_args or @unit.atomic_transaction_composer or @unit.dryrun or @unit.dryrun.trace.application or @unit.feetest or @unit.indexer or @unit.indexer.ledger_refactoring or @unit.indexer.logs or @unit.offline or @unit.rekey or @unit.transactions.keyreg or @unit.responses or @unit.responses.231 or @unit.tealsign or @unit.transactions or @unit.transactions.payment or @unit.responses.unlimited_assets"
+UNITS = "@unit.abijson or @unit.abijson.byname or @unit.algod or @unit.algod.ledger_refactoring or @unit.applications or @unit.applications.boxes or @unit.atc_method_args or @unit.atomic_transaction_composer or @unit.dryrun or @unit.dryrun.trace.application or @unit.feetest or @unit.indexer or @unit.indexer.ledger_refactoring or @unit.indexer.logs or @unit.offline or @unit.rekey or @unit.transactions.keyreg or @unit.responses or @unit.responses.231 or @unit.tealsign or @unit.transactions or @unit.transactions.payment or @unit.responses.unlimited_assets or @unit.sourcemap"
 unit:
 	behave --tags=$(UNITS) tests -f progress2
 
-INTEGRATIONS = "@abi or @algod or @applications or @applications.verified or @applications.boxes or @assets or @auction or @c2c or @compile or @dryrun or @dryrun.testing or @indexer or @indexer.231 or @indexer.applications or @kmd or @rekey or @send.keyregtxn or @send"
-=======
-UNITS = "@unit.abijson or @unit.abijson.byname or @unit.algod or @unit.algod.ledger_refactoring or @unit.applications or @unit.atc_method_args or @unit.atomic_transaction_composer or @unit.dryrun or @unit.dryrun.trace.application or @unit.feetest or @unit.indexer or @unit.indexer.ledger_refactoring or @unit.indexer.logs or @unit.offline or @unit.rekey or @unit.transactions.keyreg or @unit.responses or @unit.responses.231 or @unit.tealsign or @unit.transactions or @unit.transactions.payment or @unit.responses.unlimited_assets or @unit.sourcemap"
-unit:
-	behave --tags=$(UNITS) tests -f progress2
-
-INTEGRATIONS = "@abi or @algod or @applications or @applications.verified or @assets or @auction or @c2c or @compile or @dryrun or @dryrun.testing or @indexer or @indexer.231 or @indexer.applications or @kmd or @rekey_v1 or @send.keyregtxn or @send or @compile.sourcemap"
->>>>>>> 815929f2
+INTEGRATIONS = "@abi or @algod or @applications or @applications.verified or @applications.boxes or @assets or @auction or @c2c or @compile or @dryrun or @dryrun.testing or @indexer or @indexer.231 or @indexer.applications or @kmd or @rekey_v1 or @send.keyregtxn or @send or @compile.sourcemap"
 integration:
 	behave --tags=$(INTEGRATIONS) tests -f progress2
 
