--- conflicted
+++ resolved
@@ -1,13 +1,10 @@
-<<<<<<< HEAD
-UNITS = "@unit.abijson or @unit.abijson.byname or @unit.algod or @unit.algod.ledger_refactoring or @unit.applications or @unit.atc_method_args or @unit.atomic_transaction_composer or @unit.dryrun or @unit.dryrun.trace.application or @unit.feetest or @unit.indexer or @unit.indexer.ledger_refactoring or @unit.indexer.logs or @unit.offline or @unit.rekey or @unit.transactions.keyreg or @unit.responses or @unit.responses.231 or @unit.tealsign or @unit.transactions or @unit.transactions.payment or @unit.responses.unlimited_assets or @unit.sourcemap or @unit.stateproof.paths or @unit.stateproof.responses"
-=======
 UNIT_TAGS :=  "$(subst :, or ,$(shell awk '{print $2}' tests/unit.tags | paste -s -d: -))"
 INTEGRATION_TAGS := "$(subst :, or ,$(shell awk '{print $2}' tests/integration.tags | paste -s -d: -))"
 
->>>>>>> ca753055
 unit:
 	behave --tags=$(UNIT_TAGS) tests -f progress2
 
+INTEGRATIONS = "@abi or @algod or @applications or @applications.verified or @assets or @auction or @c2c or @compile or @dryrun or @dryrun.testing or @indexer or @indexer.231 or @indexer.applications or @kmd or @rekey or @send.keyregtxn or @send or @compile.sourcemap"
 integration:
 	behave --tags=$(INTEGRATION_TAGS) tests -f progress2 --no-capture
 
