--- conflicted
+++ resolved
@@ -1,9 +1,6 @@
 import base64
-<<<<<<< HEAD
 from collections import OrderedDict
-=======
 import binascii
->>>>>>> a0a817dc
 from enum import IntEnum
 from typing import List, Union
 
