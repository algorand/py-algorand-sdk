import math
import random
from .. import error, encoding, constants, logic, account
from . import transaction
from Cryptodome.Hash import SHA256, keccak
import base64


class Template:
    """
<<<<<<< HEAD
    NOTE: This class is deprecated.
=======
    NOTE: This class is deprecated
>>>>>>> 0bdd947a
    """

    def get_address(self):
        """
        Return the address of the contract.
        """
        return logic.address(self.get_program())

    def get_program(self):
        pass


class Split(Template):
    """
    NOTE: This class is deprecated.

    Split allows locking algos in an account which allows transfering to two
    predefined addresses in a specified ratio such that for the given ratn and
    ratd parameters we have:

        first_recipient_amount * rat_2 == second_recipient_amount * rat_1

    Split also has an expiry round, after which the owner can transfer back
    the funds.

    Arguments:
        owner (str): an address that can receive the funds after the expiry
            round
        receiver_1 (str): first address to receive funds
        receiver_2 (str): second address to receive funds
        rat_1 (int): how much receiver_1 receives (proportionally)
        rat_2 (int): how much receiver_2 receives (proportionally)
        expiry_round (int): the round on which the funds can be transferred
            back to owner
        min_pay (int): the minimum number of microalgos that can be transferred
            from the account to receiver_1
        max_fee (int): half the maximum fee that can be paid to the network by
            the account
    """

    def __init__(
        self,
        owner: str,
        receiver_1: str,
        receiver_2: str,
        rat_1: int,
        rat_2: int,
        expiry_round: int,
        min_pay: int,
        max_fee: int,
    ):
        self.owner = owner
        self.receiver_1 = receiver_1
        self.receiver_2 = receiver_2
        self.rat_1 = rat_1
        self.rat_2 = rat_2
        self.expiry_round = expiry_round
        self.min_pay = min_pay
        self.max_fee = max_fee

    def get_program(self):
        """
        Return a byte array to be used in LogicSig.
        """
        orig = (
            "ASAIAQUCAAYHCAkmAyDYHIR7TIW5eM/WAZcXdEDqv7BD+baMN6i2/A5JatGbNCDKs"
            "aoZHPQ3Zg8zZB/BZ1oDgt77LGo5np3rbto3/gloTyB40AS2H3I72YCbDk4hKpm7J7"
            "NnFy2Xrt39TJG0ORFg+zEQIhIxASMMEDIEJBJAABkxCSgSMQcyAxIQMQglEhAxAiE"
            "EDRAiQAAuMwAAMwEAEjEJMgMSEDMABykSEDMBByoSEDMACCEFCzMBCCEGCxIQMwAI"
            "IQcPEBA="
        )
        orig = base64.b64decode(orig)
        offsets = [4, 7, 8, 9, 10, 14, 47, 80]
        values = [
            self.max_fee,
            self.expiry_round,
            self.rat_2,
            self.rat_1,
            self.min_pay,
            self.owner,
            self.receiver_1,
            self.receiver_2,
        ]
        types = [int, int, int, int, int, "address", "address", "address"]
        return inject(orig, offsets, values, types)

    @staticmethod
    def get_split_funds_transaction(contract, amount: int, sp):
        """
        Return a group transactions array which transfers funds according to
        the contract's ratio.

        Args:
            amount (int): total amount to be transferred
            sp (SuggestedParams): suggested params from algod

        Returns:
            Transaction[]
        """
        address = logic.address(contract)
        _, ints, bytearrays = logic.read_program(contract)
        if not (len(ints) == 8 and len(bytearrays) == 3):
            raise error.WrongContractError("split")
        rat_1 = ints[6]
        rat_2 = ints[5]
        min_pay = ints[7]
        max_fee = ints[1]
        receiver_1 = encoding.encode_address(bytearrays[1])
        receiver_2 = encoding.encode_address(bytearrays[2])

        amt_1 = 0
        amt_2 = 0

        gcd = math.gcd(rat_1, rat_2)
        rat_1 = rat_1 // gcd
        rat_2 = rat_2 // gcd

        if amount % (rat_1 + rat_2) == 0:
            amt_1 = amount // (rat_1 + rat_2) * rat_1
            amt_2 = amount - amt_1
        else:
            raise error.TemplateInputError(
                "the specified amount cannot be split into two "
                "parts with the ratio " + str(rat_1) + "/" + str(rat_2)
            )

        if amt_1 < min_pay:
            raise error.TemplateInputError(
                "the amount paid to receiver_1 must be greater than "
                + str(min_pay)
            )

        txn_1 = transaction.PaymentTxn(address, sp, receiver_1, amt_1)
        txn_2 = transaction.PaymentTxn(address, sp, receiver_2, amt_2)

        transaction.assign_group_id([txn_1, txn_2])

        lsig = transaction.LogicSig(contract)

        stx_1 = transaction.LogicSigTransaction(txn_1, lsig)
        stx_2 = transaction.LogicSigTransaction(txn_2, lsig)

        if txn_1.fee > max_fee or txn_2.fee > max_fee:
            raise error.TemplateInputError(
                "the transaction fee should not be greater than "
                + str(max_fee)
            )

        return [stx_1, stx_2]


class HTLC(Template):
    """
    NOTE: This class is deprecated.

    Hash Time Locked Contract allows a user to recieve the Algo prior to a
    deadline (in terms of a round) by proving knowledge of a special value
    or to forfeit the ability to claim, returning it to the payer.
    This contract is usually used to perform cross-chained atomic swaps.

    More formally, algos can be transfered under only two circumstances:
        1. To receiver if hash_function(arg_0) = hash_value
        2. To owner if txn.FirstValid > expiry_round

    Args:
        owner (str): an address that can receive the asset after the expiry
            round
        receiver (str): address to receive Algos
        hash_function (str): the hash function to be used (must be either
            sha256 or keccak256)
        hash_image (str): the hash image in base64
        expiry_round (int): the round on which the assets can be transferred
            back to owner
        max_fee (int): the maximum fee that can be paid to the network by the
            account

    """

    def __init__(
        self,
        owner: str,
        receiver: str,
        hash_function: str,
        hash_image: str,
        expiry_round: int,
        max_fee: int,
    ):
        self.owner = owner
        self.receiver = receiver
        self.hash_function = hash_function
        self.hash_image = hash_image
        self.expiry_round = expiry_round
        self.max_fee = max_fee

    def get_program(self):
        """
        Return a byte array to be used in LogicSig.
        """
        orig = (
            "ASAEBQEABiYDIP68oLsUSlpOp7Q4pGgayA5soQW8tgf8VlMlyVaV9qITAQYg5pqWH"
            "m8tX3rIZgeSZVK+mCNe0zNjyoiRi7nJOKkVtvkxASIOMRAjEhAxBzIDEhAxCCQSED"
            "EJKBItASkSEDEJKhIxAiUNEBEQ"
        )
        orig = base64.b64decode(orig)
        hash_inject = 0
        if self.hash_function == "sha256":
            hash_inject = 1
        elif self.hash_function == "keccak256":
            hash_inject = 2
        offsets = [3, 6, 10, 42, 45, 102]
        values = [
            self.max_fee,
            self.expiry_round,
            self.receiver,
            self.hash_image,
            self.owner,
            hash_inject,
        ]
        types = [int, int, "address", "base64", "address", int]
        return inject(orig, offsets, values, types)

    @staticmethod
    def get_transaction(contract, preimage, sp):
        """
        Return a transaction which will release funds if a matching preimage
        is used.

        Args:
            contract (bytes): the contract containing information, should be
                received from payer
            preimage (str): the preimage of the hash in base64
            sp (SuggestedParams): suggested params from algod

        Returns:
            LogicSigTransaction: transaction to claim algos from
                contract account
        """
        _, ints, bytearrays = logic.read_program(contract)
        if not (len(ints) == 4 and len(bytearrays) == 3):
            raise error.WrongContractError("split")
        max_fee = ints[0]
        hash_function = contract[-15]
        expected_hash_image = bytearrays[1]
        if hash_function == 1:
            hash_image = SHA256.new()
            hash_image.update(base64.b64decode(preimage))
            if hash_image.digest() != expected_hash_image:
                raise error.TemplateInputError(
                    "the hash of the preimage does not match the expected "
                    "hash image using hash function sha256"
                )
        elif hash_function == 2:
            hash_image = keccak.new(digest_bits=256)
            hash_image.update(base64.b64decode(preimage))
            if hash_image.digest() != expected_hash_image:
                raise error.TemplateInputError(
                    "the hash of the preimage does not match the expected "
                    "hash image using hash function keccak256"
                )
        else:
            raise error.TemplateInputError(
                "an invalid hash function was provided in the contract"
            )

        receiver = encoding.encode_address(bytearrays[0])
        zero_receiver = (
            "AAAAAAAAAAAAAAAAAAAAAAAAAAAAAAAAAAAAAAAAAAAAAAAAAAAAY5HFKQ"
        )

        lsig = transaction.LogicSig(contract, [base64.b64decode(preimage)])
        txn = transaction.PaymentTxn(
            logic.address(contract),
            sp,
            zero_receiver,
            0,
            close_remainder_to=receiver,
        )

        if txn.fee > max_fee:
            raise error.TemplateInputError(
                "the transaction fee should not be greater than "
                + str(max_fee)
            )

        ltxn = transaction.LogicSigTransaction(txn, lsig)
        return ltxn


class DynamicFee(Template):
    """
    NOTE: This class is deprecated.

    DynamicFee contract allows you to create a transaction without
    specifying the fee. The fee will be determined at the moment of
    transfer.

    Args:
        receiver (str): address to receive the assets
        amount (int): amount of assets to transfer
        sp (SuggestedParams): suggested params from algod
        close_remainder_address (str, optional): the address that recieves the
            remainder
    """

    def __init__(
        self,
        receiver: str,
        amount: int,
        sp,
        close_remainder_address: str = None,
    ):
        self.lease_value = bytes(
            [random.randint(0, 255) for x in range(constants.lease_length)]
        )

        self.last_valid = sp.last
        self.amount = amount
        self.first_valid = sp.first
        self.close_remainder_address = close_remainder_address
        self.receiver = receiver
        self.gen = sp.gen
        self.gh = sp.gh

    def get_program(self):
        """
        Return a byte array to be used in LogicSig.
        """
        orig = (
            "ASAFAgEFBgcmAyD+vKC7FEpaTqe0OKRoGsgObKEFvLYH/FZTJclWlfaiEyDmmpYeb"
            "y1feshmB5JlUr6YI17TM2PKiJGLuck4qRW2+QEGMgQiEjMAECMSEDMABzEAEhAzAA"
            "gxARIQMRYjEhAxECMSEDEHKBIQMQkpEhAxCCQSEDECJRIQMQQhBBIQMQYqEhA="
        )
        orig = base64.b64decode(orig)
        offsets = [5, 6, 7, 11, 44, 76]
        close = self.close_remainder_address
        if close is None:
            close = encoding.encode_address(bytes(32))
        values = [
            self.amount,
            self.first_valid,
            self.last_valid,
            self.receiver,
            close,
            base64.b64encode(self.lease_value),
        ]
        types = [int, int, int, "address", "address", "base64"]
        return inject(orig, offsets, values, types)

    @staticmethod
    def get_transactions(txn, lsig, private_key, fee):
        """
        Create and sign the secondary dynamic fee transaction, update
        transaction fields, and sign as the fee payer; return both
        transactions.

        Args:
            txn (Transaction): main transaction from payer
            lsig (LogicSig): signed logic received from payer
            private_key (str): the secret key of the account that pays the fee
                in base64
            fee (int): fee per byte, for both transactions
        """
        txn.fee = fee
        txn.fee = max(constants.min_txn_fee, fee * txn.estimate_size())

        # reimbursement transaction
        sp = transaction.SuggestedParams(
            fee,
            txn.first_valid_round,
            txn.last_valid_round,
            txn.genesis_hash,
            txn.genesis_id,
        )
        address = account.address_from_private_key(private_key)
        txn_2 = transaction.PaymentTxn(
            address, sp, txn.sender, txn.fee, lease=txn.lease
        )

        transaction.assign_group_id([txn_2, txn])

        stx_1 = transaction.LogicSigTransaction(txn, lsig)
        stx_2 = txn_2.sign(private_key)

        return [stx_2, stx_1]

    def sign_dynamic_fee(self, private_key):
        """
        Return the main transaction and signed logic needed to complete the
        transfer. These should be sent to the fee payer, who can use
        get_transactions() to update fields and create the auxiliary
        transaction.

        Args:
            private_key (bytes): the secret key to sign the contract in base64
        """
        sender = account.address_from_private_key(private_key)

        # main transaction
        sp = transaction.SuggestedParams(
            0, self.first_valid, self.last_valid, self.gh, self.gen
        )
        txn = transaction.PaymentTxn(
            sender,
            sp,
            self.receiver,
            self.amount,
            lease=self.lease_value,
            close_remainder_to=self.close_remainder_address,
        )
        lsig = transaction.LogicSig(self.get_program())
        lsig.sign(private_key)

        return txn, lsig


class PeriodicPayment(Template):
    """
    NOTE: This class is deprecated.

    PeriodicPayment contract enables creating an account which allows the
    withdrawal of a fixed amount of assets every fixed number of rounds to a
    specific Algrorand Address. In addition, the contract allows to add
    timeout, after which the address can withdraw the rest of the assets.

    Args:
        receiver (str): address to receive the assets
        amount (int): amount of assets to transfer at every cycle
        withdrawing_window (int): the number of blocks in which the user can
            withdraw the asset once the period start (must be < 1000)
        period (int): how often the address can withdraw assets (in rounds)
        fee (int): maximum fee per transaction
        timeout (int): a round in which the receiver can withdraw the rest of
            the funds after
    """

    def __init__(
        self,
        receiver: str,
        amount: int,
        withdrawing_window: int,
        period: int,
        max_fee: int,
        timeout: int,
    ):
        self.lease_value = bytes(
            [random.randint(0, 255) for x in range(constants.lease_length)]
        )
        self.receiver = receiver
        self.amount = amount
        self.withdrawing_window = withdrawing_window
        self.period = period
        self.max_fee = max_fee
        self.timeout = timeout

    def get_program(self):
        """
        Return a byte array to be used in LogicSig.
        """
        orig = (
            "ASAHAQoLAAwNDiYCAQYg/ryguxRKWk6ntDikaBrIDmyhBby2B/xWUyXJVpX2ohMxE"
            "CISMQEjDhAxAiQYJRIQMQQhBDECCBIQMQYoEhAxCTIDEjEHKRIQMQghBRIQMQkpEj"
            "EHMgMSEDECIQYNEDEIJRIQERA="
        )
        orig = base64.b64decode(orig)
        offsets = [4, 5, 7, 8, 9, 12, 15]
        values = [
            self.max_fee,
            self.period,
            self.withdrawing_window,
            self.amount,
            self.timeout,
            base64.b64encode(self.lease_value),
            self.receiver,
        ]
        types = [int, int, int, int, int, "base64", "address"]
        return inject(orig, offsets, values, types)

    @staticmethod
    def get_withdrawal_transaction(contract, sp):
        """
        Return the withdrawal transaction to be sent to the network.

        Args:
            contract (bytes): contract containing information, should be
                received from payer
            sp (SuggestedParams): suggested params from algod; the value of
                sp.last will not be used. Instead, the last valid round will
                be calculated from first valid round and withdrawing window
        """
        address = logic.address(contract)
        _, ints, bytearrays = logic.read_program(contract)
        if not (len(ints) == 7 and len(bytearrays) == 2):
            raise error.WrongContractError("periodic payment")
        amount = ints[5]
        withdrawing_window = ints[4]
        period = ints[2]
        max_fee = ints[1]
        lease_value = bytearrays[0]
        receiver = encoding.encode_address(bytearrays[1])

        if sp.first % period != 0:
            raise error.TemplateInputError(
                "first_valid must be divisible by the period"
            )

        sp_copy = transaction.SuggestedParams(
            sp.fee,
            sp.first,
            sp.first + withdrawing_window,
            sp.gh,
            sp.gen,
            flat_fee=sp.flat_fee,
        )

        txn = transaction.PaymentTxn(
            address, sp_copy, receiver, amount, lease=lease_value
        )

        if txn.fee > max_fee:
            raise error.TemplateInputError(
                "the transaction fee should not be greater than "
                + str(max_fee)
            )

        lsig = transaction.LogicSig(contract)
        stx = transaction.LogicSigTransaction(txn, lsig)
        return stx


class LimitOrder(Template):
    """
    NOTE: This class is deprecated.

    Limit Order allows to trade Algos for other assets given a specific ratio;
    for N Algos, swap for Rate * N Assets.
    ...

    Args:
        owner (str): an address that can receive the asset after the expiry
            round
        asset_id (int): asset to be transfered
        ratn (int): the numerator of the exchange rate
        ratd (int): the denominator of the exchange rate
        expiry_round (int): the round on which the assets can be transferred
            back to owner
        max_fee (int): the maximum fee that can be paid to the network by the
            account
        min_trade (int): the minimum amount (of Algos) to be traded away
    """

    def __init__(
        self,
        owner: str,
        asset_id: int,
        ratn: int,
        ratd: int,
        expiry_round: int,
        max_fee: int,
        min_trade: int,
    ):
        self.owner = owner
        self.ratn = ratn
        self.ratd = ratd
        self.expiry_round = expiry_round
        self.min_trade = min_trade
        self.max_fee = max_fee
        self.asset_id = asset_id

    def get_program(self):
        """
        Return a byte array to be used in LogicSig.
        """
        orig = (
            "ASAKAAEFAgYEBwgJHSYBIJKvkYTkEzwJf2arzJOxERsSogG9nQzKPkpIoc4TzPTFM"
            "RYiEjEQIxIQMQEkDhAyBCMSQABVMgQlEjEIIQQNEDEJMgMSEDMBECEFEhAzAREhBh"
            "IQMwEUKBIQMwETMgMSEDMBEiEHHTUCNQExCCEIHTUENQM0ATQDDUAAJDQBNAMSNAI"
            "0BA8QQAAWADEJKBIxAiEJDRAxBzIDEhAxCCISEBA="
        )
        orig = base64.b64decode(orig)
        offsets = [5, 7, 9, 10, 11, 12, 16]
        values = [
            self.max_fee,
            self.min_trade,
            self.asset_id,
            self.ratd,
            self.ratn,
            self.expiry_round,
            self.owner,
        ]
        types = [int, int, int, int, int, int, "address"]
        return inject(orig, offsets, values, types)

    @staticmethod
    def get_swap_assets_transactions(
        contract: bytes,
        asset_amount: int,
        microalgo_amount: int,
        private_key: str,
        sp,
    ):
        """
        Return a group transactions array which transfer funds according to
        the contract's ratio.

        Args:
            contract (bytes): the contract containing information, should be
                received from payer
            asset_amount (int): the amount of assets to be sent
            microalgo_amount (int): the amount of microalgos to be received
            private_key (str): the secret key to sign the contract
            sp (SuggestedParams): suggested params from algod
        """
        address = logic.address(contract)
        _, ints, bytearrays = logic.read_program(contract)
        if not (len(ints) == 10 and len(bytearrays) == 1):
            raise error.WrongContractError("limit order")
        min_trade = ints[4]
        asset_id = ints[6]
        ratn = ints[8]
        ratd = ints[7]
        max_fee = ints[2]
        owner = encoding.encode_address(bytearrays[0])

        if microalgo_amount < min_trade:
            raise error.TemplateInputError(
                "At least " + str(min_trade) + " microalgos must be requested"
            )

        if asset_amount * ratd < microalgo_amount * ratn:
            raise error.TemplateInputError(
                "The exchange ratio of assets to microalgos must be at least "
                + str(ratn)
                + " / "
                + str(ratd)
            )

        txn_1 = transaction.PaymentTxn(
            address,
            sp,
            account.address_from_private_key(private_key),
            int(microalgo_amount),
        )

        txn_2 = transaction.AssetTransferTxn(
            account.address_from_private_key(private_key),
            sp,
            owner,
            asset_amount,
            asset_id,
        )

        if txn_1.fee > max_fee or txn_2.fee > max_fee:
            raise error.TemplateInputError(
                "the transaction fee should not be greater than "
                + str(max_fee)
            )

        if txn_1.fee > max_fee or txn_2.fee > max_fee:
            raise error.TemplateInputError(
                "the transaction fee should not be greater than "
                + str(max_fee)
            )

        transaction.assign_group_id([txn_1, txn_2])

        lsig = transaction.LogicSig(contract)
        stx_1 = transaction.LogicSigTransaction(txn_1, lsig)
        stx_2 = txn_2.sign(private_key)

        return [stx_1, stx_2]


def put_uvarint(buf, x):
    i = 0
    while x >= 0x80:
        buf.append((x & 0xFF) | 0x80)
        x >>= 7
        i += 1

    buf.append(x & 0xFF)
    return i + 1


def inject(orig, offsets, values, values_types):
    # make sure we have enough values
    assert len(offsets) == len(values) == len(values_types)

    res = orig[:]

    def replace(arr, new_val, offset, place_holder_length):
        return arr[:offset] + new_val + arr[offset + place_holder_length :]

    for i in range(len(offsets)):
        val = values[i]
        val_type = values_types[i]
        dec_len = 0

        if val_type == int:
            buf = []
            dec_len = put_uvarint(buf, val) - 1
            val = bytes(buf)
            res = replace(res, val, offsets[i], 1)

        elif val_type == "address":
            val = encoding.decode_address(val)
            res = replace(res, val, offsets[i], 32)

        elif val_type == "base64":
            val = bytes(base64.b64decode(val))
            buf = []
            dec_len = put_uvarint(buf, len(val)) + len(val) - 2
            res = replace(res, bytes(buf) + val, offsets[i], 2)

        else:
            raise Exception("Unkown Type")

        # update offsets
        if dec_len != 0:
            for o in range(len(offsets)):
                offsets[o] += dec_len

    return res<|MERGE_RESOLUTION|>--- conflicted
+++ resolved
@@ -8,11 +8,7 @@
 
 class Template:
     """
-<<<<<<< HEAD
-    NOTE: This class is deprecated.
-=======
     NOTE: This class is deprecated
->>>>>>> 0bdd947a
     """
 
     def get_address(self):
