from urllib.request import Request, urlopen
from urllib import parse
import urllib.error
import json
import base64
from . import error
from . import encoding
from . import constants
from . import transaction
from . import future
<<<<<<< HEAD

api_version_path_prefix = "/v1"
=======
>>>>>>> e2c2ee0f


class AlgodClient:
    """
    Client class for kmd. Handles all algod requests.

    Args:
        algod_token (str): algod API token
        algod_address (str): algod address
        headers (dict, optional): extra header name/value for all requests

    Attributes:
        algod_token (str)
        algod_address (str)
        headers (dict)
    """

    def __init__(self, algod_token, algod_address, headers=None):
        self.algod_token = algod_token
        self.algod_address = algod_address
        self.headers = headers

    def algod_request(self, method, requrl, params=None, data=None,
                      headers=None, raw_response=False):
        """
        Execute a given request.

        Args:
            method (str): request method
            requrl (str): url for the request
            params (dict, optional): parameters for the request
            data (dict, optional): data in the body of the request
            headers (dict, optional): additional header for request
            raw_response (bool, default False): return the HttpResponse object

        Returns:
            dict: loaded from json response body
        """
        header = {}

        if self.headers:
            header.update(self.headers)

        if headers:
            header.update(headers)

        if requrl not in constants.no_auth:
            header.update({
                constants.algod_auth_header: self.algod_token
            })

        if requrl not in constants.unversioned_paths:
            requrl = api_version_path_prefix + requrl
        if params:
            requrl = requrl + "?" + parse.urlencode(params)

        req = Request(self.algod_address+requrl, headers=header, method=method,
                      data=data)

        try:
            resp = urlopen(req)
        except urllib.error.HTTPError as e:
            e = e.read().decode("utf-8")
            raisex = e
            try:
                raisex = json.loads(e)["message"]
            except:
                pass
            raise error.AlgodHTTPError(raisex)
        if raw_response:
            return resp
        return json.loads(resp.read().decode("utf-8"))

    def status(self, **kwargs):
        """Return node status."""
        req = "/status"
        return self.algod_request("GET", req, **kwargs)

    def health(self, **kwargs):
        """Return null if the node is running."""
        req = "/health"
        return self.algod_request("GET", req, **kwargs)

    def status_after_block(self, block_num, **kwargs):
        """
        Return node status immediately after blockNum.

        Args:
            block_num: block number
        """
        req = "/status/wait-for-block-after/" + str(block_num)
        return self.algod_request("GET", req, **kwargs)

    def pending_transactions(self, max_txns=0, **kwargs):
        """
        Return pending transactions.

        Args:
            max_txns (int): maximum number of transactions to return;
                if max_txns is 0, return all pending transactions
        """
        query = {"max": max_txns}
        req = "/transactions/pending"
        return self.algod_request("GET", req, params=query, **kwargs)

    def versions(self, **kwargs):
        """Return algod versions."""
        req = "/versions"
        return self.algod_request("GET", req, **kwargs)

    def ledger_supply(self, **kwargs):
        """Return supply details for node's ledger."""
        req = "/ledger/supply"
        return self.algod_request("GET", req, **kwargs)

    def transactions_by_address(self, address, first=None, last=None,
                                limit=None, from_date=None, to_date=None,
                                **kwargs):
        """
        Return transactions for an address. If indexer is not enabled, you can
        search by date and you do not have to specify first and last rounds.

        Args:
            address (str): account public key
            first (int, optional): no transactions before this block will be
                returned
            last (int, optional): no transactions after this block will be
                returned; defaults to last round
            limit (int, optional): maximum number of transactions to return;
                default is 100
            from_date (str, optional): no transactions before this date will be
                returned; format YYYY-MM-DD
            to_date (str, optional): no transactions after this date will be
                returned; format YYYY-MM-DD
        """
        query = dict()
        if first is not None:
            query["firstRound"] = first
        if last is not None:
            query["lastRound"] = last
        if limit is not None:
            query["max"] = limit
        if to_date is not None:
            query["toDate"] = to_date
        if from_date is not None:
            query["fromDate"] = from_date
        req = "/account/" + address + "/transactions"
        return self.algod_request("GET", req, params=query, **kwargs)

    def account_info(self, address, **kwargs):
        """
        Return account information.

        Args:
            address (str): account public key
        """
        req = "/account/" + address
        return self.algod_request("GET", req, **kwargs)

    def asset_info(self, index, **kwargs):
        """
        Return asset information.

        Args:
            index (int): asset index
        """
        req = "/asset/" + str(index)
        return self.algod_request("GET", req, **kwargs)

    def list_assets(self, max_index=None, max_assets=None, **kwargs):
        """
        Return a list of up to max_assets assets, where the maximum asset
        index is max_index.

        Args:
            max_index (int, optional): maximum asset index; defaults to 0,
                which lists most recent assets
            max_assets (int, optional): maximum number of assets (0 to 100);
                defaults to 100
        """
        query = dict()
        query["assetIdx"] = max_index if max_index is not None else 0
        query["max"] = max_assets if max_assets is not None else 100
        req = "/assets"
        return self.algod_request("GET", req, params=query, **kwargs)

    def transaction_info(self, address, transaction_id, **kwargs):
        """
        Return transaction information.

        Args:
            address (str): account public key
            transaction_id (str): transaction ID
        """
        req = "/account/" + address + "/transaction/" + transaction_id
        return self.algod_request("GET", req, **kwargs)

    def pending_transaction_info(self, transaction_id, **kwargs):
        """
        Return transaction information for a pending transaction.

        Args:
            transaction_id (str): transaction ID
        """
        req = "/transactions/pending/" + transaction_id
        return self.algod_request("GET", req, **kwargs)

    def transaction_by_id(self, transaction_id, **kwargs):
        """
        Return transaction information; only works if indexer is enabled.

        Args:
            transaction_id (str): transaction ID
        """
        req = "/transaction/" + transaction_id
        return self.algod_request("GET", req, **kwargs)

    def suggested_fee(self, **kwargs):
        """Return suggested transaction fee."""
        req = "/transactions/fee"
        return self.algod_request("GET", req, **kwargs)

    def suggested_params(self, **kwargs):
        """Return suggested transaction parameters."""
        req = "/transactions/params"
        return self.algod_request("GET", req, **kwargs)

    def suggested_params_as_object(self, **kwargs):
        """Return suggested transaction parameters."""
        req = "/transactions/params"
        res = self.algod_request("GET", req, **kwargs)

        return future.transaction.SuggestedParams(
            res["fee"],
            res["lastRound"],
            res["lastRound"] + 1000,
            res["genesishashb64"],
            res["genesisID"],
            False)

    def send_raw_transaction(self, txn, **kwargs):
        """
        Broadcast a signed transaction to the network.

        Args:
            txn (str): transaction to send, encoded in base64
            request_header (dict, optional): additional header for request

        Returns:
            str: transaction ID
        """
        txn = base64.b64decode(txn)
        req = "/transactions"
        return self.algod_request("POST", req, data=txn, **kwargs)["txId"]

    def send_transaction(self, txn, **kwargs):
        """
        Broadcast a signed transaction object to the network.

        Args:
            txn (SignedTransaction or MultisigTransaction): transaction to send
            request_header (dict, optional): additional header for request

        Returns:
            str: transaction ID
        """
        return self.send_raw_transaction(encoding.msgpack_encode(txn),
                                         **kwargs)

    def send_transactions(self, txns, **kwargs):
        """
        Broadcast list of a signed transaction objects to the network.

        Args:
            txns (SignedTransaction[] or MultisigTransaction[]):
                transactions to send
            request_header (dict, optional): additional header for request

        Returns:
            str: first transaction ID
        """
        serialized = []
        for txn in txns:
            serialized.append(base64.b64decode(encoding.msgpack_encode(txn)))

        return self.send_raw_transaction(base64.b64encode(
                                         b''.join(serialized)), **kwargs)

    def block_info(self, round, **kwargs):
        """
        Return block information.

        Args:
            round (int): block number
        """
        req = "/block/" + str(round)
        return self.algod_request("GET", req, **kwargs)

    def block_raw(self, round, **kwargs):
        """
        Return decoded raw block as the network sees it.

        Args:
            round (int): block number
        """
        req = "/block/" + str(round) + '?raw=1'
        kwargs['raw_response'] = True
        response = self.algod_request("GET", req, **kwargs)
        block_type = 'application/x-algorand-block-v1'
        if contentType != block_type:
            raise Exception('expected "Content-Type: {}" but got {!r}'.format(block_type, contentType))
        return msgpack.loads(response.read())<|MERGE_RESOLUTION|>--- conflicted
+++ resolved
@@ -3,16 +3,14 @@
 import urllib.error
 import json
 import base64
+import msgpack
 from . import error
 from . import encoding
 from . import constants
 from . import transaction
 from . import future
-<<<<<<< HEAD
 
 api_version_path_prefix = "/v1"
-=======
->>>>>>> e2c2ee0f
 
 
 class AlgodClient:
@@ -318,10 +316,12 @@
         Args:
             round (int): block number
         """
-        req = "/block/" + str(round) + '?raw=1'
+        req = "/block/" + str(round)
+        query = {"raw": 1}
         kwargs['raw_response'] = True
-        response = self.algod_request("GET", req, **kwargs)
+        response = self.algod_request("GET", req, query, **kwargs)
         block_type = 'application/x-algorand-block-v1'
-        if contentType != block_type:
-            raise Exception('expected "Content-Type: {}" but got {!r}'.format(block_type, contentType))
+        content_type = response.info().get_content_type()
+        if content_type != block_type:
+            raise Exception('expected "Content-Type: {}" but got {!r}'.format(block_type, content_type))
         return msgpack.loads(response.read())