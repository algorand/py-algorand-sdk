import base64
import msgpack
from collections import OrderedDict
from . import account
from . import constants
from . import encoding
from . import error
from . import logic
from nacl.signing import SigningKey, VerifyKey
from nacl.exceptions import BadSignatureError


class Transaction:
    """
    Superclass for various transaction types.
    """
    def __init__(self, sender, fee, first, last, note, gen, gh, lease):
        self.sender = sender
        self.fee = fee
        self.first_valid_round = first
        self.last_valid_round = last
        self.note = note
        self.genesis_id = gen
        self.genesis_hash = gh
        self.group = None
        self.lease = lease
        if self.lease is not None:
<<<<<<< HEAD
            if len(self.lease) != constants.lease_length:
=======
            if len(self.lease) != 32:
>>>>>>> f63bdd05
                raise error.WrongLeaseLengthError

    def get_txid(self):
        """
        Get the transaction's ID.

        Returns:
            str: transaction ID
        """
        txn = encoding.msgpack_encode(self)
        to_sign = constants.txid_prefix + base64.b64decode(txn)
        txid = encoding.checksum(to_sign)
        txid = base64.b32encode(txid).decode()
        return encoding._undo_padding(txid)

    def sign(self, private_key):
        """
        Sign the transaction with a private key.

        Args:
            private_key (str): the private key of the signing account

        Returns:
            SignedTransaction: signed transaction with the signature
        """
        sig = self.raw_sign(private_key)
        sig = base64.b64encode(sig).decode()
        stx = SignedTransaction(self, sig)
        return stx

    def raw_sign(self, private_key):
        """
        Sign the transaction.

        Args:
            private_key (str): the private key of the signing account

        Returns:
            bytes: signature
        """
        private_key = base64.b64decode(private_key)
        txn = encoding.msgpack_encode(self)
        to_sign = constants.txid_prefix + base64.b64decode(txn)
        signing_key = SigningKey(private_key[:constants.key_len_bytes])
        signed = signing_key.sign(to_sign)
        sig = signed.signature
        return sig

    def estimate_size(self):
        sk, _ = account.generate_account()
        stx = self.sign(sk)
        return len(base64.b64decode(encoding.msgpack_encode(stx)))

    def __eq__(self, other):
        if not isinstance(other, Transaction):
            return False
        return (self.sender == other.sender and
                self.fee == other.fee and
                self.first_valid_round == other.first_valid_round and
                self.last_valid_round == other.last_valid_round and
                self.genesis_hash == other.genesis_hash and
                self.genesis_id == other.genesis_id and
                self.note == other.note and
                self.group == other.group and
                self.lease == other.lease)


class PaymentTxn(Transaction):
    """
    Represents a payment transaction.

    Args:
        sender (str): address of the sender
        fee (int): transaction fee (per byte if flat_fee is false)
        first (int): first round for which the transaction is valid
        last (int): last round for which the transaction is valid
        gh (str): genesis_hash
        receiver (str): address of the receiver
        amt (int): amount in microAlgos to be sent
        close_remainder_to (str, optional): if nonempty, account will be closed
            and remaining algos will be sent to this address
        note (bytes, optional): arbitrary optional bytes
        gen (str, optional): genesis_id
        flat_fee (bool, optional): whether the specified fee is a flat fee
        lease (byte[32], optional): specifies a lease, and no other transaction
            with the same sender and lease can be confirmed in this
            transaction's valid rounds

    Attributes:
        sender (str)
        fee (int)
        first_valid_round (int)
        last_valid_round (int)
        note (bytes)
        genesis_id (str)
        genesis_hash (str)
        group (bytes)
        receiver (str)
        amt (int)
        close_remainder_to (str)
        type (str)
        lease (byte[32])
    """

    def __init__(self, sender, fee, first, last, gh, receiver, amt,
                 close_remainder_to=None, note=None, gen=None, flat_fee=False,
                 lease=None):
        Transaction.__init__(self,  sender, fee, first, last, note, gen, gh,
                             lease)
        self.receiver = receiver
        self.amt = amt
        self.close_remainder_to = close_remainder_to
        self.type = constants.payment_txn
        if flat_fee:
            self.fee = max(constants.min_txn_fee, self.fee)
        else:
            self.fee = max(self.estimate_size()*self.fee,
                           constants.min_txn_fee)

    def dictify(self):
        od = OrderedDict()
        if self.amt:
            od["amt"] = self.amt
        if self.close_remainder_to:
            od["close"] = encoding.decode_address(self.close_remainder_to)
        od["fee"] = self.fee
        if self.first_valid_round:
            od["fv"] = self.first_valid_round
        if self.genesis_id:
            od["gen"] = self.genesis_id
        od["gh"] = base64.b64decode(self.genesis_hash)
        if self.group:
            od["grp"] = self.group
        od["lv"] = self.last_valid_round
        if self.lease:
            od["lx"] = self.lease
        if self.note:
            od["note"] = self.note
        od["rcv"] = encoding.decode_address(self.receiver)
        od["snd"] = encoding.decode_address(self.sender)
        od["type"] = self.type

        return od

    @staticmethod
    def undictify(d):
        crt = None
        note = None
        gen = None
        amt = 0
        fv = 0
        grp = None
        lease = None
        if "close" in d:
            crt = encoding.encode_address(d["close"])
        if "note" in d:
            note = d["note"]
        if "gen" in d:
            gen = d["gen"]
        if "amt" in d:
            amt = d["amt"]
        if "fv" in d:
            fv = d["fv"]
        if "lx" in d:
            lease = d["lx"]
        if "grp" in d:
            grp = d["grp"]
        tr = PaymentTxn(encoding.encode_address(d["snd"]), d["fee"], fv,
                        d["lv"], base64.b64encode(d["gh"]).decode(),
                        encoding.encode_address(d["rcv"]), amt,
                        crt, note, gen, True, lease)
        tr.group = grp
        return tr

    def __eq__(self, other):
        if not isinstance(other, PaymentTxn):
            return False
        return (super(PaymentTxn, self).__eq__(other) and
                self.receiver == other.receiver and
                self.amt == other.amt and
                self.close_remainder_to == other.close_remainder_to and
                self.type == other.type)


class KeyregTxn(Transaction):
    """
    Represents a key registration transaction.

    Args:
        sender (str): address of sender
        fee (int): transaction fee (per byte if flat_fee is false)
        first (int): first round for which the transaction is valid
        last (int): last round for which the transaction is valid
        gh (str): genesis_hash
        votekey (str): participation public key
        selkey (str): VRF public key
        votefst (int): first round to vote
        votelst (int): last round to vote
        votekd (int): vote key dilution
        note (bytes, optional): arbitrary optional bytes
        gen (str, optional): genesis_id
        flat_fee (bool, optional): whether the specified fee is a flat fee
        lease (byte[32], optional): specifies a lease, and no other transaction
            with the same sender and lease can be confirmed in this
            transaction's valid rounds

    Attributes:
        sender (str)
        fee (int)
        first_valid_round (int)
        last_valid_round (int)
        note (bytes)
        genesis_id (str)
        genesis_hash (str)
        group(bytes)
        votepk (str)
        selkey (str)
        votefst (int)
        votelst (int)
        votekd (int)
        type (str)
        lease (byte[32])
    """

    def __init__(self, sender, fee, first, last, gh, votekey, selkey, votefst,
                 votelst, votekd, note=None, gen=None, flat_fee=False,
                 lease=None):
        Transaction.__init__(self, sender, fee, first, last, note, gen, gh,
                             lease)
        self.votepk = votekey
        self.selkey = selkey
        self.votefst = votefst
        self.votelst = votelst
        self.votekd = votekd
        self.type = constants.keyreg_txn
        if flat_fee:
            self.fee = max(constants.min_txn_fee, self.fee)
        else:
            self.fee = max(self.estimate_size()*self.fee,
                           constants.min_txn_fee)

    def dictify(self):
        od = OrderedDict()
        od["fee"] = self.fee
        if self.first_valid_round:
            od["fv"] = self.first_valid_round
        if self.genesis_id:
            od["gen"] = self.genesis_id
        od["gh"] = base64.b64decode(self.genesis_hash)
        if self.group:
            od["grp"] = self.group
        od["lv"] = self.last_valid_round
        if self.lease:
            od["lx"] = self.lease
        if self.note:
            od["note"] = self.note
        od["selkey"] = encoding.decode_address(self.selkey)
        od["snd"] = encoding.decode_address(self.sender)
        od["type"] = self.type
        od["votefst"] = self.votefst
        od["votekd"] = self.votekd
        od["votekey"] = encoding.decode_address(self.votepk)
        od["votelst"] = self.votelst
        return od

    @staticmethod
    def undictify(d):
        note = None
        gen = None
        fv = 0
        grp = None
        lease = None
        if "note" in d:
            note = d["note"]
        if "gen" in d:
            gen = d["gen"]
        if "fv" in d:
            fv = d["fv"]
        if "grp" in d:
            grp = d["grp"]
        if "lx" in d:
            lease = d["lx"]
        k = KeyregTxn(encoding.encode_address(d["snd"]), d["fee"], fv,
                      d["lv"], base64.b64encode(d["gh"]).decode(),
                      encoding.encode_address(d["votekey"]),
                      encoding.encode_address(d["selkey"]), d["votefst"],
                      d["votelst"], d["votekd"], note, gen, True, lease)
        k.group = grp
        return k

    def __eq__(self, other):
        if not isinstance(other, KeyregTxn):
            return False
        return (super(KeyregTxn, self).__eq__(self, other) and
                self.votepk == other.votepk and
                self.selkey == other.selkey and
                self.votefst == other.votefst and
                self.votelst == other.votelst and
                self.votekd == other.votekd and
                self.type == other.type)


class AssetConfigTxn(Transaction):
    """
    Represents a transaction for asset creation, reconfiguration, or
    destruction.

    To create an asset, include the following:
        total, default_frozen, unit_name, asset_name,
        manager, reserve, freeze, clawback, url, metadata

    To destroy an asset, include the following:
        index

    To update asset configuration, include the following:
        index, manager, reserve, freeze, clawback

    Args:
        sender (str): address of the sender
        fee (int): transaction fee (per byte if flat_fee is false)
        first (int): first round for which the transaction is valid
        last (int): last round for which the transaction is valid
        gh (str): genesis_hash
        index (int, optional): index of the asset
        total (int, optional): total number of units of this asset created
        default_frozen (bool, optional): whether slots for this asset in user
            accounts are frozen by default
        unit_name (str, optional): hint for the name of a unit of this asset
        asset_name (str, optional): hint for the name of the asset
        manager (str, optional): address allowed to change nonzero addresses
            for this asset
        reserve (str, optional): account whose holdings of this asset should
            be reported as "not minted"
        freeze (str, optional): account allowed to change frozen state of
            holdings of this asset
        clawback (str, optional): account allowed take units of this asset
            from any account
        url (str, optional): a URL where more information about the asset
            can be retrieved
        metadata_hash (byte[32], optional): a commitment to some unspecified
            asset metadata (32 byte hash)
        note (bytes, optional): arbitrary optional bytes
        gen (str, optional): genesis_id
        flat_fee (bool, optional): whether the specified fee is a flat fee
        lease (byte[32], optional): specifies a lease, and no other transaction
            with the same sender and lease can be confirmed in this
            transaction's valid rounds

    Attributes:
        sender (str)
        fee (int)
        first_valid_round (int)
        last_valid_round (int)
        genesis_hash (str)
        index (int)
        total (int)
        default_frozen (bool)
        unit_name (str)
        asset_name (str)
        manager (str)
        reserve (str)
        freeze (str)
        clawback (str)
        url (str)
        metadata_hash (byte[32])
        note (bytes)
        genesis_id (str)
        type (str)
        lease (byte[32])
    """

    def __init__(self, sender, fee, first, last, gh, index=None,
                 total=None, default_frozen=None, unit_name=None,
                 asset_name=None, manager=None, reserve=None,
                 freeze=None, clawback=None, url=None, metadata_hash=None,
                 note=None, gen=None, flat_fee=False, lease=None):
        Transaction.__init__(self,  sender, fee, first, last, note, gen, gh,
                             lease)
        self.index = index
        self.total = total
        self.default_frozen = default_frozen
        self.unit_name = unit_name
        self.asset_name = asset_name
        self.manager = manager
        self.reserve = reserve
        self.freeze = freeze
        self.clawback = clawback
        self.url = url
        self.metadata_hash = metadata_hash
        if metadata_hash is not None:
            if len(metadata_hash) != constants.metadata_length:
                raise error.WrongMetadataLengthError
        self.type = constants.assetconfig_txn
        if flat_fee:
            self.fee = max(constants.min_txn_fee, self.fee)
        else:
            self.fee = max(self.estimate_size()*self.fee,
                           constants.min_txn_fee)

    def dictify(self):
        od = OrderedDict()

        if (self.total or self.default_frozen or self.unit_name or
                self.asset_name or self.manager or self.reserve or
                self.freeze or self.clawback):
            apar = OrderedDict()
            if self.metadata_hash:
                apar["am"] = self.metadata_hash
            if self.asset_name:
                apar["an"] = self.asset_name
            if self.url:
                apar["au"] = self.url
            if self.clawback:
                apar["c"] = encoding.decode_address(self.clawback)
            if self.default_frozen:
                apar["df"] = self.default_frozen
            if self.freeze:
                apar["f"] = encoding.decode_address(self.freeze)
            if self.manager:
                apar["m"] = encoding.decode_address(self.manager)
            if self.reserve:
                apar["r"] = encoding.decode_address(self.reserve)
            if self.total:
                apar["t"] = self.total
            if self.unit_name:
                apar["un"] = self.unit_name
            od["apar"] = apar

        if self.index:
            od["caid"] = self.index

        od["fee"] = self.fee
        if self.first_valid_round:
            od["fv"] = self.first_valid_round
        if self.genesis_id:
            od["gen"] = self.genesis_id
        od["gh"] = base64.b64decode(self.genesis_hash)
        if self.group:
            od["grp"] = self.group
        od["lv"] = self.last_valid_round
        if self.lease:
            od["lx"] = self.lease
        if self.note:
            od["note"] = self.note
        od["snd"] = encoding.decode_address(self.sender)
        od["type"] = self.type

        return od

    @staticmethod
    def undictify(d):
        note = None
        gen = None
        fv = 0

        index = None
        total = None
        default_frozen = None
        unit_name = None
        asset_name = None
        manager = None
        reserve = None
        freeze = None
        clawback = None
        url = None
        metadata_hash = None
        grp = None
        lease = None

        if "grp" in d:
            grp = d["grp"]
        if "lx" in d:
            lease = d["lx"]
        if "note" in d:
            note = d["note"]
        if "gen" in d:
            gen = d["gen"]
        if "fv" in d:
            fv = d["fv"]
        if "caid" in d:
            index = d["caid"]
        if "apar" in d:
            if "t" in d["apar"]:
                total = d["apar"]["t"]
            if "df" in d["apar"]:
                default_frozen = d["apar"]["df"]
            if "un" in d["apar"]:
                unit_name = d["apar"]["un"]
            if "an" in d["apar"]:
                asset_name = d["apar"]["an"]
            if "m" in d["apar"]:
                manager = encoding.encode_address(d["apar"]["m"])
            if "r" in d["apar"]:
                reserve = encoding.encode_address(d["apar"]["r"])
            if "f" in d["apar"]:
                freeze = encoding.encode_address(d["apar"]["f"])
            if "c" in d["apar"]:
                clawback = encoding.encode_address(d["apar"]["c"])
            if "au" in d["apar"]:
                url = d["apar"]["au"]
            if "am" in d["apar"]:
                metadata_hash = d["apar"]["am"]

        ac = AssetConfigTxn(encoding.encode_address(d["snd"]), d["fee"], fv,
                            d["lv"], base64.b64encode(d["gh"]).decode(),
                            index, total, default_frozen,
                            unit_name, asset_name, manager, reserve, freeze,
                            clawback, url, metadata_hash, note, gen, True,
                            lease)
        ac.group = grp
        return ac

    def __eq__(self, other):
        if not isinstance(other, AssetConfigTxn):
            return False
        return (super(AssetConfigTxn, self).__eq__(other) and
                self.index == other.index and
                self.total == other.total and
                self.default_frozen == other.default_frozen and
                self.unit_name == other.unit_name and
                self.asset_name == other.asset_name and
                self.manager == other.manager and
                self.reserve == other.reserve and
                self.freeze == other.freeze and
                self.clawback == other.clawback and
                self.url == other.url and
                self.metadata_hash == other.metadata_hash and
                self.type == other.type)


class AssetFreezeTxn(Transaction):
    """
    Represents a transaction for freezing or unfreezing an account's asset
    holdings. Must be issued by the asset's freeze manager.

    Args:
        sender (str): address of the sender, who must be the asset's freeze
            manager
        fee (int): transaction fee (per byte if flat_fee is false)
        first (int): first round for which the transaction is valid
        last (int): last round for which the transaction is valid
        gh (str): genesis_hash
        index (int): index of the asset
        target (str): address having its assets frozen or unfrozen
        new_freeze_state (bool): true if the assets should be frozen, false if
            they should be transferrable
        note (bytes, optional): arbitrary optional bytes
        gen (str, optional): genesis_id
        flat_fee (bool, optional): whether the specified fee is a flat fee
        lease (byte[32], optional): specifies a lease, and no other transaction
            with the same sender and lease can be confirmed in this
            transaction's valid rounds

    Attributes:
        sender (str)
        fee (int)
        first_valid_round (int)
        last_valid_round (int)
        genesis_hash (str)
        index (int)
        target (str)
        new_freeze_state (bool)
        note (bytes)
        genesis_id (str)
        type (str)
        lease (byte[32])
    """

    def __init__(self, sender, fee, first, last, gh, index, target,
                 new_freeze_state, note=None, gen=None, flat_fee=False,
                 lease=None):
        Transaction.__init__(self, sender, fee, first, last, note, gen, gh,
                             lease)
        self.index = index
        self.target = target
        self.new_freeze_state = new_freeze_state
        self.type = constants.assetfreeze_txn
        if flat_fee:
            self.fee = max(constants.min_txn_fee, self.fee)
        else:
            self.fee = max(self.estimate_size()*self.fee,
                           constants.min_txn_fee)

    def dictify(self):
        od = OrderedDict()
        if self.new_freeze_state:
            od["afrz"] = self.new_freeze_state

        od["fadd"] = encoding.decode_address(self.target)

        if self.index:
            od["faid"] = self.index

        od["fee"] = self.fee
        if self.first_valid_round:
            od["fv"] = self.first_valid_round
        if self.genesis_id:
            od["gen"] = self.genesis_id
        od["gh"] = base64.b64decode(self.genesis_hash)
        if self.group:
            od["grp"] = self.group
        od["lv"] = self.last_valid_round
        if self.lease:
            od["lx"] = self.lease
        if self.note:
            od["note"] = self.note
        od["snd"] = encoding.decode_address(self.sender)
        od["type"] = self.type

        return od

    @staticmethod
    def undictify(d):
        note = None
        gen = None
        fv = 0
        new_freeze_state = False
        grp = None
        lease = None

        if "grp" in d:
            grp = d["grp"]
        if "lx" in d:
            lease = d["lx"]
        if "note" in d:
            note = d["note"]
        if "gen" in d:
            gen = d["gen"]
        if "fv" in d:
            fv = d["fv"]
        index = d["faid"]
        target = encoding.encode_address(d["fadd"])
        if "afrz" in d:
            new_freeze_state = d["afrz"]

        af = AssetFreezeTxn(encoding.encode_address(d["snd"]), d["fee"], fv,
                            d["lv"], base64.b64encode(d["gh"]).decode(), index,
                            target, new_freeze_state, note, gen, True, lease)
        af.group = grp
        return af

    def __eq__(self, other):
        if not isinstance(other, AssetFreezeTxn):
            return False
        return (super(AssetFreezeTxn, self).__eq__(other) and
                self.index == other.index and
                self.target == other.target and
                self.new_freeze_state == other.new_freeze_state and
                self.type == other.type)


class AssetTransferTxn(Transaction):
    """
    Represents a transaction for asset transfer.

    To begin accepting an asset, supply the same address as both sender and
    receiver, and set amount to 0.

    To revoke an asset, set revocation_target, and issue the transaction from
    the asset's revocation manager account.

    Args:
        sender (str): address of the sender
        fee (int): transaction fee (per byte if flat_fee is false)
        first (int): first round for which the transaction is valid
        last (int): last round for which the transaction is valid
        gh (str): genesis_hash
        receiver (str): address of the receiver
        amt (int): amount of asset units to send
        index (int): index of the asset
        close_assets_to (string, optional): send all of sender's remaining
            assets, after paying `amt` to receiver, to this address
        revocation_target (string, optional): send assets from this address,
            rather than the sender's address (can only be used by an asset's
            revocation manager, also known as clawback)
        note (bytes, optional): arbitrary optional bytes
        gen (str, optional): genesis_id
        flat_fee (bool, optional): whether the specified fee is a flat fee
        lease (byte[32], optional): specifies a lease, and no other transaction
            with the same sender and lease can be confirmed in this
            transaction's valid rounds

    Attributes:
        sender (str)
        fee (int)
        first_valid_round (int)
        last_valid_round (int)
        genesis_hash (str)
        index (int)
        amount (int)
        receiver (string)
        close_assets_to (string)
        revocation_target (string)
        note (bytes)
        genesis_id (str)
        type (str)
        lease (byte[32])
    """

    def __init__(self, sender, fee, first, last, gh, receiver, amt, index,
                 close_assets_to=None, revocation_target=None, note=None,
                 gen=None, flat_fee=False, lease=None):
        Transaction.__init__(self,  sender, fee, first, last, note, gen, gh,
                             lease)
        self.type = constants.assettransfer_txn
        self.receiver = receiver
        self.amount = amt
        self.index = index
        self.close_assets_to = close_assets_to
        self.revocation_target = revocation_target
        if flat_fee:
            self.fee = max(constants.min_txn_fee, self.fee)
        else:
            self.fee = max(self.estimate_size()*self.fee,
                           constants.min_txn_fee)

    def dictify(self):
        od = OrderedDict()

        if self.amount:
            od["aamt"] = self.amount
        if self.close_assets_to:
            od["aclose"] = encoding.decode_address(self.close_assets_to)
        if self.receiver:
            od["arcv"] = encoding.decode_address(self.receiver)
        if self.revocation_target:
            od["asnd"] = encoding.decode_address(self.revocation_target)

        od["fee"] = self.fee
        if self.first_valid_round:
            od["fv"] = self.first_valid_round
        if self.genesis_id:
            od["gen"] = self.genesis_id
        od["gh"] = base64.b64decode(self.genesis_hash)
        if self.group:
            od["grp"] = self.group
        od["lv"] = self.last_valid_round
        if self.lease:
            od["lx"] = self.lease
        if self.note:
            od["note"] = self.note
        od["snd"] = encoding.decode_address(self.sender)
        od["type"] = self.type
        if self.index:
            od["xaid"] = self.index

        return od

    @staticmethod
    def undictify(d):

        note = None
        gen = None
        fv = 0
        receiver = None
        amt = 0
        index = None
        close_assets_to = None
        revocation_target = None
        grp = None
        lease = None

        if "grp" in d:
            grp = d["grp"]
        if "lx" in d:
            lease = d["lx"]
        if "note" in d:
            note = d["note"]
        if "gen" in d:
            gen = d["gen"]
        if "fv" in d:
            fv = d["fv"]
        if "arcv" in d:
            receiver = encoding.encode_address(d["arcv"])
        if "aamt" in d:
            amt = d["aamt"]
        if "xaid" in d:
            index = d["xaid"]
        if "aclose" in d:
            close_assets_to = encoding.encode_address(d["aclose"])
        if "asnd" in d:
            revocation_target = encoding.encode_address(d["asnd"])

        atxfer = AssetTransferTxn(encoding.encode_address(d["snd"]), d["fee"],
                                  fv, d["lv"],
                                  base64.b64encode(d["gh"]).decode(),
                                  receiver, amt, index, close_assets_to,
                                  revocation_target, note, gen, True, lease)
        atxfer.group = grp
        return atxfer

    def __eq__(self, other):
        if not isinstance(other, AssetTransferTxn):
            return False
        return (super(AssetTransferTxn, self).__eq__(other) and
                self.index == other.index and
                self.amount == other.amount and
                self.receiver == other.receiver and
                self.close_assets_to == other.close_assets_to and
                self.revocation_target == other.revocation_target and
                self.type == other.type)


class SignedTransaction:
    """
    Represents a signed transaction.

    Args:
        transaction (Transaction): transaction that was signed
        signature (str): signature of a single address

    Attributes:
        transaction (Transaction)
        signature (str)
    """
    def __init__(self, transaction, signature):
        self.signature = signature
        self.transaction = transaction

    def dictify(self):
        od = OrderedDict()
        if self.signature:
            od["sig"] = base64.b64decode(self.signature)
        od["txn"] = self.transaction.dictify()
        return od

    @staticmethod
    def undictify(d):
        sig = None
        if "sig" in d:
            sig = base64.b64encode(d["sig"]).decode()
        txn_type = d["txn"]["type"]
        if txn_type == constants.payment_txn:
            txn = PaymentTxn.undictify(d["txn"])
        elif txn_type == constants.keyreg_txn:
            txn = KeyregTxn.undictify(d["txn"])
        elif txn_type == constants.assetconfig_txn:
            txn = AssetConfigTxn.undictify(d["txn"])
        elif txn_type == constants.assettransfer_txn:
            txn = AssetTransferTxn.undictify(d["txn"])
        elif txn_type == constants.assetfreeze_txn:
            txn = AssetFreezeTxn.undictify(d["txn"])
        stx = SignedTransaction(txn, sig)
        return stx

    def __eq__(self, other):
        if not isinstance(other, SignedTransaction):
            return False
        return (self.transaction == other.transaction and
                self.signature == other.signature)


class MultisigTransaction:
    """
    Represents a signed transaction.

    Args:
        transaction (Transaction): transaction that was signed
        multisig (Multisig): multisig account and signatures

    Attributes:
        transaction (Transaction)
        multisig (Multisig)
    """
    def __init__(self, transaction, multisig):
        self.transaction = transaction
        self.multisig = multisig

    def sign(self, private_key):
        """
        Sign the multisig transaction.

        Args:
            private_key (str): private key of signing account

        Note:
            A new signature will replace the old if there is already a
            signature for the address. To sign another transaction, you can
            either overwrite the signatures in the current Multisig, or you
            can use Multisig.get_multisig_account() to get a new multisig
            object with the same addresses.
        """
        self.multisig.validate()
        addr = self.multisig.address()
        if not self.transaction.sender == addr:
            raise error.BadTxnSenderError
        index = -1
        public_key = base64.b64decode(bytes(private_key, "utf-8"))
        public_key = public_key[constants.key_len_bytes:]
        for s in range(len(self.multisig.subsigs)):
            if self.multisig.subsigs[s].public_key == public_key:
                index = s
                break
        if index == -1:
            raise error.InvalidSecretKeyError
        sig = self.transaction.raw_sign(private_key)
        self.multisig.subsigs[index].signature = sig

    def dictify(self):
        od = OrderedDict()
        if self.multisig:
            od["msig"] = self.multisig.dictify()
        od["txn"] = self.transaction.dictify()
        return od

    @staticmethod
    def undictify(d):
        msig = None
        if "msig" in d:
            msig = Multisig.undictify(d["msig"])
        txn_type = d["txn"]["type"]
        if txn_type == constants.payment_txn:
            txn = PaymentTxn.undictify(d["txn"])
        elif txn_type == constants.keyreg_txn:
            txn = KeyregTxn.undictify(d["txn"])
        elif txn_type == constants.assetconfig_txn:
            txn = AssetConfigTxn.undictify(d["txn"])
        mtx = MultisigTransaction(txn, msig)
        return mtx

    @staticmethod
    def merge(part_stxs):
        """
        Merge partially signed multisig transactions.

        Args:
            part_stxs (MultisigTransaction[]): list of partially signed
                multisig transactions

        Returns:
            MultisigTransaction: multisig transaction containing signatures

        Note:
            Only use this if you are given two partially signed multisig
            transactions. To append a signature to a multisig transaction, just
            use MultisigTransaction.sign()
        """
        ref_addr = None
        for stx in part_stxs:
            if not ref_addr:
                ref_addr = stx.multisig.address()
            elif not stx.multisig.address() == ref_addr:
                raise error.MergeKeysMismatchError
        msigstx = None
        for stx in part_stxs:
            if not msigstx:
                msigstx = stx
            else:
                for s in range(len(stx.multisig.subsigs)):
                    if stx.multisig.subsigs[s].signature:
                        if not msigstx.multisig.subsigs[s].signature:
                            msigstx.multisig.subsigs[s].signature = \
                                stx.multisig.subsigs[s].signature
                        elif not msigstx.multisig.subsigs[s].signature == \
                                stx.multisig.subsigs[s].signature:
                            raise error.DuplicateSigMismatchError
        return msigstx

    def __eq__(self, other):
        if not isinstance(other, MultisigTransaction):
            return False
        return (self.transaction == other.transaction and
                self.multisig == other.multisig)


class Multisig:
    """
    Represents a multisig account and signatures.

    Args:
        version (int): currently, the version is 1
        threshold (int): how many signatures are necessary
        addresses (str[]): addresses in the multisig account

    Attributes:
        version (int)
        threshold (int)
        subsigs (MultisigSubsig[])
    """
    def __init__(self, version, threshold, addresses):
        self.version = version
        self.threshold = threshold
        self.subsigs = []
        for a in addresses:
            self.subsigs.append(MultisigSubsig(encoding.decode_address(a)))

    def validate(self):
        """Check if the multisig account is valid."""
        if not self.version == 1:
            raise error.UnknownMsigVersionError
        if (self.threshold <= 0 or len(self.subsigs) == 0 or
                self.threshold > len(self.subsigs)):
            raise error.InvalidThresholdError

    def address(self):
        """Return the multisig account address."""
        msig_bytes = (bytes(constants.msig_addr_prefix, "utf-8") +
                      bytes([self.version]) + bytes([self.threshold]))
        for s in self.subsigs:
            msig_bytes += s.public_key
        addr = encoding.checksum(msig_bytes)
        return encoding.encode_address(addr)

    def verify(self, message):
        """Verify that the multisig is valid for the message."""
        try:
            self.validate()
        except (error.UnknownMsigVersionError, error.InvalidThresholdError):
            return False
        counter = sum(map(lambda s: s.signature is not None, self.subsigs))
        if counter < self.threshold:
            return False

        verified_count = 0
        for subsig in self.subsigs:
            if subsig.signature is not None:
                verify_key = VerifyKey(subsig.public_key)
                try:
                    verify_key.verify(message,
                                      base64.b64decode(subsig.signature))
                    verified_count += 1
                except BadSignatureError:
                    return False

        if verified_count < self.threshold:
            return False

        return True

    def dictify(self):
        od = OrderedDict()
        od["subsig"] = [subsig.dictify() for subsig in self.subsigs]
        od["thr"] = self.threshold
        od["v"] = self.version
        return od

    def json_dictify(self):
        d = {
            "subsig": [subsig.json_dictify() for subsig in self.subsigs],
            "thr": self.threshold,
            "v": self.version
        }
        return d

    @staticmethod
    def undictify(d):
        subsigs = [MultisigSubsig.undictify(s) for s in d["subsig"]]
        msig = Multisig(d["v"], d["thr"], [])
        msig.subsigs = subsigs
        return msig

    def get_multisig_account(self):
        """Return a Multisig object without signatures."""
        msig = Multisig(self.version, self.threshold, self.get_public_keys())
        for s in msig.subsigs:
            s.signature = None
        return msig

    def get_public_keys(self):
        """Return the base32 encoded addresses for the multisig account."""
        pks = [encoding.encode_address(s.public_key) for s in self.subsigs]
        return pks

    def __eq__(self, other):
        if not isinstance(other, Multisig):
            return False
        return (self.version == other.version and
                self.threshold == other.threshold and
                self.subsigs == other.subsigs)


class MultisigSubsig:
    """
    Attributes:
        public_key (bytes)
        signature (bytes)
    """
    def __init__(self, public_key, signature=None):
        self.public_key = public_key
        self.signature = signature

    def dictify(self):
        od = OrderedDict()
        od["pk"] = self.public_key
        if self.signature:
            od["s"] = self.signature
        return od

    def json_dictify(self):
        d = {
            "pk": base64.b64encode(self.public_key).decode()
        }
        if self.signature:
            d["s"] = base64.b64encode(self.signature).decode()
        return d

    @staticmethod
    def undictify(d):
        sig = None
        if "s" in d:
            sig = d["s"]
        mss = MultisigSubsig(d["pk"], sig)
        return mss

    def __eq__(self, other):
        if not isinstance(other, MultisigSubsig):
            return False
        return (self.public_key == other.public_key and
                self.signature == other.signature)


class LogicSig:
    """
    Represents a logic signature

    Arguments:
        logic (bytes)
        args (list of bytes)

    Attributes:
        logic (bytes)
        sig (bytes)
        msig (Multisig)
        args (list of bytes)
    """

    def __init__(self, program, args=None):
        if not program or not logic.check_program(program, args):
            raise error.InvalidProgram()
        self.logic = program
        self.args = args
        self.sig = None
        self.msig = None

    def dictify(self):
        od = OrderedDict()
        od["l"] = self.logic
        od["arg"] = self.args
        if self.sig:
            od["sig"] = base64.b64decode(self.sig)
        elif self.msig:
            od["msig"] = self.msig.dictify()
        return od

    @staticmethod
    def undictify(d):
        lsig = LogicSig(d["l"], d.get("arg", None))
        if "sig" in d:
            lsig.sig = base64.b64encode(d["sig"]).decode()
        elif "msig" in d:
            lsig.msig = Multisig.undictify(d['msig'])
        return lsig

    def verify(self, public_key):
        """
        Verifies LogicSig against the transaction's sender address

        Args:
            public_key (bytes): sender address

        Returns:
            bool: true if the signature is valid (the sender address matches\
                the logic hash or the signature is valid against the sender\
                address), false otherwise
        """
        if self.sig and self.msig:
            return False

        try:
            logic.check_program(self.logic, self.args)
        except error.InvalidProgram:
            return False

        to_sign = constants.logic_prefix + self.logic

        if not self.sig and not self.msig:
            checksum = encoding.checksum(to_sign)
            return checksum == public_key

        if self.sig:
            verify_key = VerifyKey(public_key)
            try:
                verify_key.verify(to_sign, base64.b64decode(self.sig))
                return True
            except BadSignatureError:
                return False

        return self.msig.verify(to_sign)

    def address(self):
        """
        Compute hash of the logic sig program (that is the same as escrow
        account address) as string address

        Returns: 
            string
        """
        to_sign = constants.logic_prefix + self.logic
        checksum = encoding.checksum(to_sign)
        return encoding.encode_address(checksum)

    @staticmethod
    def sign_program(program, private_key):
        private_key = base64.b64decode(private_key)
        signing_key = SigningKey(private_key[:constants.key_len_bytes])
        to_sign = constants.logic_prefix + program
        signed = signing_key.sign(to_sign)
        return base64.b64encode(signed.signature).decode()

    @staticmethod
    def single_sig_multisig(program, private_key, multisig):
        index = -1
        public_key = base64.b64decode(bytes(private_key, "utf-8"))
        public_key = public_key[constants.key_len_bytes:]
        for s in range(len(multisig.subsigs)):
            if multisig.subsigs[s].public_key == public_key:
                index = s
                break
        if index == -1:
            raise error.InvalidSecretKeyError
        sig = LogicSig.sign_program(program, private_key)

        return sig, index

    def sign(self, private_key, multisig=None):
        """
        Creates signature (if no pk provided) or multi signature

        Args:
            private_key (str): private key of signing account
            multisig (Multisig): optional multisig account without signatures
                to sign with

        Raises:
            InvalidSecretKeyError: if no matching private key in multisig\
                object
        """

        if not multisig:
            self.sig = LogicSig.sign_program(self.logic, private_key)
        else:
            sig, index = LogicSig.single_sig_multisig(self.logic, private_key,
                                                      multisig)
            multisig.subsigs[index].signature = sig
            self.msig = multisig

    def append_to_multisig(self, private_key):
        """
        Appends a signature to multi signature

        Args:
            private_key (str): private key of signing account

        Raises:
            InvalidSecretKeyError: if no matching private key in multisig\
                object
        """

        if self.msig is None:
            raise error.InvalidSecretKeyError
        sig, index = LogicSig.single_sig_multisig(self.logic, private_key,
                                                  self.msig)
        self.msig.subsigs[index].signature = sig

    def __eq__(self, other):
        if not isinstance(other, LogicSig):
            return False
        return (self.logic == other.logic and
                self.args == other.args and
                self.sig == other.sig and
                self.msig == other.msig)


class LogicSigTransaction:
    """
    Represents a logic signed transaction

    Arguments:
        transaction (Transaction)
        lsig (LogicSig)

    Attributes:
        transaction (Transaction)
        lsig (LogicSig)
    """

    def __init__(self, transaction, lsig):
        self.transaction = transaction
        self.lsig = lsig

    def verify(self):
        """
        Verify LogicSig against the transaction

        Returns:
            bool: true if the signature is valid (the sender address matches\
                the logic hash or the signature is valid against the sender\
                address), false otherwise
        """
        public_key = encoding.decode_address(self.transaction.sender)
        return self.lsig.verify(public_key)

    def dictify(self):
        od = OrderedDict()
        if self.lsig:
            od["lsig"] = self.lsig.dictify()
        od["txn"] = self.transaction.dictify()
        return od

    @staticmethod
    def undictify(d):
        lsig = None
        if "lsig" in d:
            lsig = LogicSig.undictify(d["lsig"])
        txn_type = d["txn"]["type"]
        if txn_type == constants.payment_txn:
            txn = PaymentTxn.undictify(d["txn"])
        elif txn_type == constants.keyreg_txn:
            txn = KeyregTxn.undictify(d["txn"])
        elif txn_type == constants.assetconfig_txn:
            txn = AssetConfigTxn.undictify(d["txn"])
        lstx = LogicSigTransaction(txn, lsig)
        return lstx

    def __eq__(self, other):
        if not isinstance(other, LogicSigTransaction):
            return False
        return (self.lsig == other.lsig and
                self.transaction == other.transaction)


def write_to_file(txns, path, overwrite=True):
    """
    Write signed or unsigned transactions to a file.

    Args:
        txns (Transaction[], SignedTransaction[], or MultisigTransaction[]):\
            can be a mix of the three
        path (str): file to write to
        overwrite (bool): whether or not to overwrite what's already in the
            file; if False, transactions will be appended to the file

    Returns:
        bool: true if the transactions have been written to the file
    """

    f = None
    if overwrite:
        f = open(path, "wb")
    else:
        f = open(path, "ab")

    for txn in txns:
        if isinstance(txn, Transaction):
            enc = msgpack.packb({"txn": txn.dictify()}, use_bin_type=True)
            f.write(enc)
        else:
            enc = msgpack.packb(txn.dictify(), use_bin_type=True)
            f.write(enc)
    f.close()
    return True


def retrieve_from_file(path):
    """
    Retrieve signed or unsigned transactions from a file.

    Args:
        path (str): file to read from

    Returns:
        Transaction[], SignedTransaction[], or MultisigTransaction[]:\
            can be a mix of the three
    """

    f = open(path, "rb")
    txns = []
    unp = msgpack.Unpacker(f, raw=False)
    for txn in unp:
        if "msig" in txn:
            txns.append(MultisigTransaction.undictify(txn))
        elif "sig" in txn:
            txns.append(SignedTransaction.undictify(txn))
        elif txn["txn"]["type"] == constants.payment_txn:
            txns.append(PaymentTxn.undictify(txn["txn"]))
        elif txn["txn"]["type"] == constants.keyreg_txn:
            txns.append(KeyregTxn.undictify(txn["txn"]))
    f.close()
    return txns


class TxGroup:
    def __init__(self, txns):
        assert isinstance(txns, list)
        """
        Transactions specifies a list of transactions that must appear
        together, sequentially, in a block in order for the group to be
        valid.  Each hash in the list is a hash of a transaction with
        the `Group` field omitted.
        """
        self.transactions = txns

    def dictify(self):
        od = OrderedDict()
        od["txlist"] = self.transactions
        return od

    @staticmethod
    def undictify(d):
        txg = TxGroup(d["txlist"])
        return txg


def calculate_group_id(txns):
    """
    Calculate group id for a given list of unsigned transactions

    Args:
        txns (list): list of unsigned transactions

    Returns:
        bytes: checksum value representing the group id
    """
    txids = []
    for txn in txns:
        raw_txn = encoding.msgpack_encode(txn)
        to_hash = constants.txid_prefix + base64.b64decode(raw_txn)
        txids.append(encoding.checksum(to_hash))

    group = TxGroup(txids)

    encoded = encoding.msgpack_encode(group)
    to_sign = constants.tgid_prefix + base64.b64decode(encoded)
    gid = encoding.checksum(to_sign)
    return gid


def assign_group_id(txns, address=None):
    """
    Assign group id to a given list of unsigned transactions

    Args:
        txns (list): list of unsigned transactions
        address (str): optional sender address specifying which transaction
            return

    Returns:
        txns (list): list of unsigned transactions with group property set
    """
    gid = calculate_group_id(txns)
    result = []
    for tx in txns:
        if address is None or tx.sender == address:
            tx.group = gid
            result.append(tx)
    return result<|MERGE_RESOLUTION|>--- conflicted
+++ resolved
@@ -25,11 +25,7 @@
         self.group = None
         self.lease = lease
         if self.lease is not None:
-<<<<<<< HEAD
             if len(self.lease) != constants.lease_length:
-=======
-            if len(self.lease) != 32:
->>>>>>> f63bdd05
                 raise error.WrongLeaseLengthError
 
     def get_txid(self):
