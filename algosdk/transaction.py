--- conflicted
+++ resolved
@@ -14,12 +14,8 @@
     """
     Superclass for various transaction types.
     """
-<<<<<<< HEAD
     def __init__(self, sender, fee, first, last, note, gen, gh, lease,
                  txn_type):
-=======
-    def __init__(self, sender, fee, first, last, note, gen, gh, lease):
->>>>>>> f63bdd05
         self.sender = sender
         self.fee = fee
         self.first_valid_round = first
@@ -29,13 +25,10 @@
         self.genesis_hash = gh
         self.group = None
         self.lease = lease
-<<<<<<< HEAD
+        if self.lease is not None:
+            if len(self.lease) != constants.lease_length:
+                raise error.WrongLeaseLengthError
         self.type = txn_type
-=======
-        if self.lease is not None:
-            if len(self.lease) != 32:
-                raise error.WrongLeaseLengthError
->>>>>>> f63bdd05
 
     def get_txid(self):
         """
@@ -151,12 +144,8 @@
                 self.genesis_id == other.genesis_id and
                 self.note == other.note and
                 self.group == other.group and
-<<<<<<< HEAD
                 self.lease == other.lease and
-                self.type)
-=======
-                self.lease == other.lease)
->>>>>>> f63bdd05
+                self.type == other.type)
 
 
 class PaymentTxn(Transaction):
@@ -200,11 +189,7 @@
                  close_remainder_to=None, note=None, gen=None, flat_fee=False,
                  lease=None):
         Transaction.__init__(self,  sender, fee, first, last, note, gen, gh,
-<<<<<<< HEAD
                              lease, constants.payment_txn)
-=======
-                             lease)
->>>>>>> f63bdd05
         self.receiver = receiver
         self.amt = amt
         self.close_remainder_to = close_remainder_to
@@ -219,36 +204,15 @@
         if self.amt:
             d["amt"] = self.amt
         if self.close_remainder_to:
-<<<<<<< HEAD
             d["close"] = encoding.decode_address(self.close_remainder_to)
         d["rcv"] = encoding.decode_address(self.receiver)
 
         d.update(super(PaymentTxn, self).dictify())
         od = OrderedDict(sorted(d.items()))
-=======
-            od["close"] = encoding.decode_address(self.close_remainder_to)
-        od["fee"] = self.fee
-        if self.first_valid_round:
-            od["fv"] = self.first_valid_round
-        if self.genesis_id:
-            od["gen"] = self.genesis_id
-        od["gh"] = base64.b64decode(self.genesis_hash)
-        if self.group:
-            od["grp"] = self.group
-        od["lv"] = self.last_valid_round
-        if self.lease:
-            od["lx"] = self.lease
-        if self.note:
-            od["note"] = self.note
-        od["rcv"] = encoding.decode_address(self.receiver)
-        od["snd"] = encoding.decode_address(self.sender)
-        od["type"] = self.type
->>>>>>> f63bdd05
 
         return od
 
     @staticmethod
-<<<<<<< HEAD
     def _undictify(d):
         args = {
             "close_remainder_to": encoding.encode_address(d["close"]) if "close" in d else None,
@@ -256,36 +220,6 @@
             "receiver": encoding.encode_address(d["rcv"])
         }
         return args
-=======
-    def undictify(d):
-        crt = None
-        note = None
-        gen = None
-        amt = 0
-        fv = 0
-        grp = None
-        lease = None
-        if "close" in d:
-            crt = encoding.encode_address(d["close"])
-        if "note" in d:
-            note = d["note"]
-        if "gen" in d:
-            gen = d["gen"]
-        if "amt" in d:
-            amt = d["amt"]
-        if "fv" in d:
-            fv = d["fv"]
-        if "lx" in d:
-            lease = d["lx"]
-        if "grp" in d:
-            grp = d["grp"]
-        tr = PaymentTxn(encoding.encode_address(d["snd"]), d["fee"], fv,
-                        d["lv"], base64.b64encode(d["gh"]).decode(),
-                        encoding.encode_address(d["rcv"]), amt,
-                        crt, note, gen, True, lease)
-        tr.group = grp
-        return tr
->>>>>>> f63bdd05
 
     def __eq__(self, other):
         if not isinstance(other, PaymentTxn):
@@ -293,8 +227,7 @@
         return (super(PaymentTxn, self).__eq__(other) and
                 self.receiver == other.receiver and
                 self.amt == other.amt and
-                self.close_remainder_to == other.close_remainder_to and
-                self.type == other.type)
+                self.close_remainder_to == other.close_remainder_to)
 
 
 class KeyregTxn(Transaction):
@@ -341,11 +274,7 @@
                  votelst, votekd, note=None, gen=None, flat_fee=False,
                  lease=None):
         Transaction.__init__(self, sender, fee, first, last, note, gen, gh,
-<<<<<<< HEAD
                              lease, constants.keyreg_txn)
-=======
-                             lease)
->>>>>>> f63bdd05
         self.votepk = votekey
         self.selkey = selkey
         self.votefst = votefst
@@ -358,7 +287,6 @@
                            constants.min_txn_fee)
 
     def dictify(self):
-<<<<<<< HEAD
         d = {
             "selkey": encoding.decode_address(self.selkey),
             "votefst": self.votefst,
@@ -381,55 +309,6 @@
             "votekd": d["votekd"]
         }
         return args
-=======
-        od = OrderedDict()
-        od["fee"] = self.fee
-        if self.first_valid_round:
-            od["fv"] = self.first_valid_round
-        if self.genesis_id:
-            od["gen"] = self.genesis_id
-        od["gh"] = base64.b64decode(self.genesis_hash)
-        if self.group:
-            od["grp"] = self.group
-        od["lv"] = self.last_valid_round
-        if self.lease:
-            od["lx"] = self.lease
-        if self.note:
-            od["note"] = self.note
-        od["selkey"] = encoding.decode_address(self.selkey)
-        od["snd"] = encoding.decode_address(self.sender)
-        od["type"] = self.type
-        od["votefst"] = self.votefst
-        od["votekd"] = self.votekd
-        od["votekey"] = encoding.decode_address(self.votepk)
-        od["votelst"] = self.votelst
-        return od
-
-    @staticmethod
-    def undictify(d):
-        note = None
-        gen = None
-        fv = 0
-        grp = None
-        lease = None
-        if "note" in d:
-            note = d["note"]
-        if "gen" in d:
-            gen = d["gen"]
-        if "fv" in d:
-            fv = d["fv"]
-        if "grp" in d:
-            grp = d["grp"]
-        if "lx" in d:
-            lease = d["lx"]
-        k = KeyregTxn(encoding.encode_address(d["snd"]), d["fee"], fv,
-                      d["lv"], base64.b64encode(d["gh"]).decode(),
-                      encoding.encode_address(d["votekey"]),
-                      encoding.encode_address(d["selkey"]), d["votefst"],
-                      d["votelst"], d["votekd"], note, gen, True, lease)
-        k.group = grp
-        return k
->>>>>>> f63bdd05
 
     def __eq__(self, other):
         if not isinstance(other, KeyregTxn):
@@ -439,8 +318,7 @@
                 self.selkey == other.selkey and
                 self.votefst == other.votefst and
                 self.votelst == other.votelst and
-                self.votekd == other.votekd and
-                self.type == other.type)
+                self.votekd == other.votekd)
 
 
 class AssetConfigTxn(Transaction):
@@ -518,11 +396,7 @@
                  freeze=None, clawback=None, url=None, metadata_hash=None,
                  note=None, gen=None, flat_fee=False, lease=None):
         Transaction.__init__(self,  sender, fee, first, last, note, gen, gh,
-<<<<<<< HEAD
                              lease, constants.assetconfig_txn)
-=======
-                             lease)
->>>>>>> f63bdd05
         self.index = index
         self.total = total
         self.default_frozen = default_frozen
@@ -573,30 +447,10 @@
             d["apar"] = apar
 
         if self.index:
-<<<<<<< HEAD
             d["caid"] = self.index
         
         d.update(super(AssetConfigTxn, self).dictify())
         od = OrderedDict(sorted(d.items()))
-=======
-            od["caid"] = self.index
-
-        od["fee"] = self.fee
-        if self.first_valid_round:
-            od["fv"] = self.first_valid_round
-        if self.genesis_id:
-            od["gen"] = self.genesis_id
-        od["gh"] = base64.b64decode(self.genesis_hash)
-        if self.group:
-            od["grp"] = self.group
-        od["lv"] = self.last_valid_round
-        if self.lease:
-            od["lx"] = self.lease
-        if self.note:
-            od["note"] = self.note
-        od["snd"] = encoding.decode_address(self.sender)
-        od["type"] = self.type
->>>>>>> f63bdd05
 
         return od
 
@@ -617,19 +471,6 @@
         grp = None
         lease = None
 
-<<<<<<< HEAD
-=======
-        if "grp" in d:
-            grp = d["grp"]
-        if "lx" in d:
-            lease = d["lx"]
-        if "note" in d:
-            note = d["note"]
-        if "gen" in d:
-            gen = d["gen"]
-        if "fv" in d:
-            fv = d["fv"]
->>>>>>> f63bdd05
         if "caid" in d:
             index = d["caid"]
         if "apar" in d:
@@ -668,18 +509,7 @@
             "metadata_hash": metadata_hash
         }
 
-<<<<<<< HEAD
         return args
-=======
-        ac = AssetConfigTxn(encoding.encode_address(d["snd"]), d["fee"], fv,
-                            d["lv"], base64.b64encode(d["gh"]).decode(),
-                            index, total, default_frozen,
-                            unit_name, asset_name, manager, reserve, freeze,
-                            clawback, url, metadata_hash, note, gen, True,
-                            lease)
-        ac.group = grp
-        return ac
->>>>>>> f63bdd05
 
     def __eq__(self, other):
         if not isinstance(other, AssetConfigTxn):
@@ -695,8 +525,7 @@
                 self.freeze == other.freeze and
                 self.clawback == other.clawback and
                 self.url == other.url and
-                self.metadata_hash == other.metadata_hash and
-                self.type == other.type)
+                self.metadata_hash == other.metadata_hash)
 
 
 class AssetFreezeTxn(Transaction):
@@ -741,11 +570,7 @@
                  new_freeze_state, note=None, gen=None, flat_fee=False,
                  lease=None):
         Transaction.__init__(self, sender, fee, first, last, note, gen, gh,
-<<<<<<< HEAD
                              lease, constants.assetfreeze_txn)
-=======
-                             lease)
->>>>>>> f63bdd05
         self.index = index
         self.target = target
         self.new_freeze_state = new_freeze_state
@@ -763,34 +588,13 @@
         d["fadd"] = encoding.decode_address(self.target)
 
         if self.index:
-<<<<<<< HEAD
             d["faid"] = self.index
-=======
-            od["faid"] = self.index
-
-        od["fee"] = self.fee
-        if self.first_valid_round:
-            od["fv"] = self.first_valid_round
-        if self.genesis_id:
-            od["gen"] = self.genesis_id
-        od["gh"] = base64.b64decode(self.genesis_hash)
-        if self.group:
-            od["grp"] = self.group
-        od["lv"] = self.last_valid_round
-        if self.lease:
-            od["lx"] = self.lease
-        if self.note:
-            od["note"] = self.note
-        od["snd"] = encoding.decode_address(self.sender)
-        od["type"] = self.type
->>>>>>> f63bdd05
 
         d.update(super(AssetFreezeTxn, self).dictify())
         od = OrderedDict(sorted(d.items()))
         return od
 
     @staticmethod
-<<<<<<< HEAD
     def _undictify(d):
         args = {
             "index": d["faid"],
@@ -799,36 +603,6 @@
         }
 
         return args
-=======
-    def undictify(d):
-        note = None
-        gen = None
-        fv = 0
-        new_freeze_state = False
-        grp = None
-        lease = None
-
-        if "grp" in d:
-            grp = d["grp"]
-        if "lx" in d:
-            lease = d["lx"]
-        if "note" in d:
-            note = d["note"]
-        if "gen" in d:
-            gen = d["gen"]
-        if "fv" in d:
-            fv = d["fv"]
-        index = d["faid"]
-        target = encoding.encode_address(d["fadd"])
-        if "afrz" in d:
-            new_freeze_state = d["afrz"]
-
-        af = AssetFreezeTxn(encoding.encode_address(d["snd"]), d["fee"], fv,
-                            d["lv"], base64.b64encode(d["gh"]).decode(), index,
-                            target, new_freeze_state, note, gen, True, lease)
-        af.group = grp
-        return af
->>>>>>> f63bdd05
 
     def __eq__(self, other):
         if not isinstance(other, AssetFreezeTxn):
@@ -836,8 +610,7 @@
         return (super(AssetFreezeTxn, self).__eq__(other) and
                 self.index == other.index and
                 self.target == other.target and
-                self.new_freeze_state == other.new_freeze_state and
-                self.type == other.type)
+                self.new_freeze_state == other.new_freeze_state)
 
 
 class AssetTransferTxn(Transaction):
@@ -892,12 +665,7 @@
                  close_assets_to=None, revocation_target=None, note=None,
                  gen=None, flat_fee=False, lease=None):
         Transaction.__init__(self,  sender, fee, first, last, note, gen, gh,
-<<<<<<< HEAD
                              lease, constants.assettransfer_txn)
-=======
-                             lease)
-        self.type = constants.assettransfer_txn
->>>>>>> f63bdd05
         self.receiver = receiver
         self.amount = amt
         self.index = index
@@ -921,24 +689,6 @@
         if self.revocation_target:
             d["asnd"] = encoding.decode_address(self.revocation_target)
 
-<<<<<<< HEAD
-=======
-        od["fee"] = self.fee
-        if self.first_valid_round:
-            od["fv"] = self.first_valid_round
-        if self.genesis_id:
-            od["gen"] = self.genesis_id
-        od["gh"] = base64.b64decode(self.genesis_hash)
-        if self.group:
-            od["grp"] = self.group
-        od["lv"] = self.last_valid_round
-        if self.lease:
-            od["lx"] = self.lease
-        if self.note:
-            od["note"] = self.note
-        od["snd"] = encoding.decode_address(self.sender)
-        od["type"] = self.type
->>>>>>> f63bdd05
         if self.index:
             d["xaid"] = self.index
         
@@ -957,49 +707,7 @@
             "revocation_target": encoding.encode_address(d["asnd"]) if "asnd" in d else None
         }
 
-<<<<<<< HEAD
         return args
-=======
-        note = None
-        gen = None
-        fv = 0
-        receiver = None
-        amt = 0
-        index = None
-        close_assets_to = None
-        revocation_target = None
-        grp = None
-        lease = None
-
-        if "grp" in d:
-            grp = d["grp"]
-        if "lx" in d:
-            lease = d["lx"]
-        if "note" in d:
-            note = d["note"]
-        if "gen" in d:
-            gen = d["gen"]
-        if "fv" in d:
-            fv = d["fv"]
-        if "arcv" in d:
-            receiver = encoding.encode_address(d["arcv"])
-        if "aamt" in d:
-            amt = d["aamt"]
-        if "xaid" in d:
-            index = d["xaid"]
-        if "aclose" in d:
-            close_assets_to = encoding.encode_address(d["aclose"])
-        if "asnd" in d:
-            revocation_target = encoding.encode_address(d["asnd"])
-
-        atxfer = AssetTransferTxn(encoding.encode_address(d["snd"]), d["fee"],
-                                  fv, d["lv"],
-                                  base64.b64encode(d["gh"]).decode(),
-                                  receiver, amt, index, close_assets_to,
-                                  revocation_target, note, gen, True, lease)
-        atxfer.group = grp
-        return atxfer
->>>>>>> f63bdd05
 
     def __eq__(self, other):
         if not isinstance(other, AssetTransferTxn):
@@ -1009,8 +717,7 @@
                 self.amount == other.amount and
                 self.receiver == other.receiver and
                 self.close_assets_to == other.close_assets_to and
-                self.revocation_target == other.revocation_target and
-                self.type == other.type)
+                self.revocation_target == other.revocation_target)
 
 
 class SignedTransaction:
