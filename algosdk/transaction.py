import base64
import msgpack
from collections import OrderedDict
from . import account
from . import constants
from . import encoding
from . import error
from . import logic
from nacl.signing import SigningKey, VerifyKey
from nacl.exceptions import BadSignatureError


class Transaction:
    """
    Superclass for various transaction types.
    """
    def __init__(self, sender, fee, first, last, note, gen, gh):
        self.sender = sender
        self.fee = fee
        self.first_valid_round = first
        self.last_valid_round = last
        self.note = note
        self.genesis_id = gen
        self.genesis_hash = gh
        self.group = None

    def get_txid(self):
        """
        Get the transaction's ID.

        Returns:
            str: transaction ID
        """
        txn = encoding.msgpack_encode(self)
        to_sign = constants.txid_prefix + base64.b64decode(txn)
        txid = encoding.checksum(to_sign)
        txid = base64.b32encode(txid).decode()
        return encoding._undo_padding(txid)

    def sign(self, private_key):
        """
        Sign the transaction with a private key.

        Args:
            private_key (str): the private key of the signing account

        Returns:
            SignedTransaction: signed transaction with the signature
        """
        sig = self.raw_sign(private_key)
        sig = base64.b64encode(sig).decode()
        stx = SignedTransaction(self, sig)
        return stx

    def raw_sign(self, private_key):
        """
        Sign the transaction.

        Args:
            private_key (str): the private key of the signing account

        Returns:
            bytes: signature
        """
        private_key = base64.b64decode(private_key)
        txn = encoding.msgpack_encode(self)
        to_sign = constants.txid_prefix + base64.b64decode(txn)
        signing_key = SigningKey(private_key[:constants.key_len_bytes])
        signed = signing_key.sign(to_sign)
        sig = signed.signature
        return sig

    def estimate_size(self):
        sk, _ = account.generate_account()
        stx = self.sign(sk)
        return len(base64.b64decode(encoding.msgpack_encode(stx)))

    def __eq__(self, other):
        if not isinstance(other, Transaction):
            return False
        return (self.sender == other.sender and
                self.fee == other.fee and
                self.first_valid_round == other.first_valid_round and
                self.last_valid_round == other.last_valid_round and
                self.genesis_hash == other.genesis_hash and
                self.genesis_id == other.genesis_id and
                self.note == other.note)


class PaymentTxn(Transaction):
    """
    Represents a payment transaction.

    Args:
        sender (str): address of the sender
        fee (int): transaction fee (per byte if flat_fee is false)
        first (int): first round for which the transaction is valid
        last (int): last round for which the transaction is valid
        gh (str): genesis_hash
        receiver (str): address of the receiver
        amt (int): amount in microAlgos to be sent
        close_remainder_to (str, optional): if nonempty, account will be closed
            and remaining algos will be sent to this address
        note (bytes, optional): arbitrary optional bytes
        gen (str, optional): genesis_id
        flat_fee (bool): whether the specified fee is a flat fee

    Attributes:
        sender (str)
        fee (int)
        first_valid_round (int)
        last_valid_round (int)
        note (bytes)
        genesis_id (str)
        genesis_hash (str)
        group(bytes)
        receiver (str)
        amt (int)
        close_remainder_to (str)
        type (str)
    """

    def __init__(self, sender, fee, first, last, gh, receiver, amt,
                 close_remainder_to=None, note=None, gen=None, flat_fee=False):
        Transaction.__init__(self,  sender, fee, first, last, note, gen, gh)
        self.receiver = receiver
        self.amt = amt
        self.close_remainder_to = close_remainder_to
        self.type = constants.payment_txn
        if flat_fee:
            self.fee = max(constants.min_txn_fee, self.fee)
        else:
            self.fee = max(self.estimate_size()*self.fee,
                           constants.min_txn_fee)

    def dictify(self):
        od = OrderedDict()
        if self.amt:
            od["amt"] = self.amt
        if self.close_remainder_to:
            od["close"] = encoding.decode_address(self.close_remainder_to)
        od["fee"] = self.fee
        if self.first_valid_round:
            od["fv"] = self.first_valid_round
        if self.genesis_id:
            od["gen"] = self.genesis_id
        od["gh"] = base64.b64decode(self.genesis_hash)
        if self.group:
            od["grp"] = self.group
        od["lv"] = self.last_valid_round
        if self.note:
            od["note"] = self.note
        od["rcv"] = encoding.decode_address(self.receiver)
        od["snd"] = encoding.decode_address(self.sender)
        od["type"] = self.type

        return od

    @staticmethod
    def undictify(d):
        crt = None
        note = None
        gen = None
        amt = 0
        fv = 0
        grp = None
        if "close" in d:
            crt = encoding.encode_address(d["close"])
        if "note" in d:
            note = d["note"]
        if "gen" in d:
            gen = d["gen"]
        if "amt" in d:
            amt = d["amt"]
        if "fv" in d:
            fv = d["fv"]
        if "grp" in d:
            grp = d["grp"]
        tr = PaymentTxn(encoding.encode_address(d["snd"]), d["fee"], fv,
                        d["lv"], base64.b64encode(d["gh"]).decode(),
                        encoding.encode_address(d["rcv"]), amt,
                        crt, note, gen, True)
        tr.group = grp
        return tr

    def __eq__(self, other):
        if not isinstance(other, PaymentTxn):
            return False
        return (super(PaymentTxn, self).__eq__(other) and
                self.receiver == other.receiver and
                self.amt == other.amt and
                self.close_remainder_to == other.close_remainder_to and
                self.type == other.type)


class KeyregTxn(Transaction):
    """
    Represents a key registration transaction.

    Args:
        sender (str): address of sender
        fee (int): transaction fee (per byte if flat_fee is false)
        first (int): first round for which the transaction is valid
        last (int): last round for which the transaction is valid
        gh (str): genesis_hash
        votekey (str): participation public key
        selkey (str): VRF public key
        votefst (int): first round to vote
        votelst (int): last round to vote
        votekd (int): vote key dilution
        note (bytes, optional): arbitrary optional bytes
        gen (str): genesis_id
        flat_fee (bool): whether the specified fee is a flat fee

    Attributes:
        sender (str)
        fee (int)
        first_valid_round (int)
        last_valid_round (int)
        note (bytes)
        genesis_id (str)
        genesis_hash (str)
        group(bytes)
        votepk (str)
        selkey (str)
        votefst (int)
        votelst (int)
        votekd (int)
        type (str)
    """

    def __init__(self, sender, fee, first, last, gh, votekey, selkey, votefst,
                 votelst, votekd, note=None, gen=None, flat_fee=False):
        Transaction.__init__(self, sender, fee, first, last, note, gen, gh)
        self.votepk = votekey
        self.selkey = selkey
        self.votefst = votefst
        self.votelst = votelst
        self.votekd = votekd
        self.type = constants.keyreg_txn
        if flat_fee:
            self.fee = max(constants.min_txn_fee, self.fee)
        else:
            self.fee = max(self.estimate_size()*self.fee,
                           constants.min_txn_fee)

    def dictify(self):
        od = OrderedDict()
        od["fee"] = self.fee
        if self.first_valid_round:
            od["fv"] = self.first_valid_round
        if self.genesis_id:
            od["gen"] = self.genesis_id
        od["gh"] = base64.b64decode(self.genesis_hash)
        if self.group:
            od["grp"] = self.group
        od["lv"] = self.last_valid_round
        if self.note:
            od["note"] = self.note
        od["selkey"] = encoding.decode_address(self.selkey)
        od["snd"] = encoding.decode_address(self.sender)
        od["type"] = self.type
        od["votefst"] = self.votefst
        od["votekd"] = self.votekd
        od["votekey"] = encoding.decode_address(self.votepk)
        od["votelst"] = self.votelst
        return od

    @staticmethod
    def undictify(d):
        note = None
        gen = None
        fv = 0
        grp = None
        if "note" in d:
            note = d["note"]
        if "gen" in d:
            gen = d["gen"]
        if "fv" in d:
            fv = d["fv"]
        if "grp" in d:
            grp = d["grp"]
        k = KeyregTxn(encoding.encode_address(d["snd"]), d["fee"], fv,
                      d["lv"], base64.b64encode(d["gh"]).decode(),
                      encoding.encode_address(d["votekey"]),
                      encoding.encode_address(d["selkey"]), d["votefst"],
                      d["votelst"], d["votekd"], note, gen, True)
        k.group = grp
        return k

    def __eq__(self, other):
        if not isinstance(other, KeyregTxn):
            return False
        return (super(KeyregTxn, self).__eq__(self, other) and
                self.votepk == other.votepk and
                self.selkey == other.selkey and
                self.votefst == other.votefst and
                self.votelst == other.votelst and
                self.votekd == other.votekd and
                self.type == other.type)


class AssetConfigTxn(Transaction):
    """
    Represents a transaction for asset creation, reconfiguration, or
    destruction.

    To create an asset, include the following:
        total, default_frozen, unit_name, asset_name,
        manager, reserve, freeze, clawback, url, metadata

    To destroy an asset, include the following:
        index

    To update asset configuration, include the following:
        index, manager, reserve, freeze, clawback

    Args:
        sender (str): address of the sender
        fee (int): transaction fee (per byte if flat_fee is false)
        first (int): first round for which the transaction is valid
        last (int): last round for which the transaction is valid
        gh (str): genesis_hash
        index (int, optional): index of the asset
        total (int, optional): total number of units of this asset created
        default_frozen (bool, optional): whether slots for this asset in user
            accounts are frozen by default
        unit_name (str, optional): hint for the name of a unit of this asset
        asset_name (str, optional): hint for the name of the asset
        manager (str, optional): address allowed to change nonzero addresses
            for this asset
        reserve (str, optional): account whose holdings of this asset should
            be reported as "not minted"
        freeze (str, optional): account allowed to change frozen state of
            holdings of this asset
        clawback (str, optional): account allowed take units of this asset
            from any account
        url (str, optional): a URL where more information about the asset
            can be retrieved
        metadata_hash (byte[32], optional): a commitment to some unspecified
            asset metadata (32 byte hash)
        note (bytes, optional): arbitrary optional bytes
        gen (str, optional): genesis_id
        flat_fee (bool, optional): whether the specified fee is a flat fee

    Attributes:
        sender (str)
        fee (int)
        first_valid_round (int)
        last_valid_round (int)
        genesis_hash (str)
        index (int)
        total (int)
        default_frozen (bool)
        unit_name (str)
        asset_name (str)
        manager (str)
        reserve (str)
        freeze (str)
        clawback (str)
        url (str)
        metadata_hash (byte[32])
        note (bytes)
        genesis_id (str)
        type (str)
    """

    def __init__(self, sender, fee, first, last, gh, index=None,
                 total=None, default_frozen=None, unit_name=None,
                 asset_name=None, manager=None, reserve=None,
                 freeze=None, clawback=None, url=None, metadata_hash=None,
                 note=None, gen=None, flat_fee=False):
        Transaction.__init__(self,  sender, fee, first, last, note, gen, gh)
        self.index = index
        self.total = total
        self.default_frozen = default_frozen
        self.unit_name = unit_name
        self.asset_name = asset_name
        self.manager = manager
        self.reserve = reserve
        self.freeze = freeze
        self.clawback = clawback
        self.url = url
        self.metadata_hash = metadata_hash
        if metadata_hash is not None:
            if len(metadata_hash) != constants.metadata_length:
                raise error.WrongMetadataLengthError
        self.type = constants.assetconfig_txn
        if flat_fee:
            self.fee = max(constants.min_txn_fee, self.fee)
        else:
            self.fee = max(self.estimate_size()*self.fee,
                           constants.min_txn_fee)

    def dictify(self):
        od = OrderedDict()

        if (self.total or self.default_frozen or self.unit_name or
                self.asset_name or self.manager or self.reserve or
                self.freeze or self.clawback):
            apar = OrderedDict()
            if self.metadata_hash:
                apar["am"] = self.metadata_hash
            if self.asset_name:
                apar["an"] = self.asset_name
            if self.url:
                apar["au"] = self.url
            if self.clawback:
                apar["c"] = encoding.decode_address(self.clawback)
            if self.default_frozen:
                apar["df"] = self.default_frozen
            if self.freeze:
                apar["f"] = encoding.decode_address(self.freeze)
            if self.manager:
                apar["m"] = encoding.decode_address(self.manager)
            if self.reserve:
                apar["r"] = encoding.decode_address(self.reserve)
            if self.total:
                apar["t"] = self.total
            if self.unit_name:
                apar["un"] = self.unit_name
            od["apar"] = apar

        if self.index:
            od["caid"] = self.index

        od["fee"] = self.fee
        if self.first_valid_round:
            od["fv"] = self.first_valid_round
        if self.genesis_id:
            od["gen"] = self.genesis_id
        od["gh"] = base64.b64decode(self.genesis_hash)
        od["lv"] = self.last_valid_round
        if self.note:
            od["note"] = self.note
        od["snd"] = encoding.decode_address(self.sender)
        od["type"] = self.type

        return od

    @staticmethod
    def undictify(d):
        note = None
        gen = None
        fv = 0

        index = None
        total = None
        default_frozen = None
        unit_name = None
        asset_name = None
        manager = None
        reserve = None
        freeze = None
        clawback = None
        url = None
        metadata_hash = None

        if "note" in d:
            note = d["note"]
        if "gen" in d:
            gen = d["gen"]
        if "fv" in d:
            fv = d["fv"]
        if "caid" in d:
            index = d["caid"]
        if "apar" in d:
            if "t" in d["apar"]:
                total = d["apar"]["t"]
            if "df" in d["apar"]:
                default_frozen = d["apar"]["df"]
            if "un" in d["apar"]:
                unit_name = d["apar"]["un"]
            if "an" in d["apar"]:
                asset_name = d["apar"]["an"]
            if "m" in d["apar"]:
                manager = encoding.encode_address(d["apar"]["m"])
            if "r" in d["apar"]:
                reserve = encoding.encode_address(d["apar"]["r"])
            if "f" in d["apar"]:
                freeze = encoding.encode_address(d["apar"]["f"])
            if "c" in d["apar"]:
                clawback = encoding.encode_address(d["apar"]["c"])
            if "au" in d["apar"]:
                url = d["apar"]["au"]
            if "am" in d["apar"]:
                metadata_hash = d["apar"]["am"]

        ac = AssetConfigTxn(encoding.encode_address(d["snd"]), d["fee"], fv,
                            d["lv"], base64.b64encode(d["gh"]).decode(),
                            index, total, default_frozen,
                            unit_name, asset_name, manager, reserve, freeze,
                            clawback, url, metadata_hash, note, gen, True)
        return ac

    def __eq__(self, other):
        if not isinstance(other, AssetConfigTxn):
            return False
        return (super(AssetConfigTxn, self).__eq__(other) and
                self.index == other.index and
                self.total == other.total and
                self.default_frozen == other.default_frozen and
                self.unit_name == other.unit_name and
                self.asset_name == other.asset_name and
                self.manager == other.manager and
                self.reserve == other.reserve and
                self.freeze == other.freeze and
                self.clawback == other.clawback and
                self.url == other.url and
                self.metadata_hash == other.metadata_hash and
                self.type == other.type)


class AssetFreezeTxn(Transaction):
    """
    Represents a transaction for freezing or unfreezing an account's asset
    holdings. Must be issued by the asset's freeze manager.

    Args:
        sender (str): address of the sender, who must be the asset's freeze
            manager
        fee (int): transaction fee (per byte if flat_fee is false)
        first (int): first round for which the transaction is valid
        last (int): last round for which the transaction is valid
        gh (str): genesis_hash
        index (int): index of the asset
        target (str): address having its assets frozen or unfrozen
        new_freeze_state (bool): true if the assets should be frozen, false if
            they should be transferrable
        note (bytes, optional): arbitrary optional bytes
        gen (str, optional): genesis_id
        flat_fee (bool): whether the specified fee is a flat fee

    Attributes:
        sender (str)
        fee (int)
        first_valid_round (int)
        last_valid_round (int)
        genesis_hash (str)
        index (int)
        target (str)
        new_freeze_state (bool)
        note (bytes)
        genesis_id (str)
        type (str)
    """

    def __init__(self, sender, fee, first, last, gh, index, target,
                 new_freeze_state, note=None, gen=None, flat_fee=False):
        Transaction.__init__(self, sender, fee, first, last, note, gen, gh)
        self.index = index
        self.target = target
        self.new_freeze_state = new_freeze_state
        self.type = constants.assetfreeze_txn
        if flat_fee:
            self.fee = max(constants.min_txn_fee, self.fee)
        else:
            self.fee = max(self.estimate_size()*self.fee,
                           constants.min_txn_fee)

    def dictify(self):
        od = OrderedDict()
        if self.new_freeze_state:
            od["afrz"] = self.new_freeze_state

        od["fadd"] = encoding.decode_address(self.target)

        if self.index:
            od["faid"] = self.index

        od["fee"] = self.fee
        if self.first_valid_round:
            od["fv"] = self.first_valid_round
        if self.genesis_id:
            od["gen"] = self.genesis_id
        od["gh"] = base64.b64decode(self.genesis_hash)
        od["lv"] = self.last_valid_round
        if self.note:
            od["note"] = self.note
        od["snd"] = encoding.decode_address(self.sender)
        od["type"] = self.type

        return od

    @staticmethod
    def undictify(d):
        note = None
        gen = None
        fv = 0
        new_freeze_state = False
        if "note" in d:
            note = d["note"]
        if "gen" in d:
            gen = d["gen"]
        if "fv" in d:
            fv = d["fv"]
        index = d["faid"]
        target = encoding.encode_address(d["fadd"])
        if "afrz" in d:
            new_freeze_state = d["afrz"]

        af = AssetFreezeTxn(encoding.encode_address(d["snd"]), d["fee"], fv,
                            d["lv"], base64.b64encode(d["gh"]).decode(), index,
                            target, new_freeze_state, note, gen, True)
        return af

    def __eq__(self, other):
        if not isinstance(other, AssetFreezeTxn):
            return False
        return (super(AssetFreezeTxn, self).__eq__(other) and
                self.index == other.index and
                self.target == other.target and
                self.new_freeze_state == other.new_freeze_state and
                self.type == other.type)


class AssetTransferTxn(Transaction):
    """
    Represents a transaction for asset transfer.

    To begin accepting an asset, supply the same address as both sender and
    receiver, and set amount to 0.

    To revoke an asset, set revocation_target, and issue the transaction from
    the asset's revocation manager account.

    Args:
        sender (str): address of the sender
        fee (int): transaction fee (per byte if flat_fee is false)
        first (int): first round for which the transaction is valid
        last (int): last round for which the transaction is valid
        gh (str): genesis_hash
        receiver (str): address of the receiver
        amt (int): amount of asset units to send
        index (int): index of the asset
        close_assets_to (string, optional): send all of sender's remaining
            assets, after paying `amt` to receiver, to this address
        revocation_target (string, optional): send assets from this address,
            rather than the sender's address (can only be used by an asset's
            revocation manager, also known as clawback)
        note (bytes, optional): arbitrary optional bytes
        gen (str, optional): genesis_id
        flat_fee (bool): whether the specified fee is a flat fee

    Attributes:
        sender (str)
        fee (int)
        first_valid_round (int)
        last_valid_round (int)
        genesis_hash (str)
        index (int)
        amount (int)
        receiver (string)
        close_assets_to (string)
        revocation_target (string)
        note (bytes)
        genesis_id (str)
        type (str)
    """

    def __init__(self, sender, fee, first, last, gh, receiver, amt, index,
                 close_assets_to=None, revocation_target=None, note=None,
                 gen=None, flat_fee=False):
        Transaction.__init__(self,  sender, fee, first, last, note, gen, gh)
        self.type = constants.assettransfer_txn
        self.receiver = receiver
        self.amount = amt
        self.index = index
        self.close_assets_to = close_assets_to
        self.revocation_target = revocation_target
        if flat_fee:
            self.fee = max(constants.min_txn_fee, self.fee)
        else:
            self.fee = max(self.estimate_size()*self.fee,
                           constants.min_txn_fee)

    def dictify(self):
        od = OrderedDict()

        if self.amount:
            od["aamt"] = self.amount
        if self.close_assets_to:
            od["aclose"] = encoding.decode_address(self.close_assets_to)
        if self.receiver:
            od["arcv"] = encoding.decode_address(self.receiver)
        if self.revocation_target:
            od["asnd"] = encoding.decode_address(self.revocation_target)

        od["fee"] = self.fee
        if self.first_valid_round:
            od["fv"] = self.first_valid_round
        if self.genesis_id:
            od["gen"] = self.genesis_id
        od["gh"] = base64.b64decode(self.genesis_hash)
        od["lv"] = self.last_valid_round
        if self.note:
            od["note"] = self.note
        od["snd"] = encoding.decode_address(self.sender)
        od["type"] = self.type
        if self.index:
            od["xaid"] = self.index

        return od

    @staticmethod
    def undictify(d):

        note = None
        gen = None
        fv = 0
        receiver = None
        amt = 0
        index = None
        close_assets_to = None
        revocation_target = None
        if "note" in d:
            note = d["note"]
        if "gen" in d:
            gen = d["gen"]
        if "fv" in d:
            fv = d["fv"]
        if "arcv" in d:
            receiver = encoding.encode_address(d["arcv"])
        if "aamt" in d:
            amt = d["aamt"]
        if "xaid" in d:
            index = d["xaid"]
        if "aclose" in d:
            close_assets_to = encoding.encode_address(d["aclose"])
        if "asnd" in d:
            revocation_target = encoding.encode_address(d["asnd"])

        atxfer = AssetTransferTxn(encoding.encode_address(d["snd"]), d["fee"],
                                  fv, d["lv"],
                                  base64.b64encode(d["gh"]).decode(),
                                  receiver, amt, index, close_assets_to,
                                  revocation_target, note, gen, True)
        return atxfer

    def __eq__(self, other):
        if not isinstance(other, AssetTransferTxn):
            return False
        return (super(AssetTransferTxn, self).__eq__(other) and
                self.index == other.index and
                self.amount == other.amount and
                self.receiver == other.receiver and
                self.close_assets_to == other.close_assets_to and
                self.revocation_target == other.revocation_target and
                self.type == other.type)


class SignedTransaction:
    """
    Represents a signed transaction.

    Args:
        transaction (Transaction): transaction that was signed
        signature (str): signature of a single address

    Attributes:
        transaction (Transaction)
        signature (str)
    """
    def __init__(self, transaction, signature):
        self.signature = signature
        self.transaction = transaction

    def dictify(self):
        od = OrderedDict()
        if self.signature:
            od["sig"] = base64.b64decode(self.signature)
        od["txn"] = self.transaction.dictify()
        return od

    @staticmethod
    def undictify(d):
        sig = None
        if "sig" in d:
            sig = base64.b64encode(d["sig"]).decode()
        txn_type = d["txn"]["type"]
        if txn_type == constants.payment_txn:
            txn = PaymentTxn.undictify(d["txn"])
        elif txn_type == constants.keyreg_txn:
            txn = KeyregTxn.undictify(d["txn"])
        elif txn_type == constants.assetconfig_txn:
            txn = AssetConfigTxn.undictify(d["txn"])
        elif txn_type == constants.assettransfer_txn:
            txn = AssetTransferTxn.undictify(d["txn"])
        elif txn_type == constants.assetfreeze_txn:
            txn = AssetFreezeTxn.undictify(d["txn"])
        stx = SignedTransaction(txn, sig)
        return stx

    def __eq__(self, other):
        if not isinstance(other, SignedTransaction):
            return False
        return (self.transaction == other.transaction and
                self.signature == other.signature)


class MultisigTransaction:
    """
    Represents a signed transaction.

    Args:
        transaction (Transaction): transaction that was signed
        multisig (Multisig): multisig account and signatures

    Attributes:
        transaction (Transaction)
        multisig (Multisig)
    """
    def __init__(self, transaction, multisig):
        self.transaction = transaction
        self.multisig = multisig

    def sign(self, private_key):
        """
        Sign the multisig transaction.

        Args:
            private_key (str): private key of signing account

        Note:
            A new signature will replace the old if there is already a
            signature for the address. To sign another transaction, you can
            either overwrite the signatures in the current Multisig, or you
            can use Multisig.get_multisig_account() to get a new multisig
            object with the same addresses.
        """
        self.multisig.validate()
        addr = self.multisig.address()
        if not self.transaction.sender == addr:
            raise error.BadTxnSenderError
        index = -1
        public_key = base64.b64decode(bytes(private_key, "utf-8"))
        public_key = public_key[constants.key_len_bytes:]
        for s in range(len(self.multisig.subsigs)):
            if self.multisig.subsigs[s].public_key == public_key:
                index = s
                break
        if index == -1:
            raise error.InvalidSecretKeyError
        sig = self.transaction.raw_sign(private_key)
        self.multisig.subsigs[index].signature = sig

    def dictify(self):
        od = OrderedDict()
        if self.multisig:
            od["msig"] = self.multisig.dictify()
        od["txn"] = self.transaction.dictify()
        return od

    @staticmethod
    def undictify(d):
        msig = None
        if "msig" in d:
            msig = Multisig.undictify(d["msig"])
        txn_type = d["txn"]["type"]
        if txn_type == constants.payment_txn:
            txn = PaymentTxn.undictify(d["txn"])
        elif txn_type == constants.keyreg_txn:
            txn = KeyregTxn.undictify(d["txn"])
        elif txn_type == constants.assetconfig_txn:
            txn = AssetConfigTxn.undictify(d["txn"])
        mtx = MultisigTransaction(txn, msig)
        return mtx

    @staticmethod
    def merge(part_stxs):
        """
        Merge partially signed multisig transactions.

        Args:
            part_stxs (MultisigTransaction[]): list of partially signed
                multisig transactions

        Returns:
            MultisigTransaction: multisig transaction containing signatures

        Note:
            Only use this if you are given two partially signed multisig
            transactions. To append a signature to a multisig transaction, just
            use MultisigTransaction.sign()
        """
        ref_addr = None
        for stx in part_stxs:
            if not ref_addr:
                ref_addr = stx.multisig.address()
            elif not stx.multisig.address() == ref_addr:
                raise error.MergeKeysMismatchError
        msigstx = None
        for stx in part_stxs:
            if not msigstx:
                msigstx = stx
            else:
                for s in range(len(stx.multisig.subsigs)):
                    if stx.multisig.subsigs[s].signature:
                        if not msigstx.multisig.subsigs[s].signature:
                            msigstx.multisig.subsigs[s].signature = \
                                stx.multisig.subsigs[s].signature
                        elif not msigstx.multisig.subsigs[s].signature == \
                                stx.multisig.subsigs[s].signature:
                            raise error.DuplicateSigMismatchError
        return msigstx

    def __eq__(self, other):
        if not isinstance(other, MultisigTransaction):
            return False
        return (self.transaction == other.transaction and
                self.multisig == other.multisig)


class Multisig:
    """
    Represents a multisig account and signatures.

    Args:
        version (int): currently, the version is 1
        threshold (int): how many signatures are necessary
        addresses (str[]): addresses in the multisig account

    Attributes:
        version (int)
        threshold (int)
        subsigs (MultisigSubsig[])
    """
    def __init__(self, version, threshold, addresses):
        self.version = version
        self.threshold = threshold
        self.subsigs = []
        for a in addresses:
            self.subsigs.append(MultisigSubsig(encoding.decode_address(a)))

    def validate(self):
        """Check if the multisig account is valid."""
        if not self.version == 1:
            raise error.UnknownMsigVersionError
        if (self.threshold <= 0 or len(self.subsigs) == 0 or
                self.threshold > len(self.subsigs)):
            raise error.InvalidThresholdError

    def address(self):
        """Return the multisig account address."""
        msig_bytes = (bytes(constants.msig_addr_prefix, "utf-8") +
                      bytes([self.version]) + bytes([self.threshold]))
        for s in self.subsigs:
            msig_bytes += s.public_key
        addr = encoding.checksum(msig_bytes)
        return encoding.encode_address(addr)

    def verify(self, message):
<<<<<<< HEAD
        """Verify that the multisig is valid for the message."""
=======
        """Verify that the multisig is valid for the message"""
>>>>>>> 54abcd69
        try:
            self.validate()
        except (error.UnknownMsigVersionError, error.InvalidThresholdError):
            return False
        counter = sum(map(lambda s: s.signature is not None, self.subsigs))
        if counter < self.threshold:
            return False

        verified_count = 0
        for subsig in self.subsigs:
            if subsig.signature is not None:
                verify_key = VerifyKey(subsig.public_key)
                try:
                    verify_key.verify(message,
                                      base64.b64decode(subsig.signature))
                    verified_count += 1
                except BadSignatureError:
                    return False

        if verified_count < self.threshold:
            return False

        return True

    def dictify(self):
        od = OrderedDict()
        od["subsig"] = [subsig.dictify() for subsig in self.subsigs]
        od["thr"] = self.threshold
        od["v"] = self.version
        return od

    def json_dictify(self):
        d = {
            "subsig": [subsig.json_dictify() for subsig in self.subsigs],
            "thr": self.threshold,
            "v": self.version
        }
        return d

    @staticmethod
    def undictify(d):
        subsigs = [MultisigSubsig.undictify(s) for s in d["subsig"]]
        msig = Multisig(d["v"], d["thr"], [])
        msig.subsigs = subsigs
        return msig

    def get_multisig_account(self):
        """Return a Multisig object without signatures."""
        msig = Multisig(self.version, self.threshold, self.get_public_keys())
        for s in msig.subsigs:
            s.signature = None
        return msig

    def get_public_keys(self):
        """Return the base32 encoded addresses for the multisig account."""
        pks = [encoding.encode_address(s.public_key) for s in self.subsigs]
        return pks

    def __eq__(self, other):
        if not isinstance(other, Multisig):
            return False
        return (self.version == other.version and
                self.threshold == other.threshold and
                self.subsigs == other.subsigs)


class MultisigSubsig:
    """
    Attributes:
        public_key (bytes)
        signature (bytes)
    """
    def __init__(self, public_key, signature=None):
        self.public_key = public_key
        self.signature = signature

    def dictify(self):
        od = OrderedDict()
        od["pk"] = self.public_key
        if self.signature:
            od["s"] = self.signature
        return od

    def json_dictify(self):
        d = {
            "pk": base64.b64encode(self.public_key).decode()
        }
        if self.signature:
            d["s"] = base64.b64encode(self.signature).decode()
        return d

    @staticmethod
    def undictify(d):
        sig = None
        if "s" in d:
            sig = d["s"]
        mss = MultisigSubsig(d["pk"], sig)
        return mss

    def __eq__(self, other):
        if not isinstance(other, MultisigSubsig):
            return False
        return (self.public_key == other.public_key and
                self.signature == other.signature)


class LogicSig:
    """
    Represents a logic signature

    Arguments:
        logic (bytes)
        args (list of bytes)

    Attributes:
        logic (bytes)
        sig (bytes)
        msig (Multisig)
        args (list of bytes)
    """

    def __init__(self, program, args=None):
        if not program or not logic.check_program(program, args):
            raise error.InvalidProgram()
        self.logic = program
        self.args = args
        self.sig = None
        self.msig = None

    def dictify(self):
        od = OrderedDict()
        od["l"] = self.logic
        od["arg"] = self.args
        if self.sig:
            od["sig"] = base64.b64decode(self.sig)
        elif self.msig:
            od["msig"] = self.msig.dictify()
        return od

    @staticmethod
    def undictify(d):
        lsig = LogicSig(d["l"], d.get("arg", None))
        if "sig" in d:
            lsig.sig = base64.b64encode(d["sig"]).decode()
        elif "msig" in d:
            lsig.msig = Multisig.undictify(d['msig'])
        return lsig

    def verify(self, public_key):
        """
        Verifies LogicSig against the transaction's sender address

        Args:
<<<<<<< HEAD
            public_key (bytes): sender address

        Returns:
            bool: true if the signature is valid (the sender address matches\
                the logic hash or the signature is valid against the sender\
                address), false otherwise
=======
            public_key (bytes)

        Returns:
            true if the signature valid (one of):
                - the sender address matches to the logic hash
                - the signature is valid agains the sender addres
            false otherwise
>>>>>>> 54abcd69
        """
        if self.sig and self.msig:
            return False

        try:
            logic.check_program(self.logic, self.args)
        except error.InvalidProgram:
            return False

        to_sign = constants.logic_prefix + self.logic

        if not self.sig and not self.msig:
            checksum = encoding.checksum(to_sign)
            return checksum == public_key

        if self.sig:
            verify_key = VerifyKey(public_key)
            try:
                verify_key.verify(to_sign, base64.b64decode(self.sig))
                return True
            except BadSignatureError:
                return False

        return self.msig.verify(to_sign)

    def address(self):
        """
        Compute hash of the logic sig program (that is the same as escrow
        account address) as string address

<<<<<<< HEAD
        Returns: 
            string
=======
        Returns: string
>>>>>>> 54abcd69
        """
        to_sign = constants.logic_prefix + self.logic
        checksum = encoding.checksum(to_sign)
        return encoding.encode_address(checksum)

    @staticmethod
    def sign_program(program, private_key):
        private_key = base64.b64decode(private_key)
        signing_key = SigningKey(private_key[:constants.key_len_bytes])
        to_sign = constants.logic_prefix + program
        signed = signing_key.sign(to_sign)
        return base64.b64encode(signed.signature).decode()

    @staticmethod
    def single_sig_multisig(program, private_key, multisig):
        index = -1
        public_key = base64.b64decode(bytes(private_key, "utf-8"))
        public_key = public_key[constants.key_len_bytes:]
        for s in range(len(multisig.subsigs)):
            if multisig.subsigs[s].public_key == public_key:
                index = s
                break
        if index == -1:
            raise error.InvalidSecretKeyError
        sig = LogicSig.sign_program(program, private_key)

        return sig, index

    def sign(self, private_key, multisig=None):
        """
        Creates signature (if no pk provided) or multi signature

        Args:
            private_key (str): private key of signing account
            multisig (Multisig): optional multisig account without signatures
                to sign with

<<<<<<< HEAD
        Raises:
            InvalidSecretKeyError: if no matching private key in multisig\
                object
=======
        Raises InvalidSecretKeyError if no matching private key in multisig
            object
>>>>>>> 54abcd69
        """

        if not multisig:
            self.sig = LogicSig.sign_program(self.logic, private_key)
        else:
            sig, index = LogicSig.single_sig_multisig(self.logic, private_key,
                                                      multisig)
            multisig.subsigs[index].signature = sig
            self.msig = multisig

    def append_to_multisig(self, private_key):
        """
        Appends a signature to multi signature

        Args:
            private_key (str): private key of signing account

        Raises:
<<<<<<< HEAD
            InvalidSecretKeyError: if no matching private key in multisig\
                object
=======
            InvalidSecretKeyError if no matching private key in multisig object
>>>>>>> 54abcd69
        """

        if self.msig is None:
            raise error.InvalidSecretKeyError
        sig, index = LogicSig.single_sig_multisig(self.logic, private_key,
                                                  self.msig)
        self.msig.subsigs[index].signature = sig

    def __eq__(self, other):
        if not isinstance(other, LogicSig):
            return False
        return (self.logic == other.logic and
                self.args == other.args and
                self.sig == other.sig and
                self.msig == other.msig)


class LogicSigTransaction:
    """
    Represents a logic signed transaction

    Arguments:
        transaction (Transaction)
        lsig (LogicSig)

    Attributes:
        transaction (Transaction)
        lsig (LogicSig)
    """

    def __init__(self, transaction, lsig):
        self.transaction = transaction
        self.lsig = lsig

    def verify(self):
        """
        Verify LogicSig against the transaction

        Returns:
<<<<<<< HEAD
            bool: true if the signature is valid (the sender address matches\
                the logic hash or the signature is valid against the sender\
                address), false otherwise
=======
            true if the signature valid (one of):
                - the sender address matches to the logic hash
                - the signature is valid agains the sender addres
            false otherwise
>>>>>>> 54abcd69
        """
        public_key = encoding.decode_address(self.transaction.sender)
        return self.lsig.verify(public_key)

    def dictify(self):
        od = OrderedDict()
        if self.lsig:
            od["lsig"] = self.lsig.dictify()
        od["txn"] = self.transaction.dictify()
        return od

    @staticmethod
    def undictify(d):
        lsig = None
        if "lsig" in d:
            lsig = LogicSig.undictify(d["lsig"])
        txn_type = d["txn"]["type"]
        if txn_type == constants.payment_txn:
            txn = PaymentTxn.undictify(d["txn"])
        elif txn_type == constants.keyreg_txn:
            txn = KeyregTxn.undictify(d["txn"])
        elif txn_type == constants.assetconfig_txn:
            txn = AssetConfigTxn.undictify(d["txn"])
        lstx = LogicSigTransaction(txn, lsig)
        return lstx

    def __eq__(self, other):
        if not isinstance(other, LogicSigTransaction):
            return False
        return (self.lsig == other.lsig and
                self.transaction == other.transaction)


def write_to_file(txns, path, overwrite=True):
    """
    Write signed or unsigned transactions to a file.

    Args:
        txns (Transaction[], SignedTransaction[], or MultisigTransaction[]):\
            can be a mix of the three
        path (str): file to write to
        overwrite (bool): whether or not to overwrite what's already in the
            file; if False, transactions will be appended to the file

    Returns:
        bool: true if the transactions have been written to the file
    """

    f = None
    if overwrite:
        f = open(path, "wb")
    else:
        f = open(path, "ab")

    for txn in txns:
        if isinstance(txn, Transaction):
            enc = msgpack.packb({"txn": txn.dictify()}, use_bin_type=True)
            f.write(enc)
        else:
            enc = msgpack.packb(txn.dictify(), use_bin_type=True)
            f.write(enc)
    f.close()
    return True


def retrieve_from_file(path):
    """
    Retrieve signed or unsigned transactions from a file.

    Args:
        path (str): file to read from

    Returns:
        Transaction[], SignedTransaction[], or MultisigTransaction[]:\
            can be a mix of the three
    """

    f = open(path, "rb")
    txns = []
    unp = msgpack.Unpacker(f, raw=False)
    for txn in unp:
        if "msig" in txn:
            txns.append(MultisigTransaction.undictify(txn))
        elif "sig" in txn:
            txns.append(SignedTransaction.undictify(txn))
        elif txn["txn"]["type"] == constants.payment_txn:
            txns.append(PaymentTxn.undictify(txn["txn"]))
        elif txn["txn"]["type"] == constants.keyreg_txn:
            txns.append(KeyregTxn.undictify(txn["txn"]))
    f.close()
    return txns


class TxGroup:
    def __init__(self, txns):
        assert isinstance(txns, list)
        """
        Transactions specifies a list of transactions that must appear
        together, sequentially, in a block in order for the group to be
        valid.  Each hash in the list is a hash of a transaction with
        the `Group` field omitted.
        """
        self.transactions = txns

    def dictify(self):
        od = OrderedDict()
        od["txlist"] = self.transactions
        return od

    @staticmethod
    def undictify(d):
        txg = TxGroup(d["txlist"])
        return txg


def calculate_group_id(txns):
    """
    Calculate group id for a given list of unsigned transactions

    Args:
        txns (list): list of unsigned transactions

    Returns:
        bytes: checksum value representing the group id
    """
    txids = []
    for txn in txns:
        raw_txn = encoding.msgpack_encode(txn)
        to_hash = constants.txid_prefix + base64.b64decode(raw_txn)
        txids.append(encoding.checksum(to_hash))

    group = TxGroup(txids)

    encoded = encoding.msgpack_encode(group)
    to_sign = constants.tgid_prefix + base64.b64decode(encoded)
    gid = encoding.checksum(to_sign)
    return gid


def assign_group_id(txns, address=None):
    """
    Assign group id to a given list of unsigned transactions

    Args:
        txns (list): list of unsigned transactions
        address (str): optional sender address specifying which transaction
            return

    Returns:
        txns (list): list of unsigned transactions with group property set
    """
    gid = calculate_group_id(txns)
    result = []
    for tx in txns:
        if address is None or tx.sender == address:
            tx.group = gid
            result.append(tx)
    return result<|MERGE_RESOLUTION|>--- conflicted
+++ resolved
@@ -950,11 +950,7 @@
         return encoding.encode_address(addr)
 
     def verify(self, message):
-<<<<<<< HEAD
         """Verify that the multisig is valid for the message."""
-=======
-        """Verify that the multisig is valid for the message"""
->>>>>>> 54abcd69
         try:
             self.validate()
         except (error.UnknownMsigVersionError, error.InvalidThresholdError):
@@ -1108,22 +1104,12 @@
         Verifies LogicSig against the transaction's sender address
 
         Args:
-<<<<<<< HEAD
             public_key (bytes): sender address
 
         Returns:
             bool: true if the signature is valid (the sender address matches\
                 the logic hash or the signature is valid against the sender\
                 address), false otherwise
-=======
-            public_key (bytes)
-
-        Returns:
-            true if the signature valid (one of):
-                - the sender address matches to the logic hash
-                - the signature is valid agains the sender addres
-            false otherwise
->>>>>>> 54abcd69
         """
         if self.sig and self.msig:
             return False
@@ -1154,12 +1140,8 @@
         Compute hash of the logic sig program (that is the same as escrow
         account address) as string address
 
-<<<<<<< HEAD
         Returns: 
             string
-=======
-        Returns: string
->>>>>>> 54abcd69
         """
         to_sign = constants.logic_prefix + self.logic
         checksum = encoding.checksum(to_sign)
@@ -1197,14 +1179,9 @@
             multisig (Multisig): optional multisig account without signatures
                 to sign with
 
-<<<<<<< HEAD
         Raises:
             InvalidSecretKeyError: if no matching private key in multisig\
                 object
-=======
-        Raises InvalidSecretKeyError if no matching private key in multisig
-            object
->>>>>>> 54abcd69
         """
 
         if not multisig:
@@ -1223,12 +1200,8 @@
             private_key (str): private key of signing account
 
         Raises:
-<<<<<<< HEAD
             InvalidSecretKeyError: if no matching private key in multisig\
                 object
-=======
-            InvalidSecretKeyError if no matching private key in multisig object
->>>>>>> 54abcd69
         """
 
         if self.msig is None:
@@ -1268,16 +1241,9 @@
         Verify LogicSig against the transaction
 
         Returns:
-<<<<<<< HEAD
             bool: true if the signature is valid (the sender address matches\
                 the logic hash or the signature is valid against the sender\
                 address), false otherwise
-=======
-            true if the signature valid (one of):
-                - the sender address matches to the logic hash
-                - the signature is valid agains the sender addres
-            false otherwise
->>>>>>> 54abcd69
         """
         public_key = encoding.decode_address(self.transaction.sender)
         return self.lsig.verify(public_key)
