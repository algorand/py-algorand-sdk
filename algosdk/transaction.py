--- conflicted
+++ resolved
@@ -34,6 +34,7 @@
     def get_txid(self):
         """
         Get the transaction's ID.
+
         Returns:
             str: transaction ID
         """
@@ -46,8 +47,10 @@
     def sign(self, private_key):
         """
         Sign the transaction with a private key.
+
         Args:
             private_key (str): the private key of the signing account
+
         Returns:
             SignedTransaction: signed transaction with the signature
         """
@@ -59,8 +62,10 @@
     def raw_sign(self, private_key):
         """
         Sign the transaction.
+
         Args:
             private_key (str): the private key of the signing account
+
         Returns:
             bytes: signature
         """
@@ -149,6 +154,7 @@
 class PaymentTxn(Transaction):
     """
     Represents a payment transaction.
+
     Args:
         sender (str): address of the sender
         fee (int): transaction fee (per byte if flat_fee is false)
@@ -165,6 +171,7 @@
         lease (byte[32], optional): specifies a lease, and no other transaction
             with the same sender and lease can be confirmed in this
             transaction's valid rounds
+
     Attributes:
         sender (str)
         fee (int)
@@ -234,6 +241,7 @@
 class KeyregTxn(Transaction):
     """
     Represents a key registration transaction.
+
     Args:
         sender (str): address of sender
         fee (int): transaction fee (per byte if flat_fee is false)
@@ -251,6 +259,7 @@
         lease (byte[32], optional): specifies a lease, and no other transaction
             with the same sender and lease can be confirmed in this
             transaction's valid rounds
+
     Attributes:
         sender (str)
         fee (int)
@@ -326,15 +335,19 @@
     """
     Represents a transaction for asset creation, reconfiguration, or
     destruction.
+
     To create an asset, include the following:
         total, default_frozen, unit_name, asset_name,
         manager, reserve, freeze, clawback, url, metadata,
         decimals
+
     To destroy an asset, include the following:
         index, strict_empty_address_check (set to False)
+
     To update asset configuration, include the following:
         index, manager, reserve, freeze, clawback,
         strict_empty_address_check (optional)
+
     Args:
         sender (str): address of the sender
         fee (int): transaction fee (per byte if flat_fee is false)
@@ -374,6 +387,7 @@
             decimal. If set to 0, the asset is not divisible. If set to 1, the
             base unit of the asset is in tenths. Must be between 0 and 19,
             inclusive. Defaults to 0.
+
     Attributes:
         sender (str)
         fee (int)
@@ -554,6 +568,7 @@
     """
     Represents a transaction for freezing or unfreezing an account's asset
     holdings. Must be issued by the asset's freeze manager.
+
     Args:
         sender (str): address of the sender, who must be the asset's freeze
             manager
@@ -571,6 +586,7 @@
         lease (byte[32], optional): specifies a lease, and no other transaction
             with the same sender and lease can be confirmed in this
             transaction's valid rounds
+
     Attributes:
         sender (str)
         fee (int)
@@ -642,6 +658,7 @@
     receiver, and set amount to 0.
     To revoke an asset, set revocation_target, and issue the transaction from
     the asset's revocation manager account.
+
     Args:
         sender (str): address of the sender
         fee (int): transaction fee (per byte if flat_fee is false)
@@ -662,6 +679,7 @@
         lease (byte[32], optional): specifies a lease, and no other transaction
             with the same sender and lease can be confirmed in this
             transaction's valid rounds
+
     Attributes:
         sender (str)
         fee (int)
@@ -746,9 +764,11 @@
 class SignedTransaction:
     """
     Represents a signed transaction.
+
     Args:
         transaction (Transaction): transaction that was signed
         signature (str): signature of a single address
+
     Attributes:
         transaction (Transaction)
         signature (str)
@@ -785,9 +805,11 @@
 class MultisigTransaction:
     """
     Represents a signed transaction.
+
     Args:
         transaction (Transaction): transaction that was signed
         multisig (Multisig): multisig account and signatures
+
     Attributes:
         transaction (Transaction)
         multisig (Multisig)
@@ -799,8 +821,10 @@
     def sign(self, private_key):
         """
         Sign the multisig transaction.
+
         Args:
             private_key (str): private key of signing account
+
         Note:
             A new signature will replace the old if there is already a
             signature for the address. To sign another transaction, you can
@@ -844,11 +868,14 @@
     def merge(part_stxs):
         """
         Merge partially signed multisig transactions.
+
         Args:
             part_stxs (MultisigTransaction[]): list of partially signed
                 multisig transactions
+
         Returns:
             MultisigTransaction: multisig transaction containing signatures
+
         Note:
             Only use this if you are given two partially signed multisig
             transactions. To append a signature to a multisig transaction, just
@@ -887,10 +914,12 @@
 class Multisig:
     """
     Represents a multisig account and signatures.
+
     Args:
         version (int): currently, the version is 1
         threshold (int): how many signatures are necessary
         addresses (str[]): addresses in the multisig account
+
     Attributes:
         version (int)
         threshold (int)
@@ -1036,15 +1065,12 @@
 
 class LogicSig:
     """
-<<<<<<< HEAD
     Represents a logic signature.
 
-=======
-    Represents a logic signature
->>>>>>> e2c2ee0f
     Arguments:
         logic (bytes): compiled program
         args (list[bytes]): args are not signed, but are checked by logic
+
     Attributes:
         logic (bytes)
         sig (bytes)
@@ -1083,8 +1109,10 @@
     def verify(self, public_key):
         """
         Verifies LogicSig against the transaction's sender address
+
         Args:
             public_key (bytes): sender address
+
         Returns:
             bool: true if the signature is valid (the sender address matches\
                 the logic hash or the signature is valid against the sender\
@@ -1118,6 +1146,7 @@
         """
         Compute hash of the logic sig program (that is the same as escrow
         account address) as string address
+
         Returns:
             str: program address
         """
@@ -1149,10 +1178,12 @@
     def sign(self, private_key, multisig=None):
         """
         Creates signature (if no pk provided) or multi signature
+
         Args:
             private_key (str): private key of signing account
             multisig (Multisig): optional multisig account without signatures
                 to sign with
+
         Raises:
             InvalidSecretKeyError: if no matching private key in multisig\
                 object
@@ -1169,8 +1200,10 @@
     def append_to_multisig(self, private_key):
         """
         Appends a signature to multi signature
+
         Args:
             private_key (str): private key of signing account
+
         Raises:
             InvalidSecretKeyError: if no matching private key in multisig\
                 object
@@ -1195,15 +1228,12 @@
 
 class LogicSigTransaction:
     """
-<<<<<<< HEAD
     Represents a logic signed transaction.
 
-=======
-    Represents a logic signed transaction
->>>>>>> e2c2ee0f
     Arguments:
         transaction (Transaction)
         lsig (LogicSig)
+
     Attributes:
         transaction (Transaction)
         lsig (LogicSig)
@@ -1216,6 +1246,7 @@
     def verify(self):
         """
         Verify LogicSig against the transaction
+
         Returns:
             bool: true if the signature is valid (the sender address matches\
                 the logic hash or the signature is valid against the sender\
@@ -1252,12 +1283,14 @@
 def write_to_file(objs, path, overwrite=True):
     """
     Write signed or unsigned transactions to a file.
+
     Args:
         txns (Transaction[], SignedTransaction[], or MultisigTransaction[]):
             can be a mix of the three
         path (str): file to write to
         overwrite (bool): whether or not to overwrite what's already in the
             file; if False, transactions will be appended to the file
+
     Returns:
         bool: true if the transactions have been written to the file
     """
@@ -1291,13 +1324,11 @@
 
 def retrieve_from_file(path):
     """
-<<<<<<< HEAD
     Retrieve encoded objects from a file.
-=======
-    Retrieve signed or unsigned transactions from a file.
->>>>>>> e2c2ee0f
+
     Args:
         path (str): file to read from
+
     Returns:
         Object[]: list of objects
     """
@@ -1338,8 +1369,10 @@
 def calculate_group_id(txns):
     """
     Calculate group id for a given list of unsigned transactions
+
     Args:
         txns (list): list of unsigned transactions
+
     Returns:
         bytes: checksum value representing the group id
     """
@@ -1361,7 +1394,6 @@
 
 def assign_group_id(txns, address=None):
     """
-<<<<<<< HEAD
     Assign group id to a given list of unsigned transactions.
 
     Args:
@@ -1369,13 +1401,6 @@
         address (str): optional sender address specifying which transaction
             to return
 
-=======
-    Assign group id to a given list of unsigned transactions
-    Args:
-        txns (list): list of unsigned transactions
-        address (str): optional sender address specifying which transaction
-            return
->>>>>>> e2c2ee0f
     Returns:
         txns (list): list of unsigned transactions with group property set
     """
