<<<<<<< HEAD
from . import constants
=======
>>>>>>> 54abcd69
from . import mnemonic


class Wallet:
    """
    Represents a wallet.

    Args:
        wallet_name (str): wallet name
        wallet_pswd (str): wallet password
        kmd_client (KMDClient): a KMDClient to handle wallet requests
        mdk (str, optional): master derivation key if recovering wallet

    Note:
        When initializing, if the wallet doesn't already exist, it will be
        created.

    Attributes:
        name (str)
        pswd (str)
        kcl (KMDClient)
        id (str)
        handle (str)
    """

    def __init__(self, wallet_name, wallet_pswd, kmd_client,
                 driver_name="sqlite", mdk=None):
        self.name = wallet_name
        self.pswd = wallet_pswd
        self.kcl = kmd_client
        self.id = None

        wallets = self.kcl.list_wallets()
        for w in wallets:
            if w["name"] == self.name:
                self.id = w["id"]
        if not self.id:
            w = self.kcl.create_wallet(self.name, self.pswd, driver_name,
                                       master_deriv_key=mdk)
            self.id = w["id"]
        self.handle = self.kcl.init_wallet_handle(self.id, self.pswd)

    def info(self):
        """
        Get wallet information.

        Returns:
            dict: dictionary containing wallet handle and wallet information
        """
        self.automate_handle()
        return self.kcl.get_wallet(self.handle)

    def list_keys(self):
        """
        List all keys in the wallet.

        Returns:
            str[]: list of base32 addresses in the wallet
        """
        self.automate_handle()
        return self.kcl.list_keys(self.handle)

    def rename(self, new_name):
        """
        Rename the wallet.

        Args:
            new_name (str) : new name for the wallet

        Returns:
            dict: dictionary containing wallet information
        """
        resp = self.kcl.rename_wallet(self.id, self.pswd, new_name)
        self.name = new_name
        return resp

    def get_mnemonic(self):
        """
        Get recovery phrase mnemonic for the wallet.

        Returns:
            str: mnemonic converted from the wallet's master derivation key
        """
        mdk = self.export_master_derivation_key()
        return mnemonic.from_master_derivation_key(mdk)

    def export_master_derivation_key(self):
        """
        Get the wallet's master derivation key.

        Returns:
            str: master derivation key
        """
        self.automate_handle()
        return self.kcl.export_master_derivation_key(self.handle, self.pswd)

    def import_key(self, private_key):
        """
        Import an account into a wallet.

        Args:
            private_key (str): private key of account to be imported

        Returns:
            str: base32 address of the account
        """
        self.automate_handle()
        return self.kcl.import_key(self.handle, private_key)

    def export_key(self, address):
        """
        Return an account private key.

        Args:
            address (str): base32 address of the account

        Returns:
            str: private key
        """
        self.automate_handle()
        return self.kcl.export_key(self.handle, self.pswd, address)

    def generate_key(self, display_mnemonic=True):
        """
        Generate a key in the wallet.

        Args:
            display_mnemonic (bool, optional): whether or not the mnemonic
                should be displayed

        Returns:
            str: base32 address of the generated account
        """
        self.automate_handle()
        return self.kcl.generate_key(self.handle)

    def delete_key(self, address):
        """
        Delete a key in the wallet.

        Args:
            address (str): base32 address of account to be deleted

        Returns:
            bool: True if the account has been deleted
        """
        self.automate_handle()
        return self.kcl.delete_key(self.handle, self.pswd, address)

    def sign_transaction(self, txn):
        """
        Sign a transaction.

        Args:
            txn (Transaction): transaction to be signed

        Returns:
            SignedTransaction: signed transaction with signature of sender
        """
        self.automate_handle()
        return self.kcl.sign_transaction(self.handle, self.pswd, txn)

    def list_multisig(self):
        """
        List all multisig accounts in the wallet.

        Returns:
            str[]: list of base32 multisig account addresses
        """
        self.automate_handle()
        return self.kcl.list_multisig(self.handle)

    def import_multisig(self, multisig):
        """
        Import a multisig account into the wallet.

        Args:
            multisig (Multisig): multisig account to be imported

        Returns:
            str: base32 address of the imported multisig account
        """
        self.automate_handle()
        return self.kcl.import_multisig(self.handle, multisig)

    def export_multisig(self, address):
        """
        Export a multisig account.

        Args:
            address (str): base32 address of the multisig account

        Returns:
            Multisig: multisig object corresponding to the address
        """
        self.automate_handle()
        return self.kcl.export_multisig(self.handle, address)

    def delete_multisig(self, address):
        """
        Delete a multisig account.

        Args:
            address (str): base32 address of the multisig account to delete

        Returns:
            bool: True if the multisig account has been deleted
        """
        self.automate_handle()
        return self.kcl.delete_multisig(self.handle, self.pswd, address)

    def sign_multisig_transaction(self, public_key, mtx):
        """
        Sign a multisig transaction for the given public key.

        Args:
            public_key (str): base32 address that is signing the transaction
            mtx (MultisigTransaction): object containing unsigned or
                partially signed multisig

        Returns:
            MultisigTransaction: multisig transaction with added signature
        """
        self.automate_handle()
        return self.kcl.sign_multisig_transaction(self.handle, self.pswd,
                                                  public_key, mtx)

    def automate_handle(self):
        """
        Get a new handle or renews the current one.

        Returns:
            bool: True if a handle is active
        """
        if self.handle is None:
            self.init_handle()
        else:
            try:
                self.renew_handle()
            except:
                self.init_handle()
        return True

    def init_handle(self):
        """
        Get a new handle.

        Returns:
            bool: True if a handle is active
        """
        self.handle = self.kcl.init_wallet_handle(self.id, self.pswd)
        return True

    def renew_handle(self):
        """
        Renew the current handle.

        Returns:
            dict: dictionary containing wallet handle and wallet information
        """
        resp = self.kcl.renew_wallet_handle(self.handle)
        return resp

    def release_handle(self):
        """
        Deactivate the current handle.

        Returns:
            bool: True if the handle has been deactivated
        """
        resp = self.kcl.release_wallet_handle(self.handle)
        self.handle = None
        return resp<|MERGE_RESOLUTION|>--- conflicted
+++ resolved
@@ -1,7 +1,3 @@
-<<<<<<< HEAD
-from . import constants
-=======
->>>>>>> 54abcd69
 from . import mnemonic
 
 
