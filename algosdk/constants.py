"""
Contains useful constants.
"""

# change if version changes
api_version_path_prefix = "/v1"
"""str: current path prefix for requests"""
kmd_auth_header = "X-KMD-API-Token"
"""str: header key for kmd requests"""
algod_auth_header = "X-Algo-API-Token"
"""str: header key for algod requests"""
unversioned_paths = ["/health", "/versions", "/metrics"]
"""str[]: paths that don't use the version path prefix"""
no_auth = ["/health"]
"""str[]: requests that don't require authentication"""


# transaction types
payment_txn = "pay"
"""str: indicates a payment transaction"""
keyreg_txn = "keyreg"
"""str: indicates a key registration transaction"""
assetconfig_txn = "acfg"
"""str: indicates an asset configuration transaction"""
assetfreeze_txn = "afrz"
"""str: indicates an asset freeze transaction"""
assettransfer_txn = "axfer"
"""str: indicates an asset transfer transaction"""

# note field types
note_field_type_deposit = "d"
"""str: indicates a signed deposit in NoteField"""
note_field_type_bid = "b"
"""str: indicates a signed bid in NoteField"""
note_field_type_settlement = "s"
"""str: indicates a signed settlement in NoteField"""
note_field_type_params = "p"
"""str: indicates signed params in NoteField"""


# prefixes
txid_prefix = b"TX"
"""bytes: transaction prefix when signing"""
tgid_prefix = b"TG"
"""bytes: transaction group prefix when computing the group ID"""
bid_prefix = b"aB"
"""bytes: bid prefix when signing"""
bytes_prefix = b"MX"
"""bytes: bytes prefix when signing"""
msig_addr_prefix = "MultisigAddr"
"""str: prefix for multisig addresses"""
logic_prefix = b"Program"
"""bytes: program (logic) prefix when signing"""


check_sum_len_bytes = 4
"""int: how long checksums should be"""
key_len_bytes = 32
"""int: how long addresses are in bytes"""
address_len = 58
"""int: how long addresses are in base32, including the checksum"""
mnemonic_len = 25
"""int: how long mnemonic phrases are"""
min_txn_fee = 1000
"""int: minimum transaction fee"""
microalgos_to_algos_ratio = 1000000
"""int: how many microalgos per algo"""
<<<<<<< HEAD
unit_name_length = 8
"""int: length of asset unit names"""
asset_name_length = 32
"""int: length of asset names"""
url_length = 32
"""int: length of urls"""
metadata_length = 32
"""int: length of asset metadata"""
=======

# logic sig related
logic_sig_max_cost = 20000
"""int: max execution cost of a teal program"""
logic_sig_max_size = 1000
"""int: max size of a teal program and its arguments in bytes"""
>>>>>>> 16e29488
<|MERGE_RESOLUTION|>--- conflicted
+++ resolved
@@ -65,7 +65,6 @@
 """int: minimum transaction fee"""
 microalgos_to_algos_ratio = 1000000
 """int: how many microalgos per algo"""
-<<<<<<< HEAD
 unit_name_length = 8
 """int: length of asset unit names"""
 asset_name_length = 32
@@ -74,11 +73,9 @@
 """int: length of urls"""
 metadata_length = 32
 """int: length of asset metadata"""
-=======
 
 # logic sig related
 logic_sig_max_cost = 20000
 """int: max execution cost of a teal program"""
 logic_sig_max_size = 1000
-"""int: max size of a teal program and its arguments in bytes"""
->>>>>>> 16e29488
+"""int: max size of a teal program and its arguments in bytes"""