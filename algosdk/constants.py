"""
Contains useful constants.
"""

# change if version changes
api_version_path_prefix = "/v1"
"""str: current path prefix for requests"""
kmd_auth_header = "X-KMD-API-Token"
"""str: header key for kmd requests"""
algod_auth_header = "X-Algo-API-Token"
"""str: header key for algod requests"""
unversioned_paths = ["/health", "/versions", "/metrics"]
"""str[]: paths that don't use the version path prefix"""
no_auth = ["/health"]
"""str[]: requests that don't require authentication"""


# transaction types
payment_txn = "pay"
"""str: indicates a payment transaction"""
keyreg_txn = "keyreg"
"""str: indicates a key registration transaction"""
assetconfig_txn = "acfg"
"""str: indicates an asset configuration transaction"""
<<<<<<< HEAD
assetfreeze_txn = "afrz"
"""str: indicates an asset freeze transaction"""

=======
assettransfer_txn = "axfer"
"""str: indicates an asset transfer transaction"""
>>>>>>> 13c23a8a

# note field types
note_field_type_deposit = "d"
"""str: indicates a signed deposit in NoteField"""
note_field_type_bid = "b"
"""str: indicates a signed bid in NoteField"""
note_field_type_settlement = "s"
"""str: indicates a signed settlement in NoteField"""
note_field_type_params = "p"
"""str: indicates signed params in NoteField"""


# prefixes
txid_prefix = b"TX"
"""bytes: transaction prefix when signing"""
tgid_prefix = b"TG"
"""bytes: transaction group prefix when computing the group ID"""
bid_prefix = b"aB"
"""bytes: bid prefix when signing"""
bytes_prefix = b"MX"
"""bytes: bytes prefix when signing"""
msig_addr_prefix = "MultisigAddr"
"""str: prefix for multisig addresses"""


check_sum_len_bytes = 4
"""int: how long checksums should be"""
signing_key_len_bytes = 32
"""int: how long addresses are in bytes"""
address_len = 58
"""int: how long addresses are in base32, including the checksum"""
mnemonic_len = 25
"""int: how long mnemonic phrases are"""
min_txn_fee = 1000
"""int: minimum transaction fee"""
microalgos_to_algos_ratio = 1000000
"""int: how many microalgos per algo"""<|MERGE_RESOLUTION|>--- conflicted
+++ resolved
@@ -22,14 +22,10 @@
 """str: indicates a key registration transaction"""
 assetconfig_txn = "acfg"
 """str: indicates an asset configuration transaction"""
-<<<<<<< HEAD
 assetfreeze_txn = "afrz"
 """str: indicates an asset freeze transaction"""
-
-=======
 assettransfer_txn = "axfer"
 """str: indicates an asset transfer transaction"""
->>>>>>> 13c23a8a
 
 # note field types
 note_field_type_deposit = "d"
