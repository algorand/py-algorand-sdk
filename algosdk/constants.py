--- conflicted
+++ resolved
@@ -38,11 +38,8 @@
 # prefixes
 txid_prefix = b"TX"
 """bytes: transaction prefix when signing"""
-<<<<<<< HEAD
-=======
 tgid_prefix = b"TG"
 """bytes: transaction group prefix when computing the group ID"""
->>>>>>> ac7a3a63
 bid_prefix = b"aB"
 """bytes: bid prefix when signing"""
 bytes_prefix = b"MX"
