import math
from typing import Any, List, Union

<<<<<<< HEAD
from .base_type import ABIType
from .bool_type import BoolType
from .byte_type import ByteType
from .tuple_type import TupleType
from .. import error
=======
from algosdk.abi.base_type import ABIType
from algosdk.abi.bool_type import BoolType
from algosdk.abi.byte_type import ByteType
from algosdk.abi.tuple_type import TupleType
from algosdk import error
>>>>>>> aa4fd614


class ArrayStaticType(ABIType):
    """
    Represents a ArrayStatic ABI Type for encoding.

    Args:
        child_type (ABIType): the type of the child_types array.
        array_len (int): length of the static array.

    Attributes:
        child_type (ABIType)
        static_length (int)
    """

    def __init__(self, arg_type: ABIType, array_len: int) -> None:
        if array_len < 1:
            raise error.ABITypeError(
                "static array length must be a positive integer: {}".format(
                    array_len
                )
            )
        super().__init__()
        self.child_type = arg_type
        self.static_length = array_len

    def __eq__(self, other: object) -> bool:
        if not isinstance(other, ArrayStaticType):
            return False
        return (
            self.child_type == other.child_type
            and self.static_length == other.static_length
        )

    def __str__(self) -> str:
        return "{}[{}]".format(self.child_type, self.static_length)

    def byte_len(self) -> int:
        if isinstance(self.child_type, BoolType):
            # 8 Boolean values can be encoded into 1 byte
            return math.ceil(self.static_length / 8)
        element_byte_length = self.child_type.byte_len()
        return self.static_length * element_byte_length

    def is_dynamic(self) -> bool:
        return self.child_type.is_dynamic()

    def _to_tuple_type(self) -> TupleType:
        child_type_array = [self.child_type] * self.static_length
        return TupleType(child_type_array)

    def encode(self, value_array: Union[List[Any], bytes, bytearray]) -> bytes:
        """
        Encodes a list of values into a ArrayStatic ABI bytestring.

        Args:
            value_array (list | bytes | bytearray): list of values to be encoded.
            The number of elements must match the predefined length of array.
            If the child types are ByteType, then bytes or bytearray can be
            passed in to be encoded as well.

        Returns:
            bytes: encoded bytes of the static array
        """
        if len(value_array) != self.static_length:
            raise error.ABIEncodingError(
                "value array length does not match static array length: {}".format(
                    len(value_array)
                )
            )
        if (
            isinstance(value_array, bytes)
            or isinstance(value_array, bytearray)
        ) and not isinstance(self.child_type, ByteType):
            raise error.ABIEncodingError(
                "cannot pass in bytes when the type of the array is not ByteType: {}".format(
                    value_array
                )
            )
        converted_tuple = self._to_tuple_type()
        return converted_tuple.encode(value_array)

    def decode(self, array_bytes: Union[bytes, bytearray]) -> list:
        """
        Decodes a bytestring to a static list.

        Args:
            array_bytes (bytes | bytearray): bytestring to be decoded

        Returns:
            list: values from the encoded bytestring
        """
        if not (
            isinstance(array_bytes, bytearray)
            or isinstance(array_bytes, bytes)
        ):
            raise error.ABIEncodingError(
                "value to be decoded must be in bytes: {}".format(array_bytes)
            )
        converted_tuple = self._to_tuple_type()
        return converted_tuple.decode(array_bytes)<|MERGE_RESOLUTION|>--- conflicted
+++ resolved
@@ -1,19 +1,11 @@
 import math
 from typing import Any, List, Union
 
-<<<<<<< HEAD
-from .base_type import ABIType
-from .bool_type import BoolType
-from .byte_type import ByteType
-from .tuple_type import TupleType
-from .. import error
-=======
 from algosdk.abi.base_type import ABIType
 from algosdk.abi.bool_type import BoolType
 from algosdk.abi.byte_type import ByteType
 from algosdk.abi.tuple_type import TupleType
 from algosdk import error
->>>>>>> aa4fd614
 
 
 class ArrayStaticType(ABIType):
