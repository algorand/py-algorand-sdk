<<<<<<< HEAD
from .base_type import ABI_LENGTH_SIZE, ABIType
from .bool_type import BoolType
from .. import error
=======
from typing import Any, List, Union
>>>>>>> aa4fd614

from algosdk.abi.base_type import ABI_LENGTH_SIZE, ABIType
from algosdk.abi.bool_type import BoolType
from algosdk import error

<<<<<<< HEAD
=======

>>>>>>> aa4fd614
class TupleType(ABIType):
    """
    Represents a Tuple ABI Type for encoding.

    Args:
        arg_types (list): list of types in the tuple.

    Attributes:
        child_types (list)
    """

    def __init__(self, arg_types: List[Any]) -> None:
        if len(arg_types) >= 2 ** 16:
            raise error.ABITypeError(
                "tuple args cannot exceed a uint16: {}".format(len(arg_types))
            )
        super().__init__()
        self.child_types = arg_types

    def __eq__(self, other: object) -> bool:
        if not isinstance(other, TupleType):
            return False
        return self.child_types == other.child_types

    def __str__(self) -> str:
        return "({})".format(",".join(str(t) for t in self.child_types))

    def byte_len(self) -> int:
        size = 0
        i = 0
        while i < len(self.child_types):
            if isinstance(self.child_types[i], BoolType):
                after = TupleType._find_bool(self.child_types, i, 1)
                i += after
                bool_num = after + 1
                size += bool_num // 8
                if bool_num % 8 != 0:
                    size += 1
            else:
                child_byte_size = self.child_types[i].byte_len()
                size += child_byte_size
            i += 1
        return size

    def is_dynamic(self) -> bool:
        return any(child.is_dynamic() for child in self.child_types)

    @staticmethod
    def _find_bool(type_list: List[ABIType], index: int, delta: int) -> int:
        """
        Helper function to find consecutive booleans from current index in a tuple.
        """
        until = 0
        while True:
            curr = index + delta * until
            if isinstance(type_list[curr], BoolType):
                if curr != len(type_list) - 1 and delta > 0:
                    until += 1
                elif curr > 0 and delta < 0:
                    until += 1
                else:
                    break
            else:
                until -= 1
                break
        return until

    @staticmethod
    def _parse_tuple(s: str) -> list:
        """
        Given a tuple string, parses one layer of the tuple and returns tokens as a list.
        i.e. 'x,(y,(z))' -> ['x', '(y,(z))']
        """
        # If the tuple content is empty, return an empty list
        if not s:
            return []

        if s.startswith(",") or s.endswith(","):
            raise error.ABITypeError(
                "cannot have leading or trailing commas in {}".format(s)
            )

        if ",," in s:
            raise error.ABITypeError(
                "cannot have consecutive commas in {}".format(s)
            )

        tuple_strs = []
        depth = 0
        word = ""
        for char in s:
            word += char
            if char == "(":
                depth += 1
            elif char == ")":
                depth -= 1
            elif char == ",":
                # If the comma is at depth 0, put the word as a new token.
                if depth == 0:
                    word = word[:-1]
                    tuple_strs.append(word)
                    word = ""
        if word:
            tuple_strs.append(word)
        if depth != 0:
            raise error.ABITypeError("parenthesis mismatch: {}".format(s))
        return tuple_strs

    @staticmethod
    def _compress_multiple_bool(value_list: List[bool]) -> int:
        """
        Compress consecutive boolean values into a byte for a Tuple/Array.
        """
        result = 0
        if len(value_list) > 8:
            raise error.ABIEncodingError(
                "length of list should not be greater than 8"
            )
        for i, value in enumerate(value_list):
            assert isinstance(value, bool)
            bool_val = value
            if bool_val:
                result |= 1 << (7 - i)
        return result

    def encode(self, values: Union[List[Any], bytes, bytearray]) -> bytes:
        """
        Encodes a list of values into a TupleType ABI bytestring.

        Args:
            values (list | bytes | bytearray): list of values to be encoded.
            The length of the list cannot exceed a uint16.
            If the child types are ByteType, then bytes or bytearray can be
            passed in to be encoded as well.

        Returns:
            bytes: encoded bytes of the tuple
        """
        if len(self.child_types) >= (2 ** 16):
            raise error.ABIEncodingError(
                "length of tuple array should not exceed a uint16: {}".format(
                    len(self.child_types)
                )
            )
        tuple_elements = self.child_types

        # Create a head/tail component and use it to concat bytes later
        heads = list()
        tails = list()
        is_dynamic_index = list()
        i = 0
        while i < len(tuple_elements):
            element = tuple_elements[i]
            if element.is_dynamic():
                # Head is not pre-determined for dynamic types; store a placeholder for now
                heads.append(b"\x00\x00")
                is_dynamic_index.append(True)
                tail_encoding = element.encode(values[i])
                tails.append(tail_encoding)
            else:
                if isinstance(element, BoolType):
                    before = TupleType._find_bool(self.child_types, i, -1)
                    after = TupleType._find_bool(self.child_types, i, 1)

                    # Pack bytes to heads and tails
                    if before % 8 != 0:
                        raise error.ABIEncodingError(
                            "expected before index should have number of bool mod 8 equal 0"
                        )
                    after = min(7, after)
                    compressed_int = TupleType._compress_multiple_bool(
                        values[i : i + after + 1]
                    )
                    heads.append(bytes([compressed_int]))
                    i += after
                else:
                    encoded_tuple_element = element.encode(values[i])
                    heads.append(encoded_tuple_element)
                is_dynamic_index.append(False)
                tails.append(b"")
            i += 1

        # Adjust heads for dynamic types
        head_length = 0
        for head_element in heads:
            # If the element is not a placeholder, append the length of the element
            head_length += len(head_element)

        # Correctly encode dynamic types and replace placeholder
        tail_curr_length = 0
        for i in range(len(heads)):
            if is_dynamic_index[i]:
                head_value = head_length + tail_curr_length
                if head_value >= 2 ** 16:
                    raise error.ABIEncodingError(
                        "byte length {} should not exceed a uint16".format(
                            head_value
                        )
                    )
                heads[i] = head_value.to_bytes(
                    ABI_LENGTH_SIZE, byteorder="big"
                )
            tail_curr_length += len(tails[i])

        # Concatenate bytes
        return b"".join(heads) + b"".join(tails)

    def decode(self, bytestring: Union[bytes, bytearray]) -> list:
        """
        Decodes a bytestring to a tuple list.

        Args:
            bytestring (bytes | bytearray): bytestring to be decoded

        Returns:
            list: values from the encoded bytestring
        """
        if not (
            isinstance(bytestring, bytes) or isinstance(bytestring, bytearray)
        ):
            raise error.ABIEncodingError(
                "value string must be in bytes: {}".format(bytestring)
            )
        tuple_elements = self.child_types
        dynamic_segments = (
            list()
        )  # Store the start and end of a dynamic element
        value_partitions = list()
        i = 0
        array_index = 0

        while i < len(tuple_elements):
            element = tuple_elements[i]
            if element.is_dynamic():
                if len(bytestring[array_index:]) < ABI_LENGTH_SIZE:
                    raise error.ABIEncodingError(
                        "malformed value: dynamically typed values must contain a two-byte length specifier"
                    )
                # Decode the size of the dynamic element
                dynamic_index = int.from_bytes(
                    bytestring[array_index : array_index + ABI_LENGTH_SIZE],
                    byteorder="big",
                    signed=False,
                )
                if len(dynamic_segments) > 0:
                    dynamic_segments[-1][1] = dynamic_index
                    # Check that the right side of segment is greater than the left side
                    assert (
                        dynamic_index
                        > dynamic_segments[len(dynamic_segments) - 1][0]
                    )
                # Since we do not know where the current dynamic element ends, put a placeholder and update later
                dynamic_segments.append([dynamic_index, -1])
                value_partitions.append(None)
                array_index += ABI_LENGTH_SIZE
            else:
                if isinstance(element, BoolType):
                    before = TupleType._find_bool(self.child_types, i, -1)
                    after = TupleType._find_bool(self.child_types, i, 1)

                    if before % 8 != 0:
                        raise error.ABIEncodingError(
                            "expected before index should have number of bool mod 8 equal 0"
                        )
                    after = min(7, after)
                    bits = int.from_bytes(
                        bytestring[array_index : array_index + 1],
                        byteorder="big",
                    )
                    # Parse bool values into multiple byte strings
                    for bool_i in range(after + 1):
                        mask = 128 >> bool_i
                        if mask & bits:
                            value_partitions.append(b"\x80")
                        else:
                            value_partitions.append(b"\x00")
                    i += after
                    array_index += 1
                else:
                    curr_len = element.byte_len()
                    value_partitions.append(
                        bytestring[array_index : array_index + curr_len]
                    )
                    array_index += curr_len
            if array_index >= len(bytestring) and i != len(tuple_elements) - 1:
                raise error.ABIEncodingError(
                    "input string is not long enough to be decoded: {}".format(
                        bytestring
                    )
                )
            i += 1

        if len(dynamic_segments) > 0:
            dynamic_segments[len(dynamic_segments) - 1][1] = len(bytestring)
            array_index = len(bytestring)
        if array_index < len(bytestring):
            raise error.ABIEncodingError(
                "input string was not fully consumed: {}".format(bytestring)
            )

        # Check dynamic element partitions
        segment_index = 0
        for i, element in enumerate(tuple_elements):
            if element.is_dynamic():
                segment_start, segment_end = dynamic_segments[segment_index]
                value_partitions[i] = bytestring[segment_start:segment_end]
                segment_index += 1

        # Decode individual tuple elements
        values = list()
        for i, element in enumerate(tuple_elements):
            val = element.decode(value_partitions[i])
            values.append(val)
        return values<|MERGE_RESOLUTION|>--- conflicted
+++ resolved
@@ -1,19 +1,9 @@
-<<<<<<< HEAD
-from .base_type import ABI_LENGTH_SIZE, ABIType
-from .bool_type import BoolType
-from .. import error
-=======
 from typing import Any, List, Union
->>>>>>> aa4fd614
 
 from algosdk.abi.base_type import ABI_LENGTH_SIZE, ABIType
 from algosdk.abi.bool_type import BoolType
 from algosdk import error
 
-<<<<<<< HEAD
-=======
-
->>>>>>> aa4fd614
 class TupleType(ABIType):
     """
     Represents a Tuple ABI Type for encoding.
