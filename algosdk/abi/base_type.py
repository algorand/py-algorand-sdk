from abc import ABC, abstractmethod
<<<<<<< HEAD
=======
import re
from typing import Any, Union

from algosdk import error

>>>>>>> aa4fd614

# Globals
ABI_LENGTH_SIZE = 2  # We use 2 bytes to encode the length of a dynamic element
UFIXED_REGEX = r"^ufixed([1-9][\d]*)x([1-9][\d]*)$"
STATIC_ARRAY_REGEX = r"^([a-z\d\[\](),]+)\[([1-9][\d]*)]$"


class ABIType(ABC):
    """
    Represents an ABI Type for encoding.
    """

    def __init__(self) -> None:
        pass

    @abstractmethod
    def __str__(self) -> str:
        pass

    @abstractmethod
    def __eq__(self, other: object) -> bool:
        pass

    @abstractmethod
    def is_dynamic(self) -> bool:
        """
        Return whether the ABI type is dynamic.
        """
        pass

    @abstractmethod
    def byte_len(self) -> int:
        """
        Return the length in bytes of the ABI type.
        """
        pass

    @abstractmethod
    def encode(self, value: Any) -> bytes:
        """
        Serialize the ABI value into a byte string using ABI encoding rules.
        """
        pass

    @abstractmethod
<<<<<<< HEAD
    def decode(self, bytestring):
=======
    def decode(self, bytestring: bytes) -> Any:
>>>>>>> aa4fd614
        """
        Deserialize the ABI type and value from a byte string using ABI encoding rules.
        """
        pass

    @staticmethod
    def from_string(s: str) -> "ABIType":
        """
        Convert a valid ABI string to a corresponding ABI type.
        """
        # We define the imports here to avoid circular imports
        from algosdk.abi.uint_type import UintType
        from algosdk.abi.ufixed_type import UfixedType
        from algosdk.abi.byte_type import ByteType
        from algosdk.abi.bool_type import BoolType
        from algosdk.abi.address_type import AddressType
        from algosdk.abi.string_type import StringType
        from algosdk.abi.array_dynamic_type import ArrayDynamicType
        from algosdk.abi.array_static_type import ArrayStaticType
        from algosdk.abi.tuple_type import TupleType

        if s.endswith("[]"):
            array_arg_type = ABIType.from_string(s[:-2])
            return ArrayDynamicType(array_arg_type)
        elif s.endswith("]"):
            matches = re.search(STATIC_ARRAY_REGEX, s)
            try:
                static_length = int(matches.group(2))
                array_type = ABIType.from_string(matches.group(1))
                return ArrayStaticType(array_type, static_length)
            except Exception as e:
                raise error.ABITypeError(
                    "malformed static array string: {}".format(s)
                ) from e
        if s.startswith("uint"):
            try:
                if not s[4:].isdecimal():
                    raise error.ABITypeError(
                        "uint string does not contain a valid size: {}".format(
                            s
                        )
                    )
                type_size = int(s[4:])
                return UintType(type_size)
            except Exception as e:
                raise error.ABITypeError(
                    "malformed uint string: {}".format(s)
                ) from e
        elif s == "byte":
            return ByteType()
        elif s.startswith("ufixed"):
            matches = re.search(UFIXED_REGEX, s)
            try:
                bit_size = int(matches.group(1))
                precision = int(matches.group(2))
                return UfixedType(bit_size, precision)
            except Exception as e:
                raise error.ABITypeError(
                    "malformed ufixed string: {}".format(s)
                ) from e
        elif s == "bool":
            return BoolType()
        elif s == "address":
            return AddressType()
        elif s == "string":
            return StringType()
        elif len(s) >= 2 and s[0] == "(" and s[-1] == ")":
            # Recursively parse parentheses from a tuple string
            tuples = TupleType._parse_tuple(s[1:-1])
            tuple_list = []
            for tup in tuples:
                if isinstance(tup, str):
                    tt = ABIType.from_string(tup)
                    tuple_list.append(tt)
                elif isinstance(tup, list):
                    tts = [ABIType.from_string(t_) for t_ in tup]
                    tuple_list.append(tts)
                else:
                    raise error.ABITypeError(
                        "cannot convert {} to an ABI type".format(tup)
                    )

            return TupleType(tuple_list)
        else:
            raise error.ABITypeError(
                "cannot convert {} to an ABI type".format(s)
            )<|MERGE_RESOLUTION|>--- conflicted
+++ resolved
@@ -1,12 +1,9 @@
 from abc import ABC, abstractmethod
-<<<<<<< HEAD
-=======
 import re
 from typing import Any, Union
 
 from algosdk import error
 
->>>>>>> aa4fd614
 
 # Globals
 ABI_LENGTH_SIZE = 2  # We use 2 bytes to encode the length of a dynamic element
@@ -52,11 +49,7 @@
         pass
 
     @abstractmethod
-<<<<<<< HEAD
-    def decode(self, bytestring):
-=======
     def decode(self, bytestring: bytes) -> Any:
->>>>>>> aa4fd614
         """
         Deserialize the ABI type and value from a byte string using ABI encoding rules.
         """
