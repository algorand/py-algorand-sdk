--- conflicted
+++ resolved
@@ -1,16 +1,3 @@
-<<<<<<< HEAD
-from .util import type_from_string
-from .uint_type import UintType
-from .ufixed_type import UfixedType
-from .base_type import ABIType
-from .bool_type import BoolType
-from .byte_type import ByteType
-from .address_type import AddressType
-from .string_type import StringType
-from .array_dynamic_type import ArrayDynamicType
-from .array_static_type import ArrayStaticType
-from .tuple_type import TupleType
-=======
 from algosdk.abi.uint_type import UintType
 from algosdk.abi.ufixed_type import UfixedType
 from algosdk.abi.base_type import ABIType
@@ -21,7 +8,6 @@
 from algosdk.abi.array_dynamic_type import ArrayDynamicType
 from algosdk.abi.array_static_type import ArrayStaticType
 from algosdk.abi.tuple_type import TupleType
->>>>>>> aa4fd614
 from .method import Method, Argument, Returns
 from .interface import Interface
 from .contract import Contract
