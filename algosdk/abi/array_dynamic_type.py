--- conflicted
+++ resolved
@@ -1,21 +1,10 @@
-<<<<<<< HEAD
-from .base_type import ABI_LENGTH_SIZE, ABIType
-from .byte_type import ByteType
-from .tuple_type import TupleType
-from .. import error
-=======
 from typing import Any, List, NoReturn, Union
->>>>>>> aa4fd614
 
 from algosdk.abi.base_type import ABI_LENGTH_SIZE, ABIType
 from algosdk.abi.byte_type import ByteType
 from algosdk.abi.tuple_type import TupleType
 from algosdk import error
 
-<<<<<<< HEAD
-=======
-
->>>>>>> aa4fd614
 class ArrayDynamicType(ABIType):
     """
     Represents a ArrayDynamic ABI Type for encoding.
