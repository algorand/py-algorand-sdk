class BadTxnSenderError(Exception):
    def __init__(self):
        Exception.__init__(
            self, "transaction sender does not match multisig parameters"
        )


class InvalidThresholdError(Exception):
    def __init__(self):
        Exception.__init__(self, "invalid multisig threshold")


class InvalidSecretKeyError(Exception):
    def __init__(self):
        Exception.__init__(
            self, "secret key has no corresponding public key in multisig"
        )


class MergeKeysMismatchError(Exception):
    def __init__(self):
        Exception.__init__(self, "multisig parameters do not match")


class MergeAuthAddrMismatchError(Exception):
    def __init__(self):
        Exception.__init__(
            self, "multisig transaction auth addresses do not match"
        )


class DuplicateSigMismatchError(Exception):
    def __init__(self):
        Exception.__init__(self, "mismatched duplicate signatures in multisig")


class LogicSigOverspecifiedSignature(Exception):
    def __init__(self):
        Exception.__init__(
            self,
            "LogicSig has too many signatures. At most one of sig or msig may be present",
        )


class LogicSigSigningKeyMissing(Exception):
    def __init__(self):
        Exception.__init__(self, "LogicSigAccount is missing signing key")


class WrongAmountType(Exception):
    def __init(self):
        Exception.__init__(self, "amount (amt) must be a non-negative integer")


class WrongChecksumError(Exception):
    def __init__(self):
        Exception.__init__(self, "checksum failed to validate")


class WrongKeyLengthError(Exception):
    def __init__(self):
        Exception.__init__(self, "key length must be 58")


class WrongMnemonicLengthError(Exception):
    def __init__(self):
        Exception.__init__(self, "mnemonic length must be 25")


class WrongHashLengthError(Exception):
    """General error that is normally changed to be more specific"""

    def __init(self):
        Exception.__init__(self, "length must be 32 bytes")


class WrongKeyBytesLengthError(Exception):
    def __init__(self):
        Exception.__init__(self, "key length in bytes must be 32")


class UnknownMsigVersionError(Exception):
    def __init__(self):
        Exception.__init__(self, "unknown multisig version != 1")


class WrongMetadataLengthError(Exception):
    def __init(self):
        Exception.__init__(self, "metadata length must be 32 bytes")


class WrongLeaseLengthError(Exception):
    def __init(self):
        Exception.__init__(self, "lease length must be 32 bytes")


class WrongNoteType(Exception):
    def __init(self):
        Exception.__init__(self, 'note must be of type "bytes"')


class WrongNoteLength(Exception):
    def __init(self):
        Exception.__init__(self, "note length must be at most 1024")


class InvalidProgram(Exception):
    def __init__(self, message="invalid program for logic sig"):
        Exception.__init__(self, message)


class TransactionGroupSizeError(Exception):
    def __init__(self):
        Exception.__init__(
            self, "transaction groups are limited to 16 transactions"
        )


class MultisigAccountSizeError(Exception):
    def __init__(self):
        Exception.__init__(
            self, "multisig accounts are limited to 256 addresses"
        )


class OutOfRangeDecimalsError(Exception):
    def __init__(self):
        Exception.__init__(
            self, "decimals must be between 0 and 19, inclusive"
        )


class EmptyAddressError(Exception):
    def __init__(self):
        Exception.__init__(
            self,
            "manager, freeze, reserve, and clawback "
            "should not be empty unless "
            "strict_empty_address_check is set to False",
        )


class WrongContractError(Exception):
    def __init__(self, contract_type):
        Exception.__init__(
            self,
            "Wrong contract provided; a "
            + contract_type
            + " contract is needed",
        )


class OverspecifiedRoundError(Exception):
    def __init__(self, contract_type):
        Exception.__init__(
            self,
            "Two arguments were given for the round "
            "or block number; please only give one",
        )


class UnderspecifiedRoundError(Exception):
    def __init__(self, contract_type):
        Exception.__init__(self, "Please specify a round number")


class ZeroAddressError(Exception):
    def __init__(self):
        Exception.__init__(
            self,
            "For the zero address, please specify "
            "AAAAAAAAAAAAAAAAAAAAAAAAAAAAAAAAAAAAAAAAAAAAAAAAAAAAY5HFKQ",
        )


class KeyregOnlineTxnInitError(Exception):
    def __init__(self, attr):
        Exception.__init__(self, attr + " should not be None")


class TemplateInputError(Exception):
    pass


class TemplateError(Exception):
    pass


class KMDHTTPError(Exception):
    pass


class AlgodHTTPError(Exception):
    def __init__(self, msg, code=None):
        super().__init__(msg)
        self.code = code


class AlgodResponseError(Exception):
    def __init__(self, msg):
        super().__init__(msg)


class IndexerHTTPError(Exception):
    pass


class ConfirmationTimeoutError(Exception):
    pass


class ABITypeError(Exception):
    def __init__(self, msg):
        super().__init__(msg)


class ABIEncodingError(Exception):
    def __init__(self, msg):
        super().__init__(msg)


class AtomicTransactionComposerError(Exception):
    def __init__(self, msg):
        super().__init__(msg)


<<<<<<< HEAD
class InvalidForeignAppIdError(Exception):
=======
class InvalidForeignIndexError(Exception):
>>>>>>> 71bee9a6
    def __init__(self, msg):
        super().__init__(msg)<|MERGE_RESOLUTION|>--- conflicted
+++ resolved
@@ -224,10 +224,6 @@
         super().__init__(msg)
 
 
-<<<<<<< HEAD
-class InvalidForeignAppIdError(Exception):
-=======
 class InvalidForeignIndexError(Exception):
->>>>>>> 71bee9a6
     def __init__(self, msg):
         super().__init__(msg)