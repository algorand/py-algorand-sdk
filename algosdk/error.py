class BadTxnSenderError(Exception):
    def __init__(self):
        Exception.__init__(
            self, "transaction sender does not match multisig parameters"
        )


class InvalidThresholdError(Exception):
    def __init__(self):
        Exception.__init__(self, "invalid multisig threshold")


class InvalidSecretKeyError(Exception):
    def __init__(self):
        Exception.__init__(
            self, "secret key has no corresponding public key in multisig"
        )


class MergeKeysMismatchError(Exception):
    def __init__(self):
        Exception.__init__(self, "multisig parameters do not match")


class MergeAuthAddrMismatchError(Exception):
    def __init__(self):
        Exception.__init__(
            self, "multisig transaction auth addresses do not match"
        )


class DuplicateSigMismatchError(Exception):
    def __init__(self):
        Exception.__init__(self, "mismatched duplicate signatures in multisig")


class LogicSigOverspecifiedSignature(Exception):
    def __init__(self):
        Exception.__init__(
            self,
            "LogicSig has too many signatures. At most one of sig or msig may be present",
        )


class LogicSigSigningKeyMissing(Exception):
    def __init__(self):
        Exception.__init__(self, "LogicSigAccount is missing signing key")


class WrongAmountType(Exception):
    def __init(self):
        Exception.__init__(self, "amount (amt) must be a non-negative integer")


class WrongChecksumError(Exception):
    def __init__(self):
        Exception.__init__(self, "checksum failed to validate")


class WrongKeyLengthError(Exception):
    def __init__(self):
        Exception.__init__(self, "key length must be 58")


class WrongMnemonicLengthError(Exception):
    def __init__(self):
        Exception.__init__(self, "mnemonic length must be 25")


class WrongHashLengthError(Exception):
    """General error that is normally changed to be more specific"""

    def __init(self):
        Exception.__init__(self, "length must be 32 bytes")


class WrongKeyBytesLengthError(Exception):
    def __init__(self):
        Exception.__init__(self, "key length in bytes must be 32")


class UnknownMsigVersionError(Exception):
    def __init__(self):
        Exception.__init__(self, "unknown multisig version != 1")


class WrongMetadataLengthError(Exception):
    def __init(self):
        Exception.__init__(self, "metadata length must be 32 bytes")


class WrongLeaseLengthError(Exception):
    def __init(self):
        Exception.__init__(self, "lease length must be 32 bytes")


class WrongNoteType(Exception):
    def __init(self):
        Exception.__init__(self, 'note must be of type "bytes"')


class WrongNoteLength(Exception):
    def __init(self):
        Exception.__init__(self, "note length must be at most 1024")


class InvalidProgram(Exception):
    def __init__(self, message="invalid program for logic sig"):
        Exception.__init__(self, message)


class TransactionGroupSizeError(Exception):
    def __init__(self):
        Exception.__init__(
            self, "transaction groups are limited to 16 transactions"
        )


class MultisigAccountSizeError(Exception):
    def __init__(self):
        Exception.__init__(
            self, "multisig accounts are limited to 256 addresses"
        )


class OutOfRangeDecimalsError(Exception):
    def __init__(self):
        Exception.__init__(
            self, "decimals must be between 0 and 19, inclusive"
        )


class EmptyAddressError(Exception):
    def __init__(self):
        Exception.__init__(
            self,
            "manager, freeze, reserve, and clawback "
            "should not be empty unless "
            "strict_empty_address_check is set to False",
        )


class WrongContractError(Exception):
    def __init__(self, contract_type):
        Exception.__init__(
            self,
            "Wrong contract provided; a "
            + contract_type
            + " contract is needed",
        )


class OverspecifiedRoundError(Exception):
    def __init__(self, contract_type):
        Exception.__init__(
            self,
            "Two arguments were given for the round "
            "or block number; please only give one",
        )


class UnderspecifiedRoundError(Exception):
    def __init__(self, contract_type):
        Exception.__init__(self, "Please specify a round number")


class ZeroAddressError(Exception):
    def __init__(self):
        Exception.__init__(
            self,
            "For the zero address, please specify "
            "AAAAAAAAAAAAAAAAAAAAAAAAAAAAAAAAAAAAAAAAAAAAAAAAAAAAY5HFKQ",
        )


class KeyregOnlineTxnInitError(Exception):
    def __init__(self, attr):
        Exception.__init__(self, attr + " should not be None")


class TemplateInputError(Exception):
    pass


class TemplateError(Exception):
    pass


class KMDHTTPError(Exception):
    pass


class AlgodHTTPError(Exception):
    def __init__(self, msg, code=None):
        super().__init__(msg)
        self.code = code


class AlgodResponseError(Exception):
    def __init__(self, msg):
        super().__init__(msg)


class IndexerHTTPError(Exception):
    pass


<<<<<<< HEAD
class ABITypeError(Exception):
    def __init__(self, msg):
        super().__init__(msg)


class ABIEncodingError(Exception):
    def __init__(self, msg):
        super().__init__(msg)
=======
class ConfirmationTimeoutError(Exception):
    pass
>>>>>>> 7b62babb
<|MERGE_RESOLUTION|>--- conflicted
+++ resolved
@@ -205,7 +205,10 @@
     pass
 
 
-<<<<<<< HEAD
+class ConfirmationTimeoutError(Exception):
+    pass
+
+
 class ABITypeError(Exception):
     def __init__(self, msg):
         super().__init__(msg)
@@ -213,8 +216,4 @@
 
 class ABIEncodingError(Exception):
     def __init__(self, msg):
-        super().__init__(msg)
-=======
-class ConfirmationTimeoutError(Exception):
-    pass
->>>>>>> 7b62babb
+        super().__init__(msg)