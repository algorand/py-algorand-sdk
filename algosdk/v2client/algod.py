from urllib.request import Request, urlopen
from urllib import parse
import urllib.error
import json
import base64
from .. import error
from .. import encoding
from .. import constants
from .. import future
import msgpack
from .. import util

api_version_path_prefix = "/v2"


class AlgodClient:
    """
    Client class for algod. Handles all algod requests.

    Args:
        algod_token (str): algod API token
        algod_address (str): algod address
        headers (dict, optional): extra header name/value for all requests

    Attributes:
        algod_token (str)
        algod_address (str)
        headers (dict)
    """

    def __init__(self, algod_token, algod_address, headers=None):
        self.algod_token = algod_token
        self.algod_address = algod_address
        self.headers = headers

    def algod_request(
        self,
        method,
        requrl,
        params=None,
        data=None,
        headers=None,
        response_format="json",
    ):
        """
        Execute a given request.

        Args:
            method (str): request method
            requrl (str): url for the request
            params (dict, optional): parameters for the request
            data (dict, optional): data in the body of the request
            headers (dict, optional): additional header for request

        Returns:
            dict: loaded from json response body
        """
        header = {}

        if self.headers:
            header.update(self.headers)

        if headers:
            header.update(headers)

        if requrl not in constants.no_auth:
            header.update({constants.algod_auth_header: self.algod_token})

        if requrl not in constants.unversioned_paths:
            requrl = api_version_path_prefix + requrl
        if params:
            requrl = requrl + "?" + parse.urlencode(params)

        req = Request(
            self.algod_address + requrl,
            headers=header,
            method=method,
            data=data,
        )

        try:
            resp = urlopen(req)
        except urllib.error.HTTPError as e:
            code = e.code
            e = e.read().decode("utf-8")
            try:
                e = json.loads(e)["message"]
            finally:
                raise error.AlgodHTTPError(e, code)
        if response_format == "json":
            try:
                return json.load(resp)
            except Exception as e:
                raise error.AlgodResponseError(
                    "Failed to parse JSON response from algod"
                ) from e
        else:
            return resp.read()

    def account_info(self, address, **kwargs):
        """
        Return account information.

        Args:
            address (str): account public key
        """
        req = "/accounts/" + address
        return self.algod_request("GET", req, **kwargs)

    def asset_info(self, asset_id, **kwargs):
        """
        Return information about a specific asset.

        Args:
            asset_id (int): The ID of the asset to look up.
        """
        req = "/assets/" + str(asset_id)
        return self.algod_request("GET", req, **kwargs)

    def application_info(self, application_id, **kwargs):
        """
        Return information about a specific application.

        Args:
            application_id (int): The ID of the application to look up.
        """
        req = "/applications/" + str(application_id)
        return self.algod_request("GET", req, **kwargs)

    def pending_transactions_by_address(
        self, address, limit=0, response_format="json", **kwargs
    ):
        """
        Get the list of pending transactions by address, sorted by priority,
        in decreasing order, truncated at the end at MAX. If MAX = 0, returns
        all pending transactions.

        Args:
            address (str): account public key
            limit (int, optional): maximum number of transactions to return
            response_format (str): the format in which the response is returned: either
                "json" or "msgpack"
        """
        query = {"format": response_format}
        if limit:
            query["max"] = limit
        req = "/accounts/" + address + "/transactions/pending"
        res = self.algod_request(
            "GET", req, params=query, response_format=response_format, **kwargs
        )
        return res

    def block_info(
        self, block=None, response_format="json", round_num=None, **kwargs
    ):
        """
        Get the block for the given round.

        Args:
            block (int): block number
            response_format (str): the format in which the response is
                returned: either "json" or "msgpack"
            round_num (int, optional): alias for block; specify one of these
        """
        query = {"format": response_format}
        if block is None and round_num is None:
            raise error.UnderspecifiedRoundError
        req = "/blocks/" + _specify_round_string(block, round_num)
        res = self.algod_request(
            "GET", req, query, response_format=response_format, **kwargs
        )
        return res

    def ledger_supply(self, **kwargs):
        """Return supply details for node's ledger."""
        req = "/ledger/supply"
        return self.algod_request("GET", req, **kwargs)

    def status(self, **kwargs):
        """Return node status."""
        req = "/status"
        return self.algod_request("GET", req, **kwargs)

    def status_after_block(self, block_num=None, round_num=None, **kwargs):
        """
        Return node status immediately after blockNum.

        Args:
            block_num: block number
            round_num (int, optional): alias for block_num; specify one of
                these
        """
        if block_num is None and round_num is None:
            raise error.UnderspecifiedRoundError
        req = "/status/wait-for-block-after/" + _specify_round_string(
            block_num, round_num
        )
        return self.algod_request("GET", req, **kwargs)

    def send_transaction(self, txn, **kwargs):
        """
        Broadcast a signed transaction object to the network.

        Args:
            txn (SignedTransaction or MultisigTransaction): transaction to send
            request_header (dict, optional): additional header for request

        Returns:
            str: transaction ID
        """
        assert not isinstance(
            txn, future.transaction.Transaction
        ), "Attempt to send UNSIGNED transaction {}".format(txn)
        return self.send_raw_transaction(
            encoding.msgpack_encode(txn), **kwargs
        )

    def send_raw_transaction(self, txn, **kwargs):
        """
        Broadcast a signed transaction to the network.

        Args:
            txn (str): transaction to send, encoded in base64
            request_header (dict, optional): additional header for request

        Returns:
            str: transaction ID
        """
        txn = base64.b64decode(txn)
        req = "/transactions"
        headers = util.build_headers_from(
            kwargs.get("headers", False),
            {"Content-Type": "application/x-binary"},
        )
        kwargs["headers"] = headers

        return self.algod_request("POST", req, data=txn, **kwargs)["txId"]

    def pending_transactions(
        self, max_txns=0, response_format="json", **kwargs
    ):
        """
        Return pending transactions.

        Args:
            max_txns (int): maximum number of transactions to return;
                if max_txns is 0, return all pending transactions
            response_format (str): the format in which the response is returned: either
                "json" or "msgpack"
        """
        query = {"format": response_format}
        if max_txns:
            query["max"] = max_txns
        req = "/transactions/pending"
        res = self.algod_request(
            "GET", req, params=query, response_format=response_format, **kwargs
        )
        return res

    def pending_transaction_info(
        self, transaction_id, response_format="json", **kwargs
    ):
        """
        Return transaction information for a pending transaction.

        Args:
            transaction_id (str): transaction ID
            response_format (str): the format in which the response is returned: either
                "json" or "msgpack"
        """
        req = "/transactions/pending/" + transaction_id
        query = {"format": response_format}
        res = self.algod_request(
            "GET", req, params=query, response_format=response_format, **kwargs
        )
        return res

    def health(self, **kwargs):
        """Return null if the node is running."""
        req = "/health"
        return self.algod_request("GET", req, **kwargs)

    def versions(self, **kwargs):
        """Return algod versions."""
        req = "/versions"
        return self.algod_request("GET", req, **kwargs)

    def send_transactions(self, txns, **kwargs):
        """
        Broadcast list of a signed transaction objects to the network.

        Args:
            txns (SignedTransaction[] or MultisigTransaction[]):
                transactions to send
            request_header (dict, optional): additional header for request

        Returns:
            str: first transaction ID
        """
        serialized = []
        for txn in txns:
            assert not isinstance(
                txn, future.transaction.Transaction
            ), "Attempt to send UNSIGNED transaction {}".format(txn)
            serialized.append(base64.b64decode(encoding.msgpack_encode(txn)))

        return self.send_raw_transaction(
            base64.b64encode(b"".join(serialized)), **kwargs
        )

    def suggested_params(self, **kwargs):
        """Return suggested transaction parameters."""
        req = "/transactions/params"
        res = self.algod_request("GET", req, **kwargs)

        return future.transaction.SuggestedParams(
            res["fee"],
            res["last-round"],
            res["last-round"] + 1000,
            res["genesis-hash"],
            res["genesis-id"],
            False,
            res["consensus-version"],
            res["min-fee"],
        )

    def compile(self, source, **kwargs):
        """
        Compile TEAL source with remote algod.

        Args:
            source (str): source to be compiled
            request_header (dict, optional): additional header for request

        Returns:
            dict: loaded from json response body. "result" property contains compiled bytes, "hash" - program hash (escrow address)

        """
        req = "/teal/compile"
        headers = util.build_headers_from(
            kwargs.get("headers", False),
            {"Content-Type": "application/x-binary"},
        )
        kwargs["headers"] = headers

        return self.algod_request(
            "POST", req, data=source.encode("utf-8"), **kwargs
        )

    def dryrun(self, drr, **kwargs):
        """
        Dryrun with remote algod.

        Args:
            drr (obj): dryrun request object
            request_header (dict, optional): additional header for request

        Returns:
            dict: loaded from json response body
        """
        req = "/teal/dryrun"
        headers = util.build_headers_from(
            kwargs.get("headers", False),
            {"Content-Type": "application/msgpack"},
        )
        kwargs["headers"] = headers
        data = encoding.msgpack_encode(drr)
        data = base64.b64decode(data)

        return self.algod_request("POST", req, data=data, **kwargs)

    def genesis(self, **kwargs):
        """Returns the entire genesis file."""
        req = "/genesis"
        return self.algod_request("GET", req, **kwargs)
<<<<<<< HEAD
    
    def proof(self, round_num, transaction_id, **kwargs):
=======

    def proof(self, round_num, txid, **kwargs):
>>>>>>> 15414fea
        """
        Get the proof for a given transaction in a round.

        Args:
            round_num (int): The round in which the transaction appears.
            transaction_id (str): The transaction ID for which to generate a proof.
        """
        req = "/blocks/{}/transactions/{}/proof".format(round_num, transaction_id)
        return self.algod_request("GET", req, **kwargs)


def _specify_round_string(block, round_num):
    """
    Return the round number specified in either 'block' or 'round_num'.

    Args:
        block (int): user specified variable
        round_num (int): user specified variable
    """

    if block is not None and round_num is not None:
        raise error.OverspecifiedRoundError
    elif block is not None:
        return str(block)
    elif round_num is not None:
        return str(round_num)<|MERGE_RESOLUTION|>--- conflicted
+++ resolved
@@ -373,13 +373,8 @@
         """Returns the entire genesis file."""
         req = "/genesis"
         return self.algod_request("GET", req, **kwargs)
-<<<<<<< HEAD
     
     def proof(self, round_num, transaction_id, **kwargs):
-=======
-
-    def proof(self, round_num, txid, **kwargs):
->>>>>>> 15414fea
         """
         Get the proof for a given transaction in a round.
 
