--- conflicted
+++ resolved
@@ -297,7 +297,6 @@
         data = base64.b64decode(data)
         return self.algod_request("POST", req, data=data, headers=headers, **kwargs)
 
-<<<<<<< HEAD
     def genesis(self, **kwargs):
         """
         Get the genesis file.
@@ -307,7 +306,7 @@
         """
         req = "/genesis"
         return self.algod_request("POST", req, **kwargs)
-=======
+
 
 def _specify_round_string(block, round_num):
     """
@@ -323,5 +322,4 @@
     elif block is not None:
         return str(block)
     elif round_num is not None:
-        return str(round_num)
->>>>>>> 40968b1d
+        return str(round_num)