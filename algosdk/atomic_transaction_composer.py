from abc import ABC, abstractmethod
import base64
import copy
from enum import IntEnum
from typing import Any, List, TypeVar, Union

from algosdk import abi, error
<<<<<<< HEAD
=======
from algosdk.abi.address_type import AddressType
>>>>>>> 6ed0817f
from algosdk.future import transaction
from algosdk.v2client import algod

# The first four bytes of an ABI method call return must have this hash
ABI_RETURN_HASH = b"\x15\x1f\x7c\x75"
# Support for generic typing
T = TypeVar("T")


class AtomicTransactionComposerStatus(IntEnum):
    # BUILDING indicates that the atomic group is still under construction
    BUILDING = 0

    # BUILT indicates that the atomic group has been finalized,
    # but not yet signed.
    BUILT = 1

    # SIGNED indicates that the atomic group has been finalized and signed,
    # but not yet submitted to the network.
    SIGNED = 2

    # SUBMITTED indicates that the atomic group has been finalized, signed,
    # and submitted to the network.
    SUBMITTED = 3

    # COMMITTED indicates that the atomic group has been finalized, signed,
    # submitted, and successfully committed to a block.
    COMMITTED = 4


def populate_foreign_array(
    value_to_add: T, foreign_array: List[T], zero_value: T = None
) -> int:
    """
    Add a value to an application call's foreign array. The addition will be as
    compact as possible, and this function will return an index used to
    reference `value_to_add` in the `foreign_array`.

    Args:
        value_to_add: value to add to the array. If the value is already
            present, it will not be added again. Instead, the existing index
            will be returned.
        foreign_array: the existing foreign array. This input may be modified
            to append `value_to_add`.
        zero_value: If provided, this value indicates two things: the 0 value is
            reserved for this array so `foreign_array` must start at index 1;
            additionally, if `value_to_add` equals `zero_value`, then
            `value_to_add` will not be added to the array and the 0 index will
            be returned.
    """
    if zero_value and value_to_add == zero_value:
        return 0

    offset = 0 if not zero_value else 1

    if value_to_add in foreign_array:
        return foreign_array.index(value_to_add) + offset

    foreign_array.append(value_to_add)
    return offset + len(foreign_array) - 1


class AtomicTransactionComposer:
    """
    Constructs an atomic transaction group which may contain a combination of
    Transactions and ABI Method calls.

    Args:
        status (AtomicTransactionComposerStatus): IntEnum representing the current state of the composer
        method_dict (dict): dictionary of an index in the transaction list to a Method object
        txn_list (list[TransactionWithSigner]): list of transactions with signers
        signed_txns (list[SignedTransaction]): list of signed transactions
        tx_ids (list[str]): list of individual transaction IDs in this atomic group
    """

    # The maximum size of an atomic transaction group.
    MAX_GROUP_SIZE = 16
    # The maximum number of app-args that can be individually packed for ABIs
    MAX_APP_ARG_LIMIT = 16
<<<<<<< HEAD
    # The maximum number of foreign objects that can be associated per app
    FOREIGN_ACCOUNT_LIMIT = 4
    FOREIGN_ARRAY_LIMIT = 8
=======
>>>>>>> 6ed0817f

    def __init__(self) -> None:
        self.status = AtomicTransactionComposerStatus.BUILDING
        self.method_dict = {}
        self.txn_list = []
        self.signed_txns = []
        self.tx_ids = []

    def get_status(self) -> AtomicTransactionComposerStatus:
        """
        Returns the status of this composer's transaction group.
        """
        return self.status

    def get_tx_count(self) -> int:
        """
        Returns the number of transactions currently in this atomic group.
        """
        return len(self.txn_list)

    def clone(self) -> "AtomicTransactionComposer":
        """
        Creates a new composer with the same underlying transactions.
        The new composer's status will be BUILDING, so additional transactions
        may be added to it.
        """
        cloned = AtomicTransactionComposer()
        cloned.method_dict = copy.deepcopy(self.method_dict)
        cloned.txn_list = copy.deepcopy(self.txn_list)
        for t in cloned.txn_list:
            t.txn.group = None
        cloned.status = AtomicTransactionComposerStatus.BUILDING
        return cloned

    def add_transaction(
        self, txn_and_signer: "TransactionWithSigner"
    ) -> "AtomicTransactionComposer":
        """
        Adds a transaction to this atomic group.

        An error will be thrown if the composer's status is not BUILDING,
        or if adding this transaction causes the current group to exceed
        MAX_GROUP_SIZE.

        Args:
            txn_and_signer (TransactionWithSigner)
        """
        if self.status != AtomicTransactionComposerStatus.BUILDING:
            raise error.AtomicTransactionComposerError(
                "AtomicTransactionComposer must be in BUILDING state for a transaction to be added"
            )
        if len(self.txn_list) == self.MAX_GROUP_SIZE:
            raise error.AtomicTransactionComposerError(
                "AtomicTransactionComposer cannot exceed MAX_GROUP_SIZE {} transactions".format(
                    self.MAX_GROUP_SIZE
                )
            )
        if not isinstance(txn_and_signer, TransactionWithSigner):
            raise error.AtomicTransactionComposerError(
                "expected TransactionWithSigner object to the AtomicTransactionComposer"
            )
        if txn_and_signer.txn.group and txn_and_signer.txn.group != 0:
            raise error.AtomicTransactionComposerError(
                "cannot add a transaction with nonzero group ID"
            )
        self.txn_list.append(txn_and_signer)
        return self

    def add_method_call(
        self,
        app_id: int,
        method: abi.Method,
        sender: str,
        sp: transaction.SuggestedParams,
        signer: "TransactionSigner",
        method_args: List[Union[Any, "TransactionWithSigner"]] = None,
        on_complete: transaction.OnComplete = transaction.OnComplete.NoOpOC,
        local_schema: transaction.StateSchema = None,
        global_schema: transaction.StateSchema = None,
        approval_program: bytes = None,
        clear_program: bytes = None,
        extra_pages: int = None,
        accounts: List[str] = None,
        foreign_apps: List[int] = None,
        foreign_assets: List[int] = None,
        note: bytes = None,
        lease: bytes = None,
        rekey_to: str = None,
    ) -> "AtomicTransactionComposer":
        """
        Add a smart contract method call to this atomic group.

        An error will be thrown if the composer's status is not BUILDING,
        if adding this transaction causes the current group to exceed
        MAX_GROUP_SIZE, or if the provided arguments are invalid for
        the given method.

        Args:
            app_id (int): application id of app that the method is being invoked on
            method (Method): ABI method object with initialized arguments and return types
            sender (str): address of the sender
            sp (SuggestedParams): suggested params from algod
            signer (TransactionSigner): signer that will sign the transactions
            method_args (list[ABIValue | TransactionWithSigner], optional): list of arguments to be encoded
                or transactions that immediate precede this method call
            on_complete (OnComplete, optional): intEnum representing what app should do on completion
                and if blank, it will default to a NoOp call
            local_schema (StateSchema, optional): restricts what can be stored by created application;
                must be omitted if not creating an application
            global_schema (StateSchema, optional): restricts what can be stored by created application;
                must be omitted if not creating an application
            approval_program (bytes, optional): the program to run on transaction approval;
                must be omitted if not creating or updating an application
            clear_program (bytes, optional): the program to run when state is being cleared;
                must be omitted if not creating or updating an application
            extra_pages (int, optional): additional program space for supporting larger programs.
                A page is 1024 bytes.
            accounts (list[string], optional): list of additional accounts involved in call
            foreign_apps (list[int], optional): list of other applications (identified by index) involved in call
            foreign_assets (list[int], optional): list of assets involved in call
            note (bytes, optional): arbitrary optional bytes
            lease (byte[32], optional): specifies a lease, and no other transaction
                with the same sender and lease can be confirmed in this
                transaction's valid rounds
            rekey_to (str, optional): additionally rekey the sender to this address

        """
        if self.status != AtomicTransactionComposerStatus.BUILDING:
            raise error.AtomicTransactionComposerError(
                "AtomicTransactionComposer must be in BUILDING state for a transaction to be added"
            )
        if len(self.txn_list) + method.get_txn_calls() > self.MAX_GROUP_SIZE:
            raise error.AtomicTransactionComposerError(
                "AtomicTransactionComposer cannot exceed MAX_GROUP_SIZE transactions"
            )
        if app_id == 0:
            if not approval_program or not clear_program:
                raise error.AtomicTransactionComposerError(
                    "One of the following required parameters for application creation is missing: approvalProgram, clearProgram"
                )
        elif on_complete == transaction.OnComplete.UpdateApplicationOC:
            if not approval_program or not clear_program:
                raise error.AtomicTransactionComposerError(
                    "One of the following required parameters for OnApplicationComplete.UpdateApplicationOC is missing: approvalProgram, clearProgram"
                )
            if local_schema or global_schema or extra_pages:
                raise error.AtomicTransactionComposerError(
                    "One of the following application creation parameters were set on a non-creation call: numGlobalInts, numGlobalByteSlices, numLocalInts, numLocalByteSlices, extraPages"
                )
        elif (
            approval_program
            or clear_program
            or local_schema
            or global_schema
            or extra_pages
        ):
            raise error.AtomicTransactionComposerError(
                "One of the following application creation parameters were set on a non-creation call: approvalProgram, clearProgram, numGlobalInts, numGlobalByteSlices, numLocalInts, numLocalByteSlices, extraPages"
            )
        if not method_args:
            method_args = []
        if len(method.args) != len(method_args):
            raise error.AtomicTransactionComposerError(
                "number of method arguments do not match the method signature"
            )
        if not isinstance(method, abi.Method):
            raise error.AtomicTransactionComposerError(
                "invalid Method object was passed into AtomicTransactionComposer"
            )

        # Initialize foreign object maps
<<<<<<< HEAD
        if not accounts:
            accounts = []
        if not foreign_apps:
            foreign_apps = []
        if not foreign_assets:
            foreign_assets = []
=======
        accounts = accounts[:] if accounts else []
        foreign_apps = foreign_apps[:] if foreign_apps else []
        foreign_assets = foreign_assets[:] if foreign_assets else []
>>>>>>> 6ed0817f

        app_args = []
        raw_values = []
        raw_types = []
        txn_list = []

        # First app arg must be the selector of the method
        app_args.append(method.get_selector())

        # Iterate through the method arguments and either pack a transaction
        # or encode a ABI value.
        for i, arg in enumerate(method.args):
            if abi.is_abi_transaction_type(arg.type):
<<<<<<< HEAD
                if not isinstance(method_args[i], TransactionWithSigner):
=======
                if not isinstance(
                    method_args[i], TransactionWithSigner
                ) or not abi.check_abi_transaction_type(
                    arg.type, method_args[i].txn
                ):
>>>>>>> 6ed0817f
                    raise error.AtomicTransactionComposerError(
                        "expected TransactionWithSigner as method argument, but received: {}".format(
                            method_args[i]
                        )
                    )
                txn_list.append(method_args[i])
            else:
                if abi.is_abi_reference_type(arg.type):
                    current_type = abi.UintType(8)
                    if arg.type == abi.ABIReferenceType.ACCOUNT:
<<<<<<< HEAD
                        account_arg = str(method_args[i])
                        if account_arg == sender:
                            current_arg = 0
                        elif account_arg in accounts:
                            current_arg = accounts.index(account_arg) + 1
                        else:
                            current_arg = len(accounts) + 1
                            accounts.append(account_arg)
                    elif arg.type == abi.ABIReferenceType.ASSET:
                        asset_arg = int(method_args[i])
                        if asset_arg in foreign_assets:
                            current_arg = foreign_assets.index(asset_arg)
                        else:
                            current_arg = len(foreign_assets)
                            foreign_assets.append(asset_arg)
                    elif arg.type == abi.ABIReferenceType.APPLICATION:
                        app_arg = int(method_args[i])
                        if app_arg == app_id:
                            current_arg = 0
                        elif app_arg in foreign_apps:
                            current_arg = foreign_apps.index(app_arg) + 1
                        else:
                            current_arg = len(foreign_apps) + 1
                            foreign_apps.append(app_arg)
=======
                        address_type = AddressType()
                        account_arg = address_type.decode(
                            address_type.encode(method_args[i])
                        )
                        current_arg = populate_foreign_array(
                            account_arg, accounts, sender
                        )
                    elif arg.type == abi.ABIReferenceType.ASSET:
                        asset_arg = int(method_args[i])
                        current_arg = populate_foreign_array(
                            asset_arg, foreign_assets
                        )
                    elif arg.type == abi.ABIReferenceType.APPLICATION:
                        app_arg = int(method_args[i])
                        current_arg = populate_foreign_array(
                            app_arg, foreign_apps, app_id
                        )
>>>>>>> 6ed0817f
                    else:
                        # Shouldn't reach this line unless someone accidentally
                        # adds another foreign array arg
                        raise error.AtomicTransactionComposerError(
                            "cannot recognize {} as a foreign array arg".format(
                                arg.type
                            )
                        )
                else:
                    current_type = arg.type
                    current_arg = method_args[i]

                raw_types.append(current_type)
                raw_values.append(current_arg)

<<<<<<< HEAD
        if len(accounts) > self.FOREIGN_ACCOUNT_LIMIT:
            raise error.AtomicTransactionComposerError(
                "foreign accounts exceed app limit {}".format(
                    self.FOREIGN_ACCOUNT_LIMIT
                )
            )
        if (
            len(accounts) + len(foreign_apps) + len(foreign_assets)
            > self.FOREIGN_ARRAY_LIMIT
        ):
            raise error.AtomicTransactionComposerError(
                "foreign object array exceeds app limit {}".format(
                    self.FOREIGN_ARRAY_LIMIT
                )
            )

        # Compact the arguments into a single tuple, if there are more than
        # 15 arguments excluding the selector, into the last app arg slot.
        if len(raw_types) > self.MAX_APP_ARG_LIMIT - 1:
            additional_types = raw_types[14:]
            additional_values = raw_values[14:]
            raw_types = raw_types[:14]
            raw_values = raw_values[:14]
=======
        # Compact the arguments into a single tuple, if there are more than
        # 15 arguments excluding the selector, into the last app arg slot.
        if len(raw_types) > self.MAX_APP_ARG_LIMIT - 1:
            additional_types = raw_types[self.MAX_APP_ARG_LIMIT - 2 :]
            additional_values = raw_values[self.MAX_APP_ARG_LIMIT - 2 :]
            raw_types = raw_types[: self.MAX_APP_ARG_LIMIT - 2]
            raw_values = raw_values[: self.MAX_APP_ARG_LIMIT - 2]
>>>>>>> 6ed0817f
            raw_types.append(abi.TupleType(additional_types))
            raw_values.append(additional_values)

        for i, arg_type in enumerate(raw_types):
            app_args.append(arg_type.encode(raw_values[i]))

        # Create a method call transaction
        method_txn = transaction.ApplicationCallTxn(
            sender=sender,
            sp=sp,
            index=app_id,
            on_complete=on_complete,
            local_schema=local_schema,
            global_schema=global_schema,
            approval_program=approval_program,
            clear_program=clear_program,
            app_args=app_args,
            accounts=accounts,
            foreign_apps=foreign_apps,
            foreign_assets=foreign_assets,
            note=note,
            lease=lease,
            rekey_to=rekey_to,
            extra_pages=extra_pages,
        )
        txn_with_signer = TransactionWithSigner(method_txn, signer)
        txn_list.append(txn_with_signer)

        self.txn_list += txn_list
        self.method_dict[len(self.txn_list) - 1] = method
        return self

    def build_group(self) -> list:
        """
        Finalize the transaction group and returns the finalized transactions with signers.
        The composer's status will be at least BUILT after executing this method.

        Returns:
            list[TransactionWithSigner]: list of transactions with signers
        """
        if self.status >= AtomicTransactionComposerStatus.BUILT:
            return self.txn_list
        if not self.txn_list:
            raise error.AtomicTransactionComposerError(
                "no transactions to build for AtomicTransactionComposer"
            )

        # Get group transaction id
        if len(self.txn_list) > 1:
            group_txns = [t.txn for t in self.txn_list]
            group_id = transaction.calculate_group_id(group_txns)
            for t in self.txn_list:
                t.txn.group = group_id
                self.tx_ids.append(t.txn.get_txid())
        else:
            self.tx_ids.append(self.txn_list[0].txn.get_txid())

        self.status = AtomicTransactionComposerStatus.BUILT
        return self.txn_list

    def gather_signatures(self) -> list:
        """
        Obtain signatures for each transaction in this group. If signatures have already been obtained,
        this method will return cached versions of the signatures.
        The composer's status will be at least SIGNED after executing this method.
        An error will be thrown if signing any of the transactions fails.

        Returns:
            list[SignedTransactions]: list of signed transactions
        """
        if self.status >= AtomicTransactionComposerStatus.SIGNED:
            # Return cached versions of the signatures
            return self.signed_txns

        stxn_list = [None] * len(self.txn_list)
        signer_indexes = {}  # Map a signer to a list of indices to sign
        txn_list = self.build_group()
        for i, txn_with_signer in enumerate(txn_list):
            if txn_with_signer.signer not in signer_indexes:
                signer_indexes[txn_with_signer.signer] = []
            signer_indexes[txn_with_signer.signer].append(i)

        # Sign then merge the signed transactions in order
        txns = [t.txn for t in self.txn_list]
        for signer, indexes in signer_indexes.items():
            stxns = signer.sign_transactions(txns, indexes)
            for i, stxn in enumerate(stxns):
                index = indexes[i]
                stxn_list[index] = stxn

        if None in stxn_list:
            raise error.AtomicTransactionComposerError(
                "missing signatures, got {}".format(stxn_list)
            )

        self.status = AtomicTransactionComposerStatus.SIGNED
        self.signed_txns = stxn_list
        return self.signed_txns

    def submit(self, client: algod.AlgodClient) -> list:
        """
        Send the transaction group to the network, but don't wait for it to be
        committed to a block. An error will be thrown if submission fails.
        The composer's status must be SUBMITTED or lower before calling this method.
        If submission is successful, this composer's status will update to SUBMITTED.

        Note: a group can only be submitted again if it fails.

        Args:
            client (AlgodClient): Algod V2 client

        Returns:
            list[Transaction]: list of submitted transactions
        """
        if self.status <= AtomicTransactionComposerStatus.SUBMITTED:
            self.gather_signatures()
        else:
            raise error.AtomicTransactionComposerError(
                "AtomicTransactionComposerStatus must be submitted or lower to submit a group"
            )

        client.send_transactions(self.signed_txns)
        self.status = AtomicTransactionComposerStatus.SUBMITTED
        return self.tx_ids

    def execute(
        self, client: algod.AlgodClient, wait_rounds: int
    ) -> "AtomicTransactionResponse":
        """
        Send the transaction group to the network and wait until it's committed
        to a block. An error will be thrown if submission or execution fails.
        The composer's status must be SUBMITTED or lower before calling this method,
        since execution is only allowed once. If submission is successful,
        this composer's status will update to SUBMITTED.
        If the execution is also successful, this composer's status will update to COMMITTED.

        Note: a group can only be submitted again if it fails.

        Args:
            client (AlgodClient): Algod V2 client
            wait_rounds (int): maximum number of rounds to wait for transaction confirmation

        Returns:
            AtomicTransactionResponse: Object with confirmed round for this transaction,
                a list of txIDs of the submitted transactions, and an array of
                results for each method call transaction in this group. If a
                method has no return value (void), then the method results array
                will contain None for that method's return value.
        """
        if self.status > AtomicTransactionComposerStatus.SUBMITTED:
            raise error.AtomicTransactionComposerError(
                "AtomicTransactionComposerStatus must be submitted or lower to execute a group"
            )

        self.submit(client)
        self.status = AtomicTransactionComposerStatus.SUBMITTED

        resp = transaction.wait_for_confirmation(
            client, self.tx_ids[0], wait_rounds
        )
        self.status = AtomicTransactionComposerStatus.COMMITTED

        confirmed_round = resp["confirmed-round"]
        method_results = []

        for i, tx_id in enumerate(self.tx_ids):
            raw_value = None
            return_value = None
            decode_error = None

            if i not in self.method_dict:
                continue
            # Return is void
            if self.method_dict[i].returns.type == abi.Returns.VOID:
                method_results.append(
                    ABIResult(
                        tx_id=tx_id,
                        raw_value=raw_value,
                        return_value=return_value,
                        decode_error=decode_error,
                    )
                )
                continue

            # Parse log for ABI method return value
            try:
                resp = client.pending_transaction_info(tx_id)
                confirmed_round = resp["confirmed-round"]
                logs = resp["logs"] if "logs" in resp else []

                # Look for the last returned value in the log
                if not logs:
                    raise error.AtomicTransactionComposerError(
                        "app call transaction did not log a return value"
<<<<<<< HEAD
                    )
                result = logs[-1]
                # Check that the first four bytes is the hash of "return"
                result_bytes = base64.b64decode(result)
                if (
                    len(result_bytes) < 4
                    or result_bytes[:4] != ABI_RETURN_HASH
                ):
                    raise error.AtomicTransactionComposerError(
                        "app call transaction did not log a return value"
                    )
=======
                    )
                result = logs[-1]
                # Check that the first four bytes is the hash of "return"
                result_bytes = base64.b64decode(result)
                if (
                    len(result_bytes) < 4
                    or result_bytes[:4] != ABI_RETURN_HASH
                ):
                    raise error.AtomicTransactionComposerError(
                        "app call transaction did not log a return value"
                    )
>>>>>>> 6ed0817f
                raw_value = result_bytes[4:]
                return_value = self.method_dict[i].returns.type.decode(
                    raw_value
                )
            except Exception as e:
                decode_error = e

            abi_result = ABIResult(
                tx_id=tx_id,
                raw_value=raw_value,
                return_value=return_value,
                decode_error=decode_error,
            )
            method_results.append(abi_result)

        return AtomicTransactionResponse(
            confirmed_round=confirmed_round,
            tx_ids=self.tx_ids,
            results=method_results,
        )


class TransactionSigner(ABC):
    """
    Represents an object which can sign transactions from an atomic transaction group.
    """

    def __init__(self) -> None:
        pass

    @abstractmethod
    def sign_transactions(
        self, txn_group: List[transaction.Transaction], indexes: List[int]
    ) -> list:
        pass


class AccountTransactionSigner(TransactionSigner):
    """
    Represents a Transaction Signer for an account that can sign transactions from an
    atomic transaction group.

    Args:
        private_key (str): private key of signing account
    """

    def __init__(self, private_key: str) -> None:
        super().__init__()
        self.private_key = private_key

    def sign_transactions(
        self, txn_group: List[transaction.Transaction], indexes: List[int]
    ) -> list:
        """
        Sign transactions in a transaction group given the indexes.

        Returns an array of encoded signed transactions. The length of the
        array will be the same as the length of indexesToSign, and each index i in the array
        corresponds to the signed transaction from txnGroup[indexesToSign[i]].

        Args:
            txn_group (list[Transaction]): atomic group of transactions
            indexes (list[int]): array of indexes in the atomic transaction group that should be signed
        """
        stxns = []
        for i in indexes:
            stxn = txn_group[i].sign(self.private_key)
            stxns.append(stxn)
        return stxns


class LogicSigTransactionSigner(TransactionSigner):
    """
    Represents a Transaction Signer for a LogicSig that can sign transactions from an
    atomic transaction group.

    Args:
        lsig (LogicSigAccount): LogicSig account
    """

    def __init__(self, lsig: transaction.LogicSigAccount) -> None:
        super().__init__()
        self.lsig = lsig

    def sign_transactions(
        self, txn_group: List[transaction.Transaction], indexes: List[int]
    ) -> list:
        """
        Sign transactions in a transaction group given the indexes.

        Returns an array of encoded signed transactions. The length of the
        array will be the same as the length of indexesToSign, and each index i in the array
        corresponds to the signed transaction from txnGroup[indexesToSign[i]].

        Args:
            txn_group (list[Transaction]): atomic group of transactions
            indexes (list[int]): array of indexes in the atomic transaction group that should be signed
        """
        stxns = []
        for i in indexes:
            stxn = transaction.LogicSigTransaction(txn_group[i], self.lsig)
            stxns.append(stxn)
        return stxns


class MultisigTransactionSigner(TransactionSigner):
    """
    Represents a Transaction Signer for a Multisig that can sign transactions from an
    atomic transaction group.

    Args:
        msig (Multisig): Multisig account
        sks (str): private keys of multisig
    """

    def __init__(self, msig: transaction.Multisig, sks: str) -> None:
        super().__init__()
        self.msig = msig
        self.sks = sks

    def sign_transactions(
        self, txn_group: List[transaction.Transaction], indexes: List[int]
    ) -> list:
        """
        Sign transactions in a transaction group given the indexes.

        Returns an array of encoded signed transactions. The length of the
        array will be the same as the length of indexesToSign, and each index i in the array
        corresponds to the signed transaction from txnGroup[indexesToSign[i]].

        Args:
            txn_group (list[Transaction]): atomic group of transactions
            indexes (list[int]): array of indexes in the atomic transaction group that should be signed
        """
        stxns = []
        for i in indexes:
            mtxn = transaction.MultisigTransaction(txn_group[i], self.msig)
            for sk in self.sks:
                mtxn.sign(sk)
            stxns.append(mtxn)
        return stxns


class TransactionWithSigner:
    def __init__(
        self, txn: transaction.Transaction, signer: TransactionSigner
    ) -> None:
        self.txn = txn
        self.signer = signer


class ABIResult:
    def __init__(
        self,
        tx_id: int,
        raw_value: bytes,
        return_value: Any,
        decode_error: error,
    ) -> None:
        self.tx_id = tx_id
        self.raw_value = raw_value
        self.return_value = return_value
        self.decode_error = decode_error


class AtomicTransactionResponse:
    def __init__(
        self, confirmed_round: int, tx_ids: List[str], results: ABIResult
    ) -> None:
        self.confirmed_round = confirmed_round
        self.tx_ids = tx_ids
        self.abi_results = results<|MERGE_RESOLUTION|>--- conflicted
+++ resolved
@@ -5,10 +5,7 @@
 from typing import Any, List, TypeVar, Union
 
 from algosdk import abi, error
-<<<<<<< HEAD
-=======
 from algosdk.abi.address_type import AddressType
->>>>>>> 6ed0817f
 from algosdk.future import transaction
 from algosdk.v2client import algod
 
@@ -88,12 +85,6 @@
     MAX_GROUP_SIZE = 16
     # The maximum number of app-args that can be individually packed for ABIs
     MAX_APP_ARG_LIMIT = 16
-<<<<<<< HEAD
-    # The maximum number of foreign objects that can be associated per app
-    FOREIGN_ACCOUNT_LIMIT = 4
-    FOREIGN_ARRAY_LIMIT = 8
-=======
->>>>>>> 6ed0817f
 
     def __init__(self) -> None:
         self.status = AtomicTransactionComposerStatus.BUILDING
@@ -265,18 +256,9 @@
             )
 
         # Initialize foreign object maps
-<<<<<<< HEAD
-        if not accounts:
-            accounts = []
-        if not foreign_apps:
-            foreign_apps = []
-        if not foreign_assets:
-            foreign_assets = []
-=======
         accounts = accounts[:] if accounts else []
         foreign_apps = foreign_apps[:] if foreign_apps else []
         foreign_assets = foreign_assets[:] if foreign_assets else []
->>>>>>> 6ed0817f
 
         app_args = []
         raw_values = []
@@ -290,15 +272,11 @@
         # or encode a ABI value.
         for i, arg in enumerate(method.args):
             if abi.is_abi_transaction_type(arg.type):
-<<<<<<< HEAD
-                if not isinstance(method_args[i], TransactionWithSigner):
-=======
                 if not isinstance(
                     method_args[i], TransactionWithSigner
                 ) or not abi.check_abi_transaction_type(
                     arg.type, method_args[i].txn
                 ):
->>>>>>> 6ed0817f
                     raise error.AtomicTransactionComposerError(
                         "expected TransactionWithSigner as method argument, but received: {}".format(
                             method_args[i]
@@ -309,32 +287,6 @@
                 if abi.is_abi_reference_type(arg.type):
                     current_type = abi.UintType(8)
                     if arg.type == abi.ABIReferenceType.ACCOUNT:
-<<<<<<< HEAD
-                        account_arg = str(method_args[i])
-                        if account_arg == sender:
-                            current_arg = 0
-                        elif account_arg in accounts:
-                            current_arg = accounts.index(account_arg) + 1
-                        else:
-                            current_arg = len(accounts) + 1
-                            accounts.append(account_arg)
-                    elif arg.type == abi.ABIReferenceType.ASSET:
-                        asset_arg = int(method_args[i])
-                        if asset_arg in foreign_assets:
-                            current_arg = foreign_assets.index(asset_arg)
-                        else:
-                            current_arg = len(foreign_assets)
-                            foreign_assets.append(asset_arg)
-                    elif arg.type == abi.ABIReferenceType.APPLICATION:
-                        app_arg = int(method_args[i])
-                        if app_arg == app_id:
-                            current_arg = 0
-                        elif app_arg in foreign_apps:
-                            current_arg = foreign_apps.index(app_arg) + 1
-                        else:
-                            current_arg = len(foreign_apps) + 1
-                            foreign_apps.append(app_arg)
-=======
                         address_type = AddressType()
                         account_arg = address_type.decode(
                             address_type.encode(method_args[i])
@@ -352,7 +304,6 @@
                         current_arg = populate_foreign_array(
                             app_arg, foreign_apps, app_id
                         )
->>>>>>> 6ed0817f
                     else:
                         # Shouldn't reach this line unless someone accidentally
                         # adds another foreign array arg
@@ -368,31 +319,6 @@
                 raw_types.append(current_type)
                 raw_values.append(current_arg)
 
-<<<<<<< HEAD
-        if len(accounts) > self.FOREIGN_ACCOUNT_LIMIT:
-            raise error.AtomicTransactionComposerError(
-                "foreign accounts exceed app limit {}".format(
-                    self.FOREIGN_ACCOUNT_LIMIT
-                )
-            )
-        if (
-            len(accounts) + len(foreign_apps) + len(foreign_assets)
-            > self.FOREIGN_ARRAY_LIMIT
-        ):
-            raise error.AtomicTransactionComposerError(
-                "foreign object array exceeds app limit {}".format(
-                    self.FOREIGN_ARRAY_LIMIT
-                )
-            )
-
-        # Compact the arguments into a single tuple, if there are more than
-        # 15 arguments excluding the selector, into the last app arg slot.
-        if len(raw_types) > self.MAX_APP_ARG_LIMIT - 1:
-            additional_types = raw_types[14:]
-            additional_values = raw_values[14:]
-            raw_types = raw_types[:14]
-            raw_values = raw_values[:14]
-=======
         # Compact the arguments into a single tuple, if there are more than
         # 15 arguments excluding the selector, into the last app arg slot.
         if len(raw_types) > self.MAX_APP_ARG_LIMIT - 1:
@@ -400,7 +326,6 @@
             additional_values = raw_values[self.MAX_APP_ARG_LIMIT - 2 :]
             raw_types = raw_types[: self.MAX_APP_ARG_LIMIT - 2]
             raw_values = raw_values[: self.MAX_APP_ARG_LIMIT - 2]
->>>>>>> 6ed0817f
             raw_types.append(abi.TupleType(additional_types))
             raw_values.append(additional_values)
 
@@ -595,7 +520,6 @@
                 if not logs:
                     raise error.AtomicTransactionComposerError(
                         "app call transaction did not log a return value"
-<<<<<<< HEAD
                     )
                 result = logs[-1]
                 # Check that the first four bytes is the hash of "return"
@@ -607,19 +531,6 @@
                     raise error.AtomicTransactionComposerError(
                         "app call transaction did not log a return value"
                     )
-=======
-                    )
-                result = logs[-1]
-                # Check that the first four bytes is the hash of "return"
-                result_bytes = base64.b64decode(result)
-                if (
-                    len(result_bytes) < 4
-                    or result_bytes[:4] != ABI_RETURN_HASH
-                ):
-                    raise error.AtomicTransactionComposerError(
-                        "app call transaction did not log a return value"
-                    )
->>>>>>> 6ed0817f
                 raw_value = result_bytes[4:]
                 return_value = self.method_dict[i].returns.type.decode(
                     raw_value
