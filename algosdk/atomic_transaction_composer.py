--- conflicted
+++ resolved
@@ -757,10 +757,6 @@
 
             # Parse log for ABI method return value
             try:
-<<<<<<< HEAD
-                tx_info = cast(dict, client.pending_transaction_info(tx_id))
-=======
->>>>>>> 8d047af7
                 if self.method_dict[i].returns.type == abi.Returns.VOID:
                     method_results.append(
                         ABIResult(
@@ -810,13 +806,6 @@
                 )
             )
 
-<<<<<<< HEAD
-        return AtomicTransactionResponse(
-            confirmed_round=confirmed_round,
-            tx_ids=self.tx_ids,
-            results=method_results,
-        )
-=======
         return method_results
 
 
@@ -1026,5 +1015,4 @@
         self.failed_at = failed_at
         self.simulate_response = simulate_response
         self.tx_ids = tx_ids
-        self.abi_results = results
->>>>>>> 8d047af7
+        self.abi_results = results