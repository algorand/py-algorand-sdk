from abc import ABC, abstractmethod
import base64
import copy
from enum import IntEnum
from typing import Any, List, Optional, TypeVar, Union


from algosdk import abi, error
from algosdk.abi.address_type import AddressType
from algosdk.dryrun_results import DryrunResponse
from algosdk.future import transaction
from algosdk.v2client import algod

# The first four bytes of an ABI method call return must have this hash
ABI_RETURN_HASH = b"\x15\x1f\x7c\x75"
# Support for generic typing
T = TypeVar("T")


class AtomicTransactionComposerStatus(IntEnum):
    # BUILDING indicates that the atomic group is still under construction
    BUILDING = 0

    # BUILT indicates that the atomic group has been finalized,
    # but not yet signed.
    BUILT = 1

    # SIGNED indicates that the atomic group has been finalized and signed,
    # but not yet submitted to the network.
    SIGNED = 2

    # SUBMITTED indicates that the atomic group has been finalized, signed,
    # and submitted to the network.
    SUBMITTED = 3

    # COMMITTED indicates that the atomic group has been finalized, signed,
    # submitted, and successfully committed to a block.
    COMMITTED = 4


def populate_foreign_array(
    value_to_add: T, foreign_array: List[T], zero_value: T = None
) -> int:
    """
    Add a value to an application call's foreign array. The addition will be as
    compact as possible, and this function will return an index used to
    reference `value_to_add` in the `foreign_array`.

    Args:
        value_to_add: value to add to the array. If the value is already
            present, it will not be added again. Instead, the existing index
            will be returned.
        foreign_array: the existing foreign array. This input may be modified
            to append `value_to_add`.
        zero_value: If provided, this value indicates two things: the 0 value is
            reserved for this array so `foreign_array` must start at index 1;
            additionally, if `value_to_add` equals `zero_value`, then
            `value_to_add` will not be added to the array and the 0 index will
            be returned.
    """
    if zero_value and value_to_add == zero_value:
        return 0

    offset = 0 if not zero_value else 1

    if value_to_add in foreign_array:
        return foreign_array.index(value_to_add) + offset

    foreign_array.append(value_to_add)
    return offset + len(foreign_array) - 1


class AtomicTransactionComposer:
    """
    Constructs an atomic transaction group which may contain a combination of
    Transactions and ABI Method calls.

    Args:
        status (AtomicTransactionComposerStatus): IntEnum representing the current state of the composer
        method_dict (dict): dictionary of an index in the transaction list to a Method object
        txn_list (list[TransactionWithSigner]): list of transactions with signers
        signed_txns (list[SignedTransaction]): list of signed transactions
        tx_ids (list[str]): list of individual transaction IDs in this atomic group
    """

    # The maximum size of an atomic transaction group.
    MAX_GROUP_SIZE = 16
    # The maximum number of app-args that can be individually packed for ABIs
    MAX_APP_ARG_LIMIT = 16

    def __init__(self) -> None:
        self.status = AtomicTransactionComposerStatus.BUILDING
        self.method_dict = {}
        self.txn_list = []
        self.signed_txns = []
        self.tx_ids = []

    def get_status(self) -> AtomicTransactionComposerStatus:
        """
        Returns the status of this composer's transaction group.
        """
        return self.status

    def get_tx_count(self) -> int:
        """
        Returns the number of transactions currently in this atomic group.
        """
        return len(self.txn_list)

    def clone(self) -> "AtomicTransactionComposer":
        """
        Creates a new composer with the same underlying transactions.
        The new composer's status will be BUILDING, so additional transactions
        may be added to it.
        """
        cloned = AtomicTransactionComposer()
        cloned.method_dict = copy.deepcopy(self.method_dict)
        cloned.txn_list = copy.deepcopy(self.txn_list)
        for t in cloned.txn_list:
            t.txn.group = None
        cloned.status = AtomicTransactionComposerStatus.BUILDING
        return cloned

    def add_transaction(
        self, txn_and_signer: "TransactionWithSigner"
    ) -> "AtomicTransactionComposer":
        """
        Adds a transaction to this atomic group.

        An error will be thrown if the composer's status is not BUILDING,
        or if adding this transaction causes the current group to exceed
        MAX_GROUP_SIZE.

        Args:
            txn_and_signer (TransactionWithSigner)
        """
        if self.status != AtomicTransactionComposerStatus.BUILDING:
            raise error.AtomicTransactionComposerError(
                "AtomicTransactionComposer must be in BUILDING state for a transaction to be added"
            )
        if len(self.txn_list) == self.MAX_GROUP_SIZE:
            raise error.AtomicTransactionComposerError(
                "AtomicTransactionComposer cannot exceed MAX_GROUP_SIZE {} transactions".format(
                    self.MAX_GROUP_SIZE
                )
            )
        if not isinstance(txn_and_signer, TransactionWithSigner):
            raise error.AtomicTransactionComposerError(
                "expected TransactionWithSigner object to the AtomicTransactionComposer"
            )
        if txn_and_signer.txn.group and txn_and_signer.txn.group != 0:
            raise error.AtomicTransactionComposerError(
                "cannot add a transaction with nonzero group ID"
            )
        self.txn_list.append(txn_and_signer)
        return self

    def add_method_call(
        self,
        app_id: int,
        method: abi.Method,
        sender: str,
        sp: transaction.SuggestedParams,
        signer: "TransactionSigner",
        method_args: List[Union[Any, "TransactionWithSigner"]] = None,
        on_complete: transaction.OnComplete = transaction.OnComplete.NoOpOC,
        local_schema: transaction.StateSchema = None,
        global_schema: transaction.StateSchema = None,
        approval_program: bytes = None,
        clear_program: bytes = None,
        extra_pages: int = None,
        accounts: List[str] = None,
        foreign_apps: List[int] = None,
        foreign_assets: List[int] = None,
        note: bytes = None,
        lease: bytes = None,
        rekey_to: str = None,
    ) -> "AtomicTransactionComposer":
        """
        Add a smart contract method call to this atomic group.

        An error will be thrown if the composer's status is not BUILDING,
        if adding this transaction causes the current group to exceed
        MAX_GROUP_SIZE, or if the provided arguments are invalid for
        the given method.

        Args:
            app_id (int): application id of app that the method is being invoked on
            method (Method): ABI method object with initialized arguments and return types
            sender (str): address of the sender
            sp (SuggestedParams): suggested params from algod
            signer (TransactionSigner): signer that will sign the transactions
            method_args (list[ABIValue | TransactionWithSigner], optional): list of arguments to be encoded
                or transactions that immediate precede this method call
            on_complete (OnComplete, optional): intEnum representing what app should do on completion
                and if blank, it will default to a NoOp call
            local_schema (StateSchema, optional): restricts what can be stored by created application;
                must be omitted if not creating an application
            global_schema (StateSchema, optional): restricts what can be stored by created application;
                must be omitted if not creating an application
            approval_program (bytes, optional): the program to run on transaction approval;
                must be omitted if not creating or updating an application
            clear_program (bytes, optional): the program to run when state is being cleared;
                must be omitted if not creating or updating an application
            extra_pages (int, optional): additional program space for supporting larger programs.
                A page is 1024 bytes.
            accounts (list[string], optional): list of additional accounts involved in call
            foreign_apps (list[int], optional): list of other applications (identified by index) involved in call
            foreign_assets (list[int], optional): list of assets involved in call
            note (bytes, optional): arbitrary optional bytes
            lease (byte[32], optional): specifies a lease, and no other transaction
                with the same sender and lease can be confirmed in this
                transaction's valid rounds
            rekey_to (str, optional): additionally rekey the sender to this address

        """
        if self.status != AtomicTransactionComposerStatus.BUILDING:
            raise error.AtomicTransactionComposerError(
                "AtomicTransactionComposer must be in BUILDING state for a transaction to be added"
            )
        if len(self.txn_list) + method.get_txn_calls() > self.MAX_GROUP_SIZE:
            raise error.AtomicTransactionComposerError(
                "AtomicTransactionComposer cannot exceed MAX_GROUP_SIZE transactions"
            )
        if app_id == 0:
            if not approval_program or not clear_program:
                raise error.AtomicTransactionComposerError(
                    "One of the following required parameters for application creation is missing: approvalProgram, clearProgram"
                )
        elif on_complete == transaction.OnComplete.UpdateApplicationOC:
            if not approval_program or not clear_program:
                raise error.AtomicTransactionComposerError(
                    "One of the following required parameters for OnApplicationComplete.UpdateApplicationOC is missing: approvalProgram, clearProgram"
                )
            if local_schema or global_schema or extra_pages:
                raise error.AtomicTransactionComposerError(
                    "One of the following application creation parameters were set on a non-creation call: numGlobalInts, numGlobalByteSlices, numLocalInts, numLocalByteSlices, extraPages"
                )
        elif (
            approval_program
            or clear_program
            or local_schema
            or global_schema
            or extra_pages
        ):
            raise error.AtomicTransactionComposerError(
                "One of the following application creation parameters were set on a non-creation call: approvalProgram, clearProgram, numGlobalInts, numGlobalByteSlices, numLocalInts, numLocalByteSlices, extraPages"
            )
        if not method_args:
            method_args = []
        if len(method.args) != len(method_args):
            raise error.AtomicTransactionComposerError(
                "number of method arguments do not match the method signature"
            )
        if not isinstance(method, abi.Method):
            raise error.AtomicTransactionComposerError(
                "invalid Method object was passed into AtomicTransactionComposer"
            )

        # Initialize foreign object maps
        accounts = accounts[:] if accounts else []
        foreign_apps = foreign_apps[:] if foreign_apps else []
        foreign_assets = foreign_assets[:] if foreign_assets else []

        app_args = []
        raw_values = []
        raw_types = []
        txn_list = []

        # First app arg must be the selector of the method
        app_args.append(method.get_selector())

        # Iterate through the method arguments and either pack a transaction
        # or encode a ABI value.
        for i, arg in enumerate(method.args):
            if abi.is_abi_transaction_type(arg.type):
                if not isinstance(
                    method_args[i], TransactionWithSigner
                ) or not abi.check_abi_transaction_type(
                    arg.type, method_args[i].txn
                ):
                    raise error.AtomicTransactionComposerError(
                        "expected TransactionWithSigner as method argument, but received: {}".format(
                            method_args[i]
                        )
                    )
                txn_list.append(method_args[i])
            else:
                if abi.is_abi_reference_type(arg.type):
                    current_type = abi.UintType(8)
                    if arg.type == abi.ABIReferenceType.ACCOUNT:
                        address_type = AddressType()
                        account_arg = address_type.decode(
                            address_type.encode(method_args[i])
                        )
                        current_arg = populate_foreign_array(
                            account_arg, accounts, sender
                        )
                    elif arg.type == abi.ABIReferenceType.ASSET:
                        asset_arg = int(method_args[i])
                        current_arg = populate_foreign_array(
                            asset_arg, foreign_assets
                        )
                    elif arg.type == abi.ABIReferenceType.APPLICATION:
                        app_arg = int(method_args[i])
                        current_arg = populate_foreign_array(
                            app_arg, foreign_apps, app_id
                        )
                    else:
                        # Shouldn't reach this line unless someone accidentally
                        # adds another foreign array arg
                        raise error.AtomicTransactionComposerError(
                            "cannot recognize {} as a foreign array arg".format(
                                arg.type
                            )
                        )
                else:
                    current_type = arg.type
                    current_arg = method_args[i]

                raw_types.append(current_type)
                raw_values.append(current_arg)

        # Compact the arguments into a single tuple, if there are more than
        # 15 arguments excluding the selector, into the last app arg slot.
        if len(raw_types) > self.MAX_APP_ARG_LIMIT - 1:
            additional_types = raw_types[self.MAX_APP_ARG_LIMIT - 2 :]
            additional_values = raw_values[self.MAX_APP_ARG_LIMIT - 2 :]
            raw_types = raw_types[: self.MAX_APP_ARG_LIMIT - 2]
            raw_values = raw_values[: self.MAX_APP_ARG_LIMIT - 2]
            raw_types.append(abi.TupleType(additional_types))
            raw_values.append(additional_values)

        for i, arg_type in enumerate(raw_types):
            app_args.append(arg_type.encode(raw_values[i]))

        # Create a method call transaction
        method_txn = transaction.ApplicationCallTxn(
            sender=sender,
            sp=sp,
            index=app_id,
            on_complete=on_complete,
            local_schema=local_schema,
            global_schema=global_schema,
            approval_program=approval_program,
            clear_program=clear_program,
            app_args=app_args,
            accounts=accounts,
            foreign_apps=foreign_apps,
            foreign_assets=foreign_assets,
            note=note,
            lease=lease,
            rekey_to=rekey_to,
            extra_pages=extra_pages,
        )
        txn_with_signer = TransactionWithSigner(method_txn, signer)
        txn_list.append(txn_with_signer)

        self.txn_list += txn_list
        self.method_dict[len(self.txn_list) - 1] = method
        return self

    def build_group(self) -> list:
        """
        Finalize the transaction group and returns the finalized transactions with signers.
        The composer's status will be at least BUILT after executing this method.

        Returns:
            list[TransactionWithSigner]: list of transactions with signers
        """
        if self.status >= AtomicTransactionComposerStatus.BUILT:
            return self.txn_list
        if not self.txn_list:
            raise error.AtomicTransactionComposerError(
                "no transactions to build for AtomicTransactionComposer"
            )

        # Get group transaction id
        if len(self.txn_list) > 1:
            group_txns = [t.txn for t in self.txn_list]
            group_id = transaction.calculate_group_id(group_txns)
            for t in self.txn_list:
                t.txn.group = group_id
                self.tx_ids.append(t.txn.get_txid())
        else:
            self.tx_ids.append(self.txn_list[0].txn.get_txid())

        self.status = AtomicTransactionComposerStatus.BUILT
        return self.txn_list

    def gather_signatures(self) -> list:
        """
        Obtain signatures for each transaction in this group. If signatures have already been obtained,
        this method will return cached versions of the signatures.
        The composer's status will be at least SIGNED after executing this method.
        An error will be thrown if signing any of the transactions fails.

        Returns:
            list[SignedTransactions]: list of signed transactions
        """
        if self.status >= AtomicTransactionComposerStatus.SIGNED:
            # Return cached versions of the signatures
            return self.signed_txns

        stxn_list = [None] * len(self.txn_list)
        signer_indexes = {}  # Map a signer to a list of indices to sign
        txn_list = self.build_group()
        for i, txn_with_signer in enumerate(txn_list):
            if txn_with_signer.signer not in signer_indexes:
                signer_indexes[txn_with_signer.signer] = []
            signer_indexes[txn_with_signer.signer].append(i)

        # Sign then merge the signed transactions in order
        txns = [t.txn for t in self.txn_list]
        for signer, indexes in signer_indexes.items():
            stxns = signer.sign_transactions(txns, indexes)
            for i, stxn in enumerate(stxns):
                index = indexes[i]
                stxn_list[index] = stxn

        if None in stxn_list:
            raise error.AtomicTransactionComposerError(
                "missing signatures, got {}".format(stxn_list)
            )

        self.status = AtomicTransactionComposerStatus.SIGNED
        self.signed_txns = stxn_list
        return self.signed_txns

    def submit(self, client: algod.AlgodClient) -> list:
        """
        Send the transaction group to the network, but don't wait for it to be
        committed to a block. An error will be thrown if submission fails.
        The composer's status must be SUBMITTED or lower before calling this method.
        If submission is successful, this composer's status will update to SUBMITTED.

        Note: a group can only be submitted again if it fails.

        Args:
            client (AlgodClient): Algod V2 client

        Returns:
            list[Transaction]: list of submitted transactions
        """
        if self.status <= AtomicTransactionComposerStatus.SUBMITTED:
            self.gather_signatures()
        else:
            raise error.AtomicTransactionComposerError(
                "AtomicTransactionComposerStatus must be submitted or lower to submit a group"
            )

        client.send_transactions(self.signed_txns)
        self.status = AtomicTransactionComposerStatus.SUBMITTED
        return self.tx_ids

    def dryrun(
        self, client: algod.AlgodClient
    ) -> "DryrunAtomicTransactionResponse":
        if self.status <= AtomicTransactionComposerStatus.SUBMITTED:
            self.gather_signatures()
        else:
            raise error.AtomicTransactionComposerError(
                "AtomicTransactionComposerStatus must be submitted or lower to dryrun a group"
            )

        drr = transaction.create_dryrun(client, self.signed_txns)
        drr_resp = client.dryrun(drr)

        method_results = self.parse_response(drr_resp["txns"])

        dryrun_responses = []
        for idx, result in enumerate(method_results):
            dr_res = DryrunABIResult(
                result.tx_id,
                result.raw_value,
                result.return_value,
                result.decode_error,
                result.tx_info,
            )
            dr_txn = drr_resp["txns"][idx]
            if "cost" in dr_txn:
                dr_res.cost = dr_txn["cost"]

            dryrun_responses.append(dr_res)

        return DryrunAtomicTransactionResponse(
            dryrun_response=drr,
            tx_ids=self.tx_ids,
            results=dryrun_responses,
            trace=DryrunResponse(drr_resp),
        )

    def parse_response(self, txns: List[dict]) -> "List[ABIResult]":
        method_results = []
        for i, tx_info in enumerate(txns):

            tx_id = self.tx_ids[i]
            raw_value = None
            return_value = None
            decode_error = None

            if i not in self.method_dict:
                continue

            # Parse log for ABI method return value
            try:
                if self.method_dict[i].returns.type == abi.Returns.VOID:
                    method_results.append(
                        ABIResult(
                            tx_id=tx_id,
                            raw_value=raw_value,
                            return_value=return_value,
                            decode_error=decode_error,
                            tx_info=tx_info,
                            method=self.method_dict[i],
                        )
                    )
                    continue

                logs = tx_info["logs"] if "logs" in tx_info else []

                # Look for the last returned value in the log
                if not logs:
                    raise error.AtomicTransactionComposerError(
                        "app call transaction did not log a return value"
                    )
                result = logs[-1]
                # Check that the first four bytes is the hash of "return"
                result_bytes = base64.b64decode(result)
                if (
                    len(result_bytes) < 4
                    or result_bytes[:4] != ABI_RETURN_HASH
                ):
                    raise error.AtomicTransactionComposerError(
                        "app call transaction did not log a return value"
                    )
                raw_value = result_bytes[4:]
                return_value = self.method_dict[i].returns.type.decode(
                    raw_value
                )
            except Exception as e:
                decode_error = e

<<<<<<< HEAD
            method_results.append(
                ABIResult(
                    tx_id=tx_id,
                    raw_value=raw_value,
                    return_value=return_value,
                    decode_error=decode_error,
                    tx_info=tx_info,
                )
            )

        return method_results

    def execute(
        self, client: algod.AlgodClient, wait_rounds: int
    ) -> "AtomicTransactionResponse":
        """
        Send the transaction group to the network and wait until it's committed
        to a block. An error will be thrown if submission or execution fails.
        The composer's status must be SUBMITTED or lower before calling this method,
        since execution is only allowed once. If submission is successful,
        this composer's status will update to SUBMITTED.
        If the execution is also successful, this composer's status will update to COMMITTED.

        Note: a group can only be submitted again if it fails.

        Args:
            client (AlgodClient): Algod V2 client
            wait_rounds (int): maximum number of rounds to wait for transaction confirmation

        Returns:
            AtomicTransactionResponse: Object with confirmed round for this transaction,
                a list of txIDs of the submitted transactions, and an array of
                results for each method call transaction in this group. If a
                method has no return value (void), then the method results array
                will contain None for that method's return value.
        """
        if self.status > AtomicTransactionComposerStatus.SUBMITTED:
            raise error.AtomicTransactionComposerError(
                "AtomicTransactionComposerStatus must be submitted or lower to execute a group"
=======
            abi_result = ABIResult(
                tx_id=tx_id,
                raw_value=raw_value,
                return_value=return_value,
                decode_error=decode_error,
                tx_info=tx_info,
                method=self.method_dict[i],
>>>>>>> d64385b8
            )

        self.submit(client)
        self.status = AtomicTransactionComposerStatus.SUBMITTED

        resp = transaction.wait_for_confirmation(
            client, self.tx_ids[0], wait_rounds
        )
        self.status = AtomicTransactionComposerStatus.COMMITTED

        confirmed_round = resp["confirmed-round"]
        resps = []

        for i, tx_id in enumerate(self.tx_ids):
            resps.append(client.pending_transaction_info(tx_id))

        method_results = self.parse_response(resps)

        return AtomicTransactionResponse(
            confirmed_round=confirmed_round,
            tx_ids=self.tx_ids,
            results=method_results,
        )


class TransactionSigner(ABC):
    """
    Represents an object which can sign transactions from an atomic transaction group.
    """

    def __init__(self) -> None:
        pass

    @abstractmethod
    def sign_transactions(
        self, txn_group: List[transaction.Transaction], indexes: List[int]
    ) -> list:
        pass


class AccountTransactionSigner(TransactionSigner):
    """
    Represents a Transaction Signer for an account that can sign transactions from an
    atomic transaction group.

    Args:
        private_key (str): private key of signing account
    """

    def __init__(self, private_key: str) -> None:
        super().__init__()
        self.private_key = private_key

    def sign_transactions(
        self, txn_group: List[transaction.Transaction], indexes: List[int]
    ) -> list:
        """
        Sign transactions in a transaction group given the indexes.

        Returns an array of encoded signed transactions. The length of the
        array will be the same as the length of indexesToSign, and each index i in the array
        corresponds to the signed transaction from txnGroup[indexesToSign[i]].

        Args:
            txn_group (list[Transaction]): atomic group of transactions
            indexes (list[int]): array of indexes in the atomic transaction group that should be signed
        """
        stxns = []
        for i in indexes:
            stxn = txn_group[i].sign(self.private_key)
            stxns.append(stxn)
        return stxns


class LogicSigTransactionSigner(TransactionSigner):
    """
    Represents a Transaction Signer for a LogicSig that can sign transactions from an
    atomic transaction group.

    Args:
        lsig (LogicSigAccount): LogicSig account
    """

    def __init__(self, lsig: transaction.LogicSigAccount) -> None:
        super().__init__()
        self.lsig = lsig

    def sign_transactions(
        self, txn_group: List[transaction.Transaction], indexes: List[int]
    ) -> list:
        """
        Sign transactions in a transaction group given the indexes.

        Returns an array of encoded signed transactions. The length of the
        array will be the same as the length of indexesToSign, and each index i in the array
        corresponds to the signed transaction from txnGroup[indexesToSign[i]].

        Args:
            txn_group (list[Transaction]): atomic group of transactions
            indexes (list[int]): array of indexes in the atomic transaction group that should be signed
        """
        stxns = []
        for i in indexes:
            stxn = transaction.LogicSigTransaction(txn_group[i], self.lsig)
            stxns.append(stxn)
        return stxns


class MultisigTransactionSigner(TransactionSigner):
    """
    Represents a Transaction Signer for a Multisig that can sign transactions from an
    atomic transaction group.

    Args:
        msig (Multisig): Multisig account
        sks (str): private keys of multisig
    """

    def __init__(self, msig: transaction.Multisig, sks: str) -> None:
        super().__init__()
        self.msig = msig
        self.sks = sks

    def sign_transactions(
        self, txn_group: List[transaction.Transaction], indexes: List[int]
    ) -> list:
        """
        Sign transactions in a transaction group given the indexes.

        Returns an array of encoded signed transactions. The length of the
        array will be the same as the length of indexesToSign, and each index i in the array
        corresponds to the signed transaction from txnGroup[indexesToSign[i]].

        Args:
            txn_group (list[Transaction]): atomic group of transactions
            indexes (list[int]): array of indexes in the atomic transaction group that should be signed
        """
        stxns = []
        for i in indexes:
            mtxn = transaction.MultisigTransaction(txn_group[i], self.msig)
            for sk in self.sks:
                mtxn.sign(sk)
            stxns.append(mtxn)
        return stxns


class TransactionWithSigner:
    def __init__(
        self, txn: transaction.Transaction, signer: TransactionSigner
    ) -> None:
        self.txn = txn
        self.signer = signer


class ABIResult:
    def __init__(
        self,
        tx_id: int,
        raw_value: bytes,
        return_value: Any,
        decode_error: Optional[Exception],
        tx_info: dict,
        method: abi.Method,
    ) -> None:
        self.tx_id = tx_id
        self.raw_value = raw_value
        self.return_value = return_value
        self.decode_error = decode_error
        self.tx_info = tx_info
        self.method = method


class AtomicTransactionResponse:
    def __init__(
        self, confirmed_round: int, tx_ids: List[str], results: List[ABIResult]
    ) -> None:
        self.confirmed_round = confirmed_round
        self.tx_ids = tx_ids
        self.abi_results = results


class DryrunABIResult(ABIResult):
    cost: int


class DryrunAtomicTransactionResponse:
    def __init__(
        self,
        dryrun_response: dict,
        tx_ids: List[str],
        results: DryrunABIResult,
        trace: DryrunResponse,
    ) -> None:
        self.dryrun_response = dryrun_response
        self.tx_ids = tx_ids
        self.abi_results = results
        self.trace = trace<|MERGE_RESOLUTION|>--- conflicted
+++ resolved
@@ -541,15 +541,14 @@
             except Exception as e:
                 decode_error = e
 
-<<<<<<< HEAD
-            method_results.append(
-                ABIResult(
-                    tx_id=tx_id,
-                    raw_value=raw_value,
-                    return_value=return_value,
-                    decode_error=decode_error,
-                    tx_info=tx_info,
-                )
+            method_results.append(ABIResult(
+                tx_id=tx_id,
+                raw_value=raw_value,
+                return_value=return_value,
+                decode_error=decode_error,
+                tx_info=tx_info,
+                method=self.method_dict[i],
+            )
             )
 
         return method_results
@@ -581,15 +580,6 @@
         if self.status > AtomicTransactionComposerStatus.SUBMITTED:
             raise error.AtomicTransactionComposerError(
                 "AtomicTransactionComposerStatus must be submitted or lower to execute a group"
-=======
-            abi_result = ABIResult(
-                tx_id=tx_id,
-                raw_value=raw_value,
-                return_value=return_value,
-                decode_error=decode_error,
-                tx_info=tx_info,
-                method=self.method_dict[i],
->>>>>>> d64385b8
             )
 
         self.submit(client)
