from abc import ABC, abstractmethod
import base64
import copy
from enum import IntEnum
from typing import Any, List, TypeVar, Union, Tuple

from algosdk import abi, error
from algosdk.abi.address_type import AddressType
from algosdk.future import transaction
from algosdk.v2client import algod

# The first four bytes of an ABI method call return must have this hash
ABI_RETURN_HASH = b"\x15\x1f\x7c\x75"
# Support for generic typing
T = TypeVar("T")


class AtomicTransactionComposerStatus(IntEnum):
    # BUILDING indicates that the atomic group is still under construction
    BUILDING = 0

    # BUILT indicates that the atomic group has been finalized,
    # but not yet signed.
    BUILT = 1

    # SIGNED indicates that the atomic group has been finalized and signed,
    # but not yet submitted to the network.
    SIGNED = 2

    # SUBMITTED indicates that the atomic group has been finalized, signed,
    # and submitted to the network.
    SUBMITTED = 3

    # COMMITTED indicates that the atomic group has been finalized, signed,
    # submitted, and successfully committed to a block.
    COMMITTED = 4


def populate_foreign_array(
    value_to_add: T, foreign_array: List[T], zero_value: T = None
) -> int:
    """
    Add a value to an application call's foreign array. The addition will be as
    compact as possible, and this function will return an index used to
    reference `value_to_add` in the `foreign_array`.

    Args:
        value_to_add: value to add to the array. If the value is already
            present, it will not be added again. Instead, the existing index
            will be returned.
        foreign_array: the existing foreign array. This input may be modified
            to append `value_to_add`.
        zero_value: If provided, this value indicates two things: the 0 value is
            reserved for this array so `foreign_array` must start at index 1;
            additionally, if `value_to_add` equals `zero_value`, then
            `value_to_add` will not be added to the array and the 0 index will
            be returned.
    """
    if zero_value and value_to_add == zero_value:
        return 0

    offset = 0 if not zero_value else 1

    if value_to_add in foreign_array:
        return foreign_array.index(value_to_add) + offset

    foreign_array.append(value_to_add)
    return offset + len(foreign_array) - 1


class AtomicTransactionComposer:
    """
    Constructs an atomic transaction group which may contain a combination of
    Transactions and ABI Method calls.

    Args:
        status (AtomicTransactionComposerStatus): IntEnum representing the current state of the composer
        method_dict (dict): dictionary of an index in the transaction list to a Method object
        txn_list (list[TransactionWithSigner]): list of transactions with signers
        signed_txns (list[SignedTransaction]): list of signed transactions
        tx_ids (list[str]): list of individual transaction IDs in this atomic group
    """

    # The maximum size of an atomic transaction group.
    MAX_GROUP_SIZE = 16
    # The maximum number of app-args that can be individually packed for ABIs
    MAX_APP_ARG_LIMIT = 16

    def __init__(self) -> None:
        self.status = AtomicTransactionComposerStatus.BUILDING
        self.method_dict = {}
        self.txn_list = []
        self.signed_txns = []
        self.tx_ids = []

    def get_status(self) -> AtomicTransactionComposerStatus:
        """
        Returns the status of this composer's transaction group.
        """
        return self.status

    def get_tx_count(self) -> int:
        """
        Returns the number of transactions currently in this atomic group.
        """
        return len(self.txn_list)

    def clone(self) -> "AtomicTransactionComposer":
        """
        Creates a new composer with the same underlying transactions.
        The new composer's status will be BUILDING, so additional transactions
        may be added to it.
        """
        cloned = AtomicTransactionComposer()
        cloned.method_dict = copy.deepcopy(self.method_dict)
        cloned.txn_list = copy.deepcopy(self.txn_list)
        for t in cloned.txn_list:
            t.txn.group = None
        cloned.status = AtomicTransactionComposerStatus.BUILDING
        return cloned

    def add_transaction(
        self, txn_and_signer: "TransactionWithSigner"
    ) -> "AtomicTransactionComposer":
        """
        Adds a transaction to this atomic group.

        An error will be thrown if the composer's status is not BUILDING,
        or if adding this transaction causes the current group to exceed
        MAX_GROUP_SIZE.

        Args:
            txn_and_signer (TransactionWithSigner)
        """
        if self.status != AtomicTransactionComposerStatus.BUILDING:
            raise error.AtomicTransactionComposerError(
                "AtomicTransactionComposer must be in BUILDING state for a transaction to be added"
            )
        if len(self.txn_list) == self.MAX_GROUP_SIZE:
            raise error.AtomicTransactionComposerError(
                "AtomicTransactionComposer cannot exceed MAX_GROUP_SIZE {} transactions".format(
                    self.MAX_GROUP_SIZE
                )
            )
        if not isinstance(txn_and_signer, TransactionWithSigner):
            raise error.AtomicTransactionComposerError(
                "expected TransactionWithSigner object to the AtomicTransactionComposer"
            )
        if txn_and_signer.txn.group and txn_and_signer.txn.group != 0:
            raise error.AtomicTransactionComposerError(
                "cannot add a transaction with nonzero group ID"
            )
        self.txn_list.append(txn_and_signer)
        return self

    def add_method_call(
        self,
        app_id: int,
        method: abi.Method,
        sender: str,
        sp: transaction.SuggestedParams,
        signer: "TransactionSigner",
        method_args: List[Union[Any, "TransactionWithSigner"]] = None,
        on_complete: transaction.OnComplete = transaction.OnComplete.NoOpOC,
        local_schema: transaction.StateSchema = None,
        global_schema: transaction.StateSchema = None,
        approval_program: bytes = None,
        clear_program: bytes = None,
        extra_pages: int = None,
        accounts: List[str] = None,
        foreign_apps: List[int] = None,
        foreign_assets: List[int] = None,
        note: bytes = None,
        lease: bytes = None,
        rekey_to: str = None,
    ) -> "AtomicTransactionComposer":
        """
        Add a smart contract method call to this atomic group.

        An error will be thrown if the composer's status is not BUILDING,
        if adding this transaction causes the current group to exceed
        MAX_GROUP_SIZE, or if the provided arguments are invalid for
        the given method.

        Args:
            app_id (int): application id of app that the method is being invoked on
            method (Method): ABI method object with initialized arguments and return types
            sender (str): address of the sender
            sp (SuggestedParams): suggested params from algod
            signer (TransactionSigner): signer that will sign the transactions
            method_args (list[ABIValue | TransactionWithSigner], optional): list of arguments to be encoded
                or transactions that immediate precede this method call
            on_complete (OnComplete, optional): intEnum representing what app should do on completion
                and if blank, it will default to a NoOp call
            local_schema (StateSchema, optional): restricts what can be stored by created application;
                must be omitted if not creating an application
            global_schema (StateSchema, optional): restricts what can be stored by created application;
                must be omitted if not creating an application
            approval_program (bytes, optional): the program to run on transaction approval;
                must be omitted if not creating or updating an application
            clear_program (bytes, optional): the program to run when state is being cleared;
                must be omitted if not creating or updating an application
            extra_pages (int, optional): additional program space for supporting larger programs.
                A page is 1024 bytes.
            accounts (list[string], optional): list of additional accounts involved in call
            foreign_apps (list[int], optional): list of other applications (identified by index) involved in call
            foreign_assets (list[int], optional): list of assets involved in call
            note (bytes, optional): arbitrary optional bytes
            lease (byte[32], optional): specifies a lease, and no other transaction
                with the same sender and lease can be confirmed in this
                transaction's valid rounds
            rekey_to (str, optional): additionally rekey the sender to this address

        """
        if self.status != AtomicTransactionComposerStatus.BUILDING:
            raise error.AtomicTransactionComposerError(
                "AtomicTransactionComposer must be in BUILDING state for a transaction to be added"
            )
        if len(self.txn_list) + method.get_txn_calls() > self.MAX_GROUP_SIZE:
            raise error.AtomicTransactionComposerError(
                "AtomicTransactionComposer cannot exceed MAX_GROUP_SIZE transactions"
            )
        if app_id == 0:
            if not approval_program or not clear_program:
                raise error.AtomicTransactionComposerError(
                    "One of the following required parameters for application creation is missing: approvalProgram, clearProgram"
                )
        elif on_complete == transaction.OnComplete.UpdateApplicationOC:
            if not approval_program or not clear_program:
                raise error.AtomicTransactionComposerError(
                    "One of the following required parameters for OnApplicationComplete.UpdateApplicationOC is missing: approvalProgram, clearProgram"
                )
            if local_schema or global_schema or extra_pages:
                raise error.AtomicTransactionComposerError(
                    "One of the following application creation parameters were set on a non-creation call: numGlobalInts, numGlobalByteSlices, numLocalInts, numLocalByteSlices, extraPages"
                )
        elif (
            approval_program
            or clear_program
            or local_schema
            or global_schema
            or extra_pages
        ):
            raise error.AtomicTransactionComposerError(
                "One of the following application creation parameters were set on a non-creation call: approvalProgram, clearProgram, numGlobalInts, numGlobalByteSlices, numLocalInts, numLocalByteSlices, extraPages"
            )
        if not method_args:
            method_args = []
        if len(method.args) != len(method_args):
            raise error.AtomicTransactionComposerError(
                "number of method arguments do not match the method signature"
            )
        if not isinstance(method, abi.Method):
            raise error.AtomicTransactionComposerError(
                "invalid Method object was passed into AtomicTransactionComposer"
            )

        # Initialize foreign object maps
        accounts = accounts[:] if accounts else []
        foreign_apps = foreign_apps[:] if foreign_apps else []
        foreign_assets = foreign_assets[:] if foreign_assets else []

        app_args = []
        raw_values = []
        raw_types = []
        txn_list = []

        # First app arg must be the selector of the method
        app_args.append(method.get_selector())

        # Iterate through the method arguments and either pack a transaction
        # or encode a ABI value.
        for i, arg in enumerate(method.args):
            if abi.is_abi_transaction_type(arg.type):
                if not isinstance(
                    method_args[i], TransactionWithSigner
                ) or not abi.check_abi_transaction_type(
                    arg.type, method_args[i].txn
                ):
                    raise error.AtomicTransactionComposerError(
                        "expected TransactionWithSigner as method argument, but received: {}".format(
                            method_args[i]
                        )
                    )
                txn_list.append(method_args[i])
            else:
                if abi.is_abi_reference_type(arg.type):
                    current_type = abi.UintType(8)
                    if arg.type == abi.ABIReferenceType.ACCOUNT:
                        address_type = AddressType()
                        account_arg = address_type.decode(
                            address_type.encode(method_args[i])
                        )
                        current_arg = populate_foreign_array(
                            account_arg, accounts, sender
                        )
                    elif arg.type == abi.ABIReferenceType.ASSET:
                        asset_arg = int(method_args[i])
                        current_arg = populate_foreign_array(
                            asset_arg, foreign_assets
                        )
                    elif arg.type == abi.ABIReferenceType.APPLICATION:
                        app_arg = int(method_args[i])
                        current_arg = populate_foreign_array(
                            app_arg, foreign_apps, app_id
                        )
                    else:
                        # Shouldn't reach this line unless someone accidentally
                        # adds another foreign array arg
                        raise error.AtomicTransactionComposerError(
                            "cannot recognize {} as a foreign array arg".format(
                                arg.type
                            )
                        )
                else:
                    current_type = arg.type
                    current_arg = method_args[i]

                raw_types.append(current_type)
                raw_values.append(current_arg)

        # Compact the arguments into a single tuple, if there are more than
        # 15 arguments excluding the selector, into the last app arg slot.
        if len(raw_types) > self.MAX_APP_ARG_LIMIT - 1:
            additional_types = raw_types[self.MAX_APP_ARG_LIMIT - 2 :]
            additional_values = raw_values[self.MAX_APP_ARG_LIMIT - 2 :]
            raw_types = raw_types[: self.MAX_APP_ARG_LIMIT - 2]
            raw_values = raw_values[: self.MAX_APP_ARG_LIMIT - 2]
            raw_types.append(abi.TupleType(additional_types))
            raw_values.append(additional_values)

        for i, arg_type in enumerate(raw_types):
            app_args.append(arg_type.encode(raw_values[i]))

        # Create a method call transaction
        method_txn = transaction.ApplicationCallTxn(
            sender=sender,
            sp=sp,
            index=app_id,
            on_complete=on_complete,
            local_schema=local_schema,
            global_schema=global_schema,
            approval_program=approval_program,
            clear_program=clear_program,
            app_args=app_args,
            accounts=accounts,
            foreign_apps=foreign_apps,
            foreign_assets=foreign_assets,
            note=note,
            lease=lease,
            rekey_to=rekey_to,
            extra_pages=extra_pages,
        )
        txn_with_signer = TransactionWithSigner(method_txn, signer)
        txn_list.append(txn_with_signer)

        self.txn_list += txn_list
        self.method_dict[len(self.txn_list) - 1] = method
        return self

    def build_group(self) -> list:
        """
        Finalize the transaction group and returns the finalized transactions with signers.
        The composer's status will be at least BUILT after executing this method.

        Returns:
            list[TransactionWithSigner]: list of transactions with signers
        """
        if self.status >= AtomicTransactionComposerStatus.BUILT:
            return self.txn_list
        if not self.txn_list:
            raise error.AtomicTransactionComposerError(
                "no transactions to build for AtomicTransactionComposer"
            )

        # Get group transaction id
        if len(self.txn_list) > 1:
            group_txns = [t.txn for t in self.txn_list]
            group_id = transaction.calculate_group_id(group_txns)
            for t in self.txn_list:
                t.txn.group = group_id
                self.tx_ids.append(t.txn.get_txid())
        else:
            self.tx_ids.append(self.txn_list[0].txn.get_txid())

        self.status = AtomicTransactionComposerStatus.BUILT
        return self.txn_list

    def gather_signatures(self) -> list:
        """
        Obtain signatures for each transaction in this group. If signatures have already been obtained,
        this method will return cached versions of the signatures.
        The composer's status will be at least SIGNED after executing this method.
        An error will be thrown if signing any of the transactions fails.

        Returns:
            list[SignedTransactions]: list of signed transactions
        """
        if self.status >= AtomicTransactionComposerStatus.SIGNED:
            # Return cached versions of the signatures
            return self.signed_txns

        stxn_list = [None] * len(self.txn_list)
        signer_indexes = {}  # Map a signer to a list of indices to sign
        txn_list = self.build_group()
        for i, txn_with_signer in enumerate(txn_list):
            if txn_with_signer.signer not in signer_indexes:
                signer_indexes[txn_with_signer.signer] = []
            signer_indexes[txn_with_signer.signer].append(i)

        # Sign then merge the signed transactions in order
        txns = [t.txn for t in self.txn_list]
        for signer, indexes in signer_indexes.items():
            stxns = signer.sign_transactions(txns, indexes)
            for i, stxn in enumerate(stxns):
                index = indexes[i]
                stxn_list[index] = stxn

        if None in stxn_list:
            raise error.AtomicTransactionComposerError(
                "missing signatures, got {}".format(stxn_list)
            )

        self.status = AtomicTransactionComposerStatus.SIGNED
        self.signed_txns = stxn_list
        return self.signed_txns

    def submit(self, client: algod.AlgodClient) -> list:
        """
        Send the transaction group to the network, but don't wait for it to be
        committed to a block. An error will be thrown if submission fails.
        The composer's status must be SUBMITTED or lower before calling this method.
        If submission is successful, this composer's status will update to SUBMITTED.

        Note: a group can only be submitted again if it fails.

        Args:
            client (AlgodClient): Algod V2 client

        Returns:
            list[Transaction]: list of submitted transactions
        """
        if self.status <= AtomicTransactionComposerStatus.SUBMITTED:
            self.gather_signatures()
        else:
            raise error.AtomicTransactionComposerError(
                "AtomicTransactionComposerStatus must be submitted or lower to submit a group"
            )

        client.send_transactions(self.signed_txns)
        self.status = AtomicTransactionComposerStatus.SUBMITTED
        return self.tx_ids

    def dryrun(
        self, client: algod.AlgodClient
    ) -> "DryrunAtomicTransactionResponse":
        if self.status <= AtomicTransactionComposerStatus.SUBMITTED:
            self.gather_signatures()
        else:
            raise error.AtomicTransactionComposerError(
                "AtomicTransactionComposerStatus must be submitted or lower to dryrun a group"
            )

        drr = transaction.create_dryrun(client, self.signed_txns)
        drr_resp = client.dryrun(drr)

        method_results = self.parse_response(drr_resp["txns"])

        dryrun_results = []
        for idx, result in enumerate(method_results):
            dryrun_results.append(
                DryrunABIResult(
                    result.tx_id,
                    result.raw_value,
                    result.return_value,
                    result.decode_error,
                    drr_resp["txns"][idx]["cost"],
                )
            )

        return DryrunAtomicTransactionResponse(
            dryrun_response=drr,
            tx_ids=self.tx_ids,
            results=dryrun_results,
        )

    def parse_response(self, txns: List[dict]) -> "List[ABIResult]":
        method_results = []
        for i, txn in enumerate(txns):

            tx_id = self.tx_ids[i]
            raw_value = None
            return_value = None
            decode_error = None
            tx_info = None

<<<<<<< HEAD
            # Return is void
            if self.method_dict[i].returns.type == abi.Returns.VOID:
                method_results.append(
                    ABIResult(
                        tx_id=tx_id,
                        raw_value=raw_value,
                        return_value=return_value,
                        decode_error=decode_error,
                    )
                )
=======
            if i not in self.method_dict:
>>>>>>> be09d1ba
                continue

            # Parse log for ABI method return value
            try:
<<<<<<< HEAD
                logs = txn["logs"] if "logs" in txn else []
=======
                tx_info = client.pending_transaction_info(tx_id)
                if self.method_dict[i].returns.type == abi.Returns.VOID:
                    method_results.append(
                        ABIResult(
                            tx_id=tx_id,
                            raw_value=raw_value,
                            return_value=return_value,
                            decode_error=decode_error,
                            tx_info=tx_info,
                        )
                    )
                    continue

                logs = tx_info["logs"] if "logs" in tx_info else []
>>>>>>> be09d1ba

                # Look for the last returned value in the log
                if not logs:
                    raise error.AtomicTransactionComposerError(
                        "app call transaction did not log a return value"
                    )
                result = logs[-1]
                # Check that the first four bytes is the hash of "return"
                result_bytes = base64.b64decode(result)
                if (
                    len(result_bytes) < 4
                    or result_bytes[:4] != ABI_RETURN_HASH
                ):
                    raise error.AtomicTransactionComposerError(
                        "app call transaction did not log a return value"
                    )
                raw_value = result_bytes[4:]
                return_value = self.method_dict[i].returns.type.decode(
                    raw_value
                )
            except Exception as e:
                decode_error = e

<<<<<<< HEAD
            method_results.append(
                ABIResult(
                    tx_id=tx_id,
                    raw_value=raw_value,
                    return_value=return_value,
                    decode_error=decode_error,
                )
=======
            abi_result = ABIResult(
                tx_id=tx_id,
                raw_value=raw_value,
                return_value=return_value,
                decode_error=decode_error,
                tx_info=tx_info,
>>>>>>> be09d1ba
            )

        return method_results

    def execute(
        self, client: algod.AlgodClient, wait_rounds: int
    ) -> "AtomicTransactionResponse":
        """
        Send the transaction group to the network and wait until it's committed
        to a block. An error will be thrown if submission or execution fails.
        The composer's status must be SUBMITTED or lower before calling this method,
        since execution is only allowed once. If submission is successful,
        this composer's status will update to SUBMITTED.
        If the execution is also successful, this composer's status will update to COMMITTED.

        Note: a group can only be submitted again if it fails.

        Args:
            client (AlgodClient): Algod V2 client
            wait_rounds (int): maximum number of rounds to wait for transaction confirmation

        Returns:
            AtomicTransactionResponse: Object with confirmed round for this transaction,
                a list of txIDs of the submitted transactions, and an array of
                results for each method call transaction in this group. If a
                method has no return value (void), then the method results array
                will contain None for that method's return value.
        """
        if self.status > AtomicTransactionComposerStatus.SUBMITTED:
            raise error.AtomicTransactionComposerError(
                "AtomicTransactionComposerStatus must be submitted or lower to execute a group"
            )

        self.submit(client)
        self.status = AtomicTransactionComposerStatus.SUBMITTED

        resp = transaction.wait_for_confirmation(
            client, self.tx_ids[0], wait_rounds
        )
        self.status = AtomicTransactionComposerStatus.COMMITTED

        confirmed_round = resp["confirmed-round"]
        resps = []

        for i, tx_id in enumerate(self.tx_ids):
            if i not in self.method_dict:
                continue

            resps.append(client.pending_transaction_info(tx_id))

        method_results = self.parse_response(resps)

        return AtomicTransactionResponse(
            confirmed_round=confirmed_round,
            tx_ids=self.tx_ids,
            results=method_results,
        )


class TransactionSigner(ABC):
    """
    Represents an object which can sign transactions from an atomic transaction group.
    """

    def __init__(self) -> None:
        pass

    @abstractmethod
    def sign_transactions(
        self, txn_group: List[transaction.Transaction], indexes: List[int]
    ) -> list:
        pass


class AccountTransactionSigner(TransactionSigner):
    """
    Represents a Transaction Signer for an account that can sign transactions from an
    atomic transaction group.

    Args:
        private_key (str): private key of signing account
    """

    def __init__(self, private_key: str) -> None:
        super().__init__()
        self.private_key = private_key

    def sign_transactions(
        self, txn_group: List[transaction.Transaction], indexes: List[int]
    ) -> list:
        """
        Sign transactions in a transaction group given the indexes.

        Returns an array of encoded signed transactions. The length of the
        array will be the same as the length of indexesToSign, and each index i in the array
        corresponds to the signed transaction from txnGroup[indexesToSign[i]].

        Args:
            txn_group (list[Transaction]): atomic group of transactions
            indexes (list[int]): array of indexes in the atomic transaction group that should be signed
        """
        stxns = []
        for i in indexes:
            stxn = txn_group[i].sign(self.private_key)
            stxns.append(stxn)
        return stxns


class LogicSigTransactionSigner(TransactionSigner):
    """
    Represents a Transaction Signer for a LogicSig that can sign transactions from an
    atomic transaction group.

    Args:
        lsig (LogicSigAccount): LogicSig account
    """

    def __init__(self, lsig: transaction.LogicSigAccount) -> None:
        super().__init__()
        self.lsig = lsig

    def sign_transactions(
        self, txn_group: List[transaction.Transaction], indexes: List[int]
    ) -> list:
        """
        Sign transactions in a transaction group given the indexes.

        Returns an array of encoded signed transactions. The length of the
        array will be the same as the length of indexesToSign, and each index i in the array
        corresponds to the signed transaction from txnGroup[indexesToSign[i]].

        Args:
            txn_group (list[Transaction]): atomic group of transactions
            indexes (list[int]): array of indexes in the atomic transaction group that should be signed
        """
        stxns = []
        for i in indexes:
            stxn = transaction.LogicSigTransaction(txn_group[i], self.lsig)
            stxns.append(stxn)
        return stxns


class MultisigTransactionSigner(TransactionSigner):
    """
    Represents a Transaction Signer for a Multisig that can sign transactions from an
    atomic transaction group.

    Args:
        msig (Multisig): Multisig account
        sks (str): private keys of multisig
    """

    def __init__(self, msig: transaction.Multisig, sks: str) -> None:
        super().__init__()
        self.msig = msig
        self.sks = sks

    def sign_transactions(
        self, txn_group: List[transaction.Transaction], indexes: List[int]
    ) -> list:
        """
        Sign transactions in a transaction group given the indexes.

        Returns an array of encoded signed transactions. The length of the
        array will be the same as the length of indexesToSign, and each index i in the array
        corresponds to the signed transaction from txnGroup[indexesToSign[i]].

        Args:
            txn_group (list[Transaction]): atomic group of transactions
            indexes (list[int]): array of indexes in the atomic transaction group that should be signed
        """
        stxns = []
        for i in indexes:
            mtxn = transaction.MultisigTransaction(txn_group[i], self.msig)
            for sk in self.sks:
                mtxn.sign(sk)
            stxns.append(mtxn)
        return stxns


class TransactionWithSigner:
    def __init__(
        self, txn: transaction.Transaction, signer: TransactionSigner
    ) -> None:
        self.txn = txn
        self.signer = signer


class ABIResult:
    def __init__(
        self,
        tx_id: int,
        raw_value: bytes,
        return_value: Any,
        decode_error: error,
        tx_info: dict,
    ) -> None:
        self.tx_id = tx_id
        self.raw_value = raw_value
        self.return_value = return_value
        self.decode_error = decode_error
        self.tx_info = tx_info


class AtomicTransactionResponse:
    def __init__(
        self, confirmed_round: int, tx_ids: List[str], results: List[ABIResult]
    ) -> None:
        self.confirmed_round = confirmed_round
        self.tx_ids = tx_ids
        self.abi_results = results


class DryrunABIResult:
    def __init__(
        self,
        tx_id: int,
        raw_value: bytes,
        return_value: Any,
        decode_error: error,
        cost: int,
    ) -> None:
        self.tx_id = tx_id
        self.raw_value = raw_value
        self.return_value = return_value
        self.decode_error = decode_error
        self.cost = cost


class DryrunAtomicTransactionResponse:
    def __init__(
        self,
        dryrun_response: dict,
        tx_ids: List[str],
        results: DryrunABIResult,
    ) -> None:
        self.dryrun_response = dryrun_response
        self.tx_ids = tx_ids
        self.abi_results = results<|MERGE_RESOLUTION|>--- conflicted
+++ resolved
@@ -468,15 +468,18 @@
 
         dryrun_results = []
         for idx, result in enumerate(method_results):
-            dryrun_results.append(
-                DryrunABIResult(
+            dr_res = DryrunABIResult(
                     result.tx_id,
                     result.raw_value,
                     result.return_value,
                     result.decode_error,
-                    drr_resp["txns"][idx]["cost"],
+                    result.tx_info,
                 )
-            )
+            dr_txn = drr_resp["txns"][idx]
+            if "cost"  in dr_txn:
+                dr_res.cost = dr_txn["cost"]
+
+            dryrun_results.append(dr_res)
 
         return DryrunAtomicTransactionResponse(
             dryrun_response=drr,
@@ -486,36 +489,18 @@
 
     def parse_response(self, txns: List[dict]) -> "List[ABIResult]":
         method_results = []
-        for i, txn in enumerate(txns):
+        for i, tx_info in enumerate(txns):
 
             tx_id = self.tx_ids[i]
             raw_value = None
             return_value = None
             decode_error = None
-            tx_info = None
-
-<<<<<<< HEAD
-            # Return is void
-            if self.method_dict[i].returns.type == abi.Returns.VOID:
-                method_results.append(
-                    ABIResult(
-                        tx_id=tx_id,
-                        raw_value=raw_value,
-                        return_value=return_value,
-                        decode_error=decode_error,
-                    )
-                )
-=======
+
             if i not in self.method_dict:
->>>>>>> be09d1ba
                 continue
 
             # Parse log for ABI method return value
             try:
-<<<<<<< HEAD
-                logs = txn["logs"] if "logs" in txn else []
-=======
-                tx_info = client.pending_transaction_info(tx_id)
                 if self.method_dict[i].returns.type == abi.Returns.VOID:
                     method_results.append(
                         ABIResult(
@@ -529,7 +514,6 @@
                     continue
 
                 logs = tx_info["logs"] if "logs" in tx_info else []
->>>>>>> be09d1ba
 
                 # Look for the last returned value in the log
                 if not logs:
@@ -553,22 +537,14 @@
             except Exception as e:
                 decode_error = e
 
-<<<<<<< HEAD
             method_results.append(
                 ABIResult(
                     tx_id=tx_id,
                     raw_value=raw_value,
                     return_value=return_value,
                     decode_error=decode_error,
+                    tx_info=tx_info,
                 )
-=======
-            abi_result = ABIResult(
-                tx_id=tx_id,
-                raw_value=raw_value,
-                return_value=return_value,
-                decode_error=decode_error,
-                tx_info=tx_info,
->>>>>>> be09d1ba
             )
 
         return method_results
@@ -782,20 +758,9 @@
         self.abi_results = results
 
 
-class DryrunABIResult:
-    def __init__(
-        self,
-        tx_id: int,
-        raw_value: bytes,
-        return_value: Any,
-        decode_error: error,
-        cost: int,
-    ) -> None:
-        self.tx_id = tx_id
-        self.raw_value = raw_value
-        self.return_value = return_value
-        self.decode_error = decode_error
-        self.cost = cost
+class DryrunABIResult(ABIResult):
+    cost: int
+
 
 
 class DryrunAtomicTransactionResponse:
