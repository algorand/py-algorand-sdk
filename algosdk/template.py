--- conflicted
+++ resolved
@@ -107,10 +107,10 @@
         else:
             raise error.TemplateInputError(
                 "the specified amount cannot be split into two " +
-                "parts with the ratio", str(rat_1) + "/" + str(rat_2))
+                "parts with the ratio " + str(rat_1) + "/" + str(rat_2))
 
         if amt_1 < min_pay:
-            raise error.TemplateInputError("the amount paid to receiver_1 must be greater than", min_pay)
+            raise error.TemplateInputError("the amount paid to receiver_1 must be greater than " + str(min_pay))
 
         txn_1 = transaction.PaymentTxn(
             address, fee, first_valid, last_valid, gh, receiver_1, amt_1)
@@ -272,18 +272,10 @@
         sender = account.address_from_private_key(private_key)
 
         # main transaction
-<<<<<<< HEAD
-        close = None if self.close_remainder_address == bytes(
-            constants.address_len) else self.close_remainder_address
         txn = transaction.PaymentTxn(
             sender, 0, self.first_valid, self.last_valid, gh, self.receiver,
-            self.amount, lease=self.lease_value, close_remainder_to=close)
-=======
-        txn = transaction.PaymentTxn(sender, 0, self.first_valid,
-                                     self.last_valid, gh, self.receiver,
-                                     self.amount, lease=self.lease_value,
-                                     close_remainder_to=self.close_remainder_address)
->>>>>>> ff964d92
+            self.amount, lease=self.lease_value,
+            close_remainder_to=self.close_remainder_address)
         lsig = transaction.LogicSig(self.get_program())
         lsig.sign(private_key)
 
@@ -431,18 +423,6 @@
             gh (str): genesis hash in base64
             fee (int): fee per byte
         """
-<<<<<<< HEAD
-        txn_1 = transaction.PaymentTxn(
-            self.get_address(), fee, first_valid, last_valid, gh,
-            account.address_from_private_key(private_key),
-            int(amount/self.ratn*self.ratd))
-
-        txn_2 = transaction.AssetTransferTxn(account.address_from_private_key(
-                                             private_key), fee,
-                                             first_valid, last_valid, gh,
-                                             self.owner, amount,
-                                             self.asset_id)
-=======
         address = logic.address(contract)
         _, ints, bytearrays = logic.read_program(contract)
         if not (len(ints) == 10 and len(bytearrays) == 1):
@@ -456,11 +436,11 @@
         owner = encoding.encode_address(bytearrays[0])
 
         if microalgo_amount < min_trade:
-            raise error.TemplateError("At least " + str(min_trade) +
+            raise error.TemplateInputError("At least " + str(min_trade) +
                                       " microalgos must be requested")
 
         if asset_amount*ratd < microalgo_amount*ratn:
-            raise error.TemplateError("The exchange ratio of assets to" +
+            raise error.TemplateInputError("The exchange ratio of assets to" +
                                       "microalgos must be at least " +
                                       str(ratn) + " / " + str(ratd))
 
@@ -472,7 +452,6 @@
         txn_2 = transaction.AssetTransferTxn(
             account.address_from_private_key(private_key), fee,
             first_valid, last_valid, gh, owner, asset_amount, asset_id)
->>>>>>> ff964d92
 
         transaction.assign_group_id([txn_1, txn_2])
 
