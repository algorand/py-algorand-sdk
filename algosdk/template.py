import math
import random
from . import error, encoding, constants, transaction, logic, account
import base64


class Template:
    def get_address(self):
        """
        Return the address of the contract.
        """
        return logic.address(self.get_program())

    def get_program(self):
        pass


class Split(Template):
    """
    Split allows locking assets in an account which allows transfering
    to two predefined addresses in a specific M:N ratio. Note that the ratio is
    specified by the first address part. For example, if you would like to
    have a split where the first address receives 30 percent and the second
    receives 70, set ratn and ratd to 30 and 100, respectively. Split also
    have an expiry round, in which the owner can transfer back the assets.

    Arguments:
        owner (str): an address that can receive the asset after the expiry
            round
        receiver_1 (str): first address to receive assets
        receiver_2 (str): second address to receive assets
        ratn (int): the numerator of the first address fraction
        ratd (int): the denominator of the first address fraction
        expiry_round (int): the round on which the assets can be transferred
            back to owner
        min_pay (int): the minimum number of assets that can be transferred
            from the account to receiver_1
        max_fee (int): half the maximum fee that can be paid to the network by
            the account
    """
    def __init__(self, owner: str, receiver_1: str, receiver_2: str, ratn: int,
                 ratd: int, expiry_round: int, min_pay: int, max_fee: int):
        self.owner = owner
        self.receiver_1 = receiver_1
        self.receiver_2 = receiver_2
        self.ratn = ratn
        self.ratd = ratd
        self.expiry_round = expiry_round
        self.min_pay = min_pay
        self.max_fee = max_fee

    def get_program(self):
        """
        Return a byte array to be used in LogicSig.
        """
        orig = ("ASAIAQUCAAYHCAkmAyDYHIR7TIW5eM/WAZcXdEDqv7BD+baMN6i2/A5JatG" +
                "bNCDKsaoZHPQ3Zg8zZB/BZ1oDgt77LGo5np3rbto3/gloTyB40AS2H3I72Y" +
                "CbDk4hKpm7J7NnFy2Xrt39TJG0ORFg+zEQIhIxASMMEDIEJBJAABkxCSgSM" +
                "QcyAxIQMQglEhAxAiEEDRAiQAAuMwAAMwEAEjEJMgMSEDMABykSEDMBByoS" +
                "EDMACCEFCzMBCCEGCxIQMwAIIQcPEBA=")
        orig = base64.b64decode(orig)
        offsets = [4, 7, 8, 9, 10, 14, 47, 80]
        values = [self.max_fee, self.expiry_round, self.ratn, self.ratd,
                  self.min_pay, self.owner, self.receiver_1, self.receiver_2]
        types = [int, int, int, int, int, "address", "address", "address"]
        return inject(orig, offsets, values, types)

    def get_send_funds_transaction(self, amount: int, first_valid, last_valid,
                                   gh, precise=True):
        """
        Return a group transactions array which transfers funds according to
        the contract's ratio.

        Args:
            amount (int): amount to be transferred
            first_valid (int): first round where the transactions are valid
            gh (str): genesis hash in base64
            precise (bool, optional): precise treats the case where amount is
                not perfectly divisible based on the ratio. When set to False,
                the amount will be divided as close as possible but one
                address will get slightly more. When True, an error will be
                raised. Defaults to True.

        Returns:
            Transaction[]

        Raises:
            NotDivisibleError: see precise
        """
        amt_1 = 0
        amt_2 = 0

        gcd = math.gcd(self.ratn, self.ratd)
        ratn = self.ratn // gcd
        ratd = self.ratd // gcd

        if amount % ratd == 0:
            amt_1 = amount // ratd * ratn
            amt_2 = amount - amt_2
        elif precise:
            raise error.NotDivisibleError
        else:
            amt_1 = round(amount / ratd * ratn)
            amt_2 = amount - amt_1

        txn_1 = transaction.PaymentTxn(self.get_address(), self.max_fee,
                                       first_valid, last_valid, gh,
                                       self.receiver_1, amt_1)
        txn_2 = transaction.PaymentTxn(self.get_address(), self.max_fee,
                                       first_valid, last_valid, gh,
                                       self.receiver_2, amt_2)

        transaction.assign_group_id([txn_1, txn_2])

        p = self.get_program()

        lsig = transaction.LogicSig(p)

        stx_1 = transaction.LogicSigTransaction(txn_1, lsig)
        stx_2 = transaction.LogicSigTransaction(txn_2, lsig)

        return [stx_1, stx_2]


class HTLC(Template):
    """
    Hash Time Locked Contract allows a user to recieve the Algo prior to a
    deadline (in terms of a round) by proving knowledge of a special value
    or to forfeit the ability to claim, returning it to the payer.
    This contract is usually used to perform cross-chained atomic swaps.

    More formally, algos can be transfered under only two circumstances:
        1. To receiver if hash_function(arg_0) = hash_value
        2. To owner if txn.FirstValid > expiry_round

    Args:
        owner (str): an address that can receive the asset after the expiry
            round
        receiver (str): address to receive Algos
        hash_function (str): the hash function to be used (must be either
            sha256 or keccak256)
        hash_image (str): the hash image in base64
        expiry_round (int): the round on which the assets can be transferred
            back to owner
        max_fee (int): the maximum fee that can be paid to the network by the
            account

    """
    def __init__(self, owner: str, receiver: str, hash_function: str,
                 hash_image: str, expiry_round: int, max_fee: int):
        self.owner = owner
        self.receiver = receiver
        self.hash_function = hash_function
        self.hash_image = hash_image
        self.expiry_round = expiry_round
        self.max_fee = max_fee

    def get_program(self):
        """
        Return a byte array to be used in LogicSig.
        """
        orig = ("ASAEBQEABiYDIP68oLsUSlpOp7Q4pGgayA5soQW8tgf8VlMlyVaV9qITAQ" +
                "Yg5pqWHm8tX3rIZgeSZVK+mCNe0zNjyoiRi7nJOKkVtvkxASIOMRAjEhAx" +
                "BzIDEhAxCCQSEDEJKBItASkSEDEJKhIxAiUNEBEQ")
        orig = base64.b64decode(orig)
        hash_inject = 0
        if self.hash_function == "sha256":
            hash_inject = 1
        elif self.hash_function == "keccak256":
            hash_inject = 2
        offsets = [3, 6, 10, 42, 45, 102]
        values = [self.max_fee, self.expiry_round, self.receiver,
                  self.hash_image, self.owner, hash_inject]
        types = [int, int, "address", "base64", "address", int]
        return inject(orig, offsets, values, types)


<<<<<<< HEAD
class PeriodicPayment(Template):
    """
    PeriodicPayment contract enables creating an account which allows the
    withdrawal of a fixed amount of assets every fixed number of rounds to a
    specific Algrorand Address. In addition, the contract allows to add
    timeout, which after the address can withdraw the rest of the assets.

    Args:
        receiver (str): address to receive the assets
        amount (int): amount of assets to transfer at every cycle
        withdrawing_window (int): the number of blocks in which the user can
            withdraw the asset once the period start (must be < 1000)
        period (int): how often the address can withdraw assets (in rounds)
        fee (int): maximum fee per transaction
        timeout (int): a round in which the receiver can withdraw the rest of
            the funds after
    """
    def __init__(self, receiver: str, amount: int, withdrawing_window: int,
                 period: int, max_fee: int, timeout: int):
        self.lease_value = bytes([random.randint(0, 255) for x in range(
                                 constants.lease_length)])
        self.receiver = receiver
        self.amount = amount
        self.withdrawing_window = withdrawing_window
        self.period = period
        self.max_fee = max_fee
        self.timeout = timeout
=======
class LimitOrder(Template):
    """
    Limit Order allows to trade Algos for other asests given a specific ratio;
    for N Algos, swap for Rate * N Assets.
    ...

    Args:
        owner (str): an address that can receive the asset after the expiry
            round
        asset_id (int): asset to be transfered
        ratn (int): the numerator of the exchange rate
        ratd (int): the denominator of the exchange rate
        expiry_round (int): the round on which the assets can be transferred
            back to owner
        min_trade (int): the minimum amount (of Algos) to be traded away
        max_fee (int): the maximum fee that can be paid to the network by the
            account

    """
    def __init__(self, owner: str, asset_id: int, ratn: int, ratd: int,
                 expiry_round: int, max_fee: int, min_trade: int):
        self.owner = owner
        self.ratn = ratn
        self.ratd = ratd
        self.expiry_round = expiry_round
        self.min_trade = min_trade
        self.max_fee = max_fee
        self.asset_id = asset_id
>>>>>>> 38d2e9e0

    def get_program(self):
        """
        Return a byte array to be used in LogicSig.
        """
<<<<<<< HEAD
        orig = ("ASAHAQoLAAwNDiYCAQYg/ryguxRKWk6ntDikaBrIDmyhBby2B/xWUyXJVp" +
                "X2ohMxECISMQEjDhAxAiQYJRIQMQQhBDECCBIQMQYoEhAxCTIDEjEHKRIQ" +
                "MQghBRIQMQkpEjEHMgMSEDECIQYNEDEIJRIQERA=")
        orig = base64.b64decode(orig)
        offsets = [4, 5, 7, 8, 9, 12, 15]
        values = [self.max_fee, self.period, self.withdrawing_window,
                  self.amount, self.timeout, base64.b64encode(
                      self.lease_value), self.receiver]
        types = [int, int, int, int, int, "base64", "address"]
        return inject(orig, offsets, values, types)

    def get_withdrawal_transaction(self, first_valid, last_valid, gh, fee):
        """
        Return the withdrawal transaction to be sent to the network.

        Args:
            first_valid (int): first round the transaction should be valid
            last_valid (int): last round the transaction should be valid
            gh (int): genesis hash in base64
            fee (int): fee per byte
        """
        txn = transaction.PaymentTxn(self.get_address(), fee,
                                     first_valid, last_valid, gh,
                                     self.receiver, self.amount,
                                     lease=self.lease_value)

        lsig = transaction.LogicSig(self.get_program())
        stx = transaction.LogicSigTransaction(txn, lsig)
        return stx
=======
        orig = ("ASAKAAEFAgYEBwgJHSYBIJKvkYTkEzwJf2arzJOxERsSogG9nQzKPkpIoc" +
                "4TzPTFMRYiEjEQIxIQMQEkDhAyBCMSQABVMgQlEjEIIQQNEDEJMgMSEDMB" +
                "ECEFEhAzAREhBhIQMwEUKBIQMwETMgMSEDMBEiEHHTUCNQExCCEIHTUENQ" +
                "M0ATQDDUAAJDQBNAMSNAI0BA8QQAAWADEJKBIxAiEJDRAxBzIDEhAxCCIS" +
                "EBA=")
        orig = base64.b64decode(orig)
        offsets = [5, 7, 9, 10, 11, 12, 16]
        values = [self.max_fee, self.min_trade, self.asset_id, self.ratd,
                  self.ratn, self.expiry_round, self.owner]
        types = [int, int, int, int, int, int, "address"]
        return inject(orig, offsets, values, types)

    def get_swap_assets_transactions(self, amount: int, contract: bytes,
                                     private_key: str, first_valid,
                                     last_valid, gh, fee):
        """
        Return a group transactions array which transfer funds according to
        the contract's ratio.

        Args:
            amount (int): the amount of assets to be sent
            contract (bytes): the contract containg information, should be
                recieved from payer
            private_key (str): the secret key to sign the contract
            first_valid (int): first valid round for the transactions
            last_valid (int): last valid round for the transactions
            gh (str): genesis hash in base64
            fee (int): fee per byte
        """
        txn_1 = transaction.PaymentTxn(self.get_address(), fee,
                                       first_valid, last_valid, gh,
                                       account.address_from_private_key(
                                       private_key), int(
                                           amount/self.ratn*self.ratd))

        txn_2 = transaction.AssetTransferTxn(account.address_from_private_key(
                                             private_key), fee,
                                             first_valid, last_valid, gh,
                                             self.owner, amount,
                                             self.asset_id)

        transaction.assign_group_id([txn_1, txn_2])

        lsig = transaction.LogicSig(contract)
        stx_1 = transaction.LogicSigTransaction(txn_1, lsig)
        stx_2 = txn_2.sign(private_key)

        return [stx_1, stx_2]
>>>>>>> 38d2e9e0


def put_uvarint(buf, x):
    i = 0
    while x >= 0x80:
        buf.append((x & 0xFF) | 0x80)
        x >>= 7
        i += 1

    buf.append(x & 0xFF)
    return i + 1


def inject(orig, offsets, values, values_types):
    # make sure we have enough values
    assert len(offsets) == len(values) == len(values_types)

    res = orig[:]

    def replace(arr, new_val, offset, place_holder_length):
        return arr[:offset] + new_val + arr[offset+place_holder_length:]

    for i in range(len(offsets)):
        val = values[i]
        val_type = values_types[i]
        dec_len = 0

        if val_type == int:
            buf = []
            dec_len = put_uvarint(buf, val) - 1
            val = bytes(buf)
            res = replace(res, val, offsets[i], 1)

        elif val_type == "address":
            val = encoding.decode_address(val)
            res = replace(res, val, offsets[i], 32)

        elif val_type == "base64":
            val = bytes(base64.b64decode(val))
            buf = []
            dec_len = put_uvarint(buf, len(val)) + len(val) - 2
            res = replace(res, bytes(buf) + val, offsets[i], 2)

        else:
            raise Exception("Unkown Type")

        # update offsets
        if dec_len != 0:
            for o in range(len(offsets)):
                offsets[o] += dec_len

    return res<|MERGE_RESOLUTION|>--- conflicted
+++ resolved
@@ -175,7 +175,6 @@
         return inject(orig, offsets, values, types)
 
 
-<<<<<<< HEAD
 class PeriodicPayment(Template):
     """
     PeriodicPayment contract enables creating an account which allows the
@@ -203,7 +202,42 @@
         self.period = period
         self.max_fee = max_fee
         self.timeout = timeout
-=======
+        
+    def get_program(self):
+        """
+        Return a byte array to be used in LogicSig.
+        """
+        orig = ("ASAHAQoLAAwNDiYCAQYg/ryguxRKWk6ntDikaBrIDmyhBby2B/xWUyXJVp" +
+                "X2ohMxECISMQEjDhAxAiQYJRIQMQQhBDECCBIQMQYoEhAxCTIDEjEHKRIQ" +
+                "MQghBRIQMQkpEjEHMgMSEDECIQYNEDEIJRIQERA=")
+        orig = base64.b64decode(orig)
+        offsets = [4, 5, 7, 8, 9, 12, 15]
+        values = [self.max_fee, self.period, self.withdrawing_window,
+                  self.amount, self.timeout, base64.b64encode(
+                      self.lease_value), self.receiver]
+        types = [int, int, int, int, int, "base64", "address"]
+        return inject(orig, offsets, values, types)
+
+    def get_withdrawal_transaction(self, first_valid, last_valid, gh, fee):
+        """
+        Return the withdrawal transaction to be sent to the network.
+
+        Args:
+            first_valid (int): first round the transaction should be valid
+            last_valid (int): last round the transaction should be valid
+            gh (int): genesis hash in base64
+            fee (int): fee per byte
+        """
+        txn = transaction.PaymentTxn(self.get_address(), fee,
+                                     first_valid, last_valid, gh,
+                                     self.receiver, self.amount,
+                                     lease=self.lease_value)
+
+        lsig = transaction.LogicSig(self.get_program())
+        stx = transaction.LogicSigTransaction(txn, lsig)
+        return stx
+        
+
 class LimitOrder(Template):
     """
     Limit Order allows to trade Algos for other asests given a specific ratio;
@@ -232,43 +266,11 @@
         self.min_trade = min_trade
         self.max_fee = max_fee
         self.asset_id = asset_id
->>>>>>> 38d2e9e0
 
     def get_program(self):
         """
         Return a byte array to be used in LogicSig.
         """
-<<<<<<< HEAD
-        orig = ("ASAHAQoLAAwNDiYCAQYg/ryguxRKWk6ntDikaBrIDmyhBby2B/xWUyXJVp" +
-                "X2ohMxECISMQEjDhAxAiQYJRIQMQQhBDECCBIQMQYoEhAxCTIDEjEHKRIQ" +
-                "MQghBRIQMQkpEjEHMgMSEDECIQYNEDEIJRIQERA=")
-        orig = base64.b64decode(orig)
-        offsets = [4, 5, 7, 8, 9, 12, 15]
-        values = [self.max_fee, self.period, self.withdrawing_window,
-                  self.amount, self.timeout, base64.b64encode(
-                      self.lease_value), self.receiver]
-        types = [int, int, int, int, int, "base64", "address"]
-        return inject(orig, offsets, values, types)
-
-    def get_withdrawal_transaction(self, first_valid, last_valid, gh, fee):
-        """
-        Return the withdrawal transaction to be sent to the network.
-
-        Args:
-            first_valid (int): first round the transaction should be valid
-            last_valid (int): last round the transaction should be valid
-            gh (int): genesis hash in base64
-            fee (int): fee per byte
-        """
-        txn = transaction.PaymentTxn(self.get_address(), fee,
-                                     first_valid, last_valid, gh,
-                                     self.receiver, self.amount,
-                                     lease=self.lease_value)
-
-        lsig = transaction.LogicSig(self.get_program())
-        stx = transaction.LogicSigTransaction(txn, lsig)
-        return stx
-=======
         orig = ("ASAKAAEFAgYEBwgJHSYBIJKvkYTkEzwJf2arzJOxERsSogG9nQzKPkpIoc" +
                 "4TzPTFMRYiEjEQIxIQMQEkDhAyBCMSQABVMgQlEjEIIQQNEDEJMgMSEDMB" +
                 "ECEFEhAzAREhBhIQMwEUKBIQMwETMgMSEDMBEiEHHTUCNQExCCEIHTUENQ" +
@@ -317,7 +319,6 @@
         stx_2 = txn_2.sign(private_key)
 
         return [stx_1, stx_2]
->>>>>>> 38d2e9e0
 
 
 def put_uvarint(buf, x):
