--- conflicted
+++ resolved
@@ -182,11 +182,7 @@
         return inject(orig, offsets, values, types)
 
     @staticmethod
-<<<<<<< HEAD
     def get_transaction(contract, preimage, sp):
-=======
-    def get_transaction(contract, preimage, first_valid, last_valid, gh, fee):
->>>>>>> 2f3656d5
         """
         Return a transaction which will release funds if a matching preimage is used.
 
@@ -194,16 +190,8 @@
             contract (bytes): the contract containing information, should be
                 received from payer
             preimage (str): the preimage of the hash in base64
-<<<<<<< HEAD
             sp (SuggestedParams): suggested params from algod
 
-=======
-            first_valid (int): first valid round for the transactions
-            last_valid (int): last valid round for the transactions
-            gh (str): genesis hash in base64
-            fee (int): fee per byte
-        
->>>>>>> 2f3656d5
         Returns:
             LogicSigTransaction: transaction to claim algos from
                 contract account
@@ -232,11 +220,7 @@
         receiver = encoding.encode_address(bytearrays[0])
 
         lsig = transaction.LogicSig(contract, [base64.b64decode(preimage)])
-<<<<<<< HEAD
         txn = transaction.PaymentTxn(logic.address(contract), sp, None, 0, close_remainder_to=receiver)
-=======
-        txn = transaction.PaymentTxn(logic.address(contract), fee, first_valid, last_valid, gh, None, 0, close_remainder_to=receiver)
->>>>>>> 2f3656d5
 
         if txn.fee > max_fee:
             raise error.TemplateInputError("the transaction fee should not be greater than " + str(max_fee))
