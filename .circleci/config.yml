version: 2.1

workflows:
  version: 2
  test:
    jobs:
      - unit-test:
          matrix:
            parameters:
              python-version: ["3.8", "3.9", "3.10", "3.11"]
      - integration-test:
          matrix:
            parameters:
              python-version: ["3.8", "3.9", "3.10", "3.11"]
      - docset

jobs:
  unit-test:
    parameters:
      python-version:
        type: string
    docker:
      - image: python:<< parameters.python-version >>
    steps:
      - checkout
      - run: pip install -r requirements.txt
<<<<<<< HEAD
      - run: make lint
      - run: make pytest-unit
=======
      - run: black --check .
      - run: mypy algosdk
      - run: |
          python setup.py check -s
          python setup.py check -s 2>&1 | (! grep -qEi 'error|warning')
      - run: pytest tests/unit_tests
>>>>>>> ce14799e
  integration-test:
    parameters:
      python-version:
        type: string
    machine:
     image: "ubuntu-2004:202104-01"
    steps:
      - checkout
      - run: PYTHON_VERSION=<< parameters.python-version >> make docker-test
  docset:
    docker:
      # NOTE: We might eventually need Docker authentication here.
      - image: cimg/python:3.8
    steps:
      - checkout
      - run:
          # NOTE: We might add caching at `pip` level here.
          command: |
            pip install -r requirements.txt
            cd docs
            pip install -r requirements.txt
            pip install sphinx sphinx_rtd_theme doc2dash
            make html
            doc2dash --name py-algo-sdk --index-page index.html --online-redirect-url https://py-algorand-sdk.readthedocs.io/en/latest/ _build/html
            tar -czvf py-algo-sdk.docset.tar.gz py-algo-sdk.docset
            mv py-algo-sdk.docset.tar.gz /tmp
      - store_artifacts:
          path: /tmp/py-algo-sdk.docset.tar.gz
          destination: py-algo-sdk.docset.tar.gz<|MERGE_RESOLUTION|>--- conflicted
+++ resolved
@@ -24,17 +24,9 @@
     steps:
       - checkout
       - run: pip install -r requirements.txt
-<<<<<<< HEAD
       - run: make lint
+      - run: make check-setup
       - run: make pytest-unit
-=======
-      - run: black --check .
-      - run: mypy algosdk
-      - run: |
-          python setup.py check -s
-          python setup.py check -s 2>&1 | (! grep -qEi 'error|warning')
-      - run: pytest tests/unit_tests
->>>>>>> ce14799e
   integration-test:
     parameters:
       python-version:
