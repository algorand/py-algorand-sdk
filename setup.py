--- conflicted
+++ resolved
@@ -9,11 +9,7 @@
     description="Algorand SDK in Python",
     author="Algorand",
     author_email="pypiservice@algorand.com",
-<<<<<<< HEAD
-    version="1.0.4",
-=======
     version="1.0.5",
->>>>>>> 54abcd69
     long_description=long_description,
     long_description_content_type="text/markdown",
     license="MIT",
@@ -22,11 +18,7 @@
     },
     install_requires=["pynacl", "cryptography", "msgpack"],
     packages=["algosdk"],
-<<<<<<< HEAD
-    python_requires=">=3.5"
-=======
     python_requires=">=3.5",
     package_data={'': ['data/langspec.json']},
     include_package_data=True,
->>>>>>> 54abcd69
 )