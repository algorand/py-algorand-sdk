from behave import given, when, then
import base64
from algosdk import kmd
from algosdk.future import transaction
from algosdk import encoding
from algosdk import algod
from algosdk import account
from algosdk import mnemonic
from algosdk import wallet
from algosdk import auction
from algosdk import util
from algosdk import constants
from algosdk import logic
from algosdk.future import template
import os
from datetime import datetime
import hashlib

from nacl.signing import SigningKey

token = "aaaaaaaaaaaaaaaaaaaaaaaaaaaaaaaaaaaaaaaaaaaaaaaaaaaaaaaaaaaaaaaa"
algod_port = 60000
kmd_port = 60001


@when("I create a wallet")
def create_wallet(context):
    context.wallet_name = "Walletpy"
    context.wallet_pswd = ""
    context.wallet_id = context.kcl.create_wallet(
        context.wallet_name, context.wallet_pswd
    )["id"]


@then("the wallet should exist")
def wallet_exist(context):
    wallets = context.kcl.list_wallets()
    wallet_names = [w["name"] for w in wallets]
    assert context.wallet_name in wallet_names


@when("I get the wallet handle")
def get_handle(context):
    context.handle = context.kcl.init_wallet_handle(
        context.wallet_id, context.wallet_pswd
    )


@then("I can get the master derivation key")
def get_mdk(context):
    mdk = context.kcl.export_master_derivation_key(
        context.handle, context.wallet_pswd
    )
    assert mdk


@when("I rename the wallet")
def rename_wallet(context):
    context.wallet_name = "Walletpy_new"
    context.kcl.rename_wallet(
        context.wallet_id, context.wallet_pswd, context.wallet_name
    )


@then("I can still get the wallet information with the same handle")
def get_wallet_info(context):
    info = context.kcl.get_wallet(context.handle)
    assert info


@when("I renew the wallet handle")
def renew_handle(context):
    if not hasattr(context, "handle"):
        context.handle = context.kcl.init_wallet_handle(
            context.wallet_id, context.wallet_pswd
        )
    context.kcl.renew_wallet_handle(context.handle)


@when("I release the wallet handle")
def release_handle(context):
    context.kcl.release_wallet_handle(context.handle)


@then("the wallet handle should not work")
def try_handle(context):
    try:
        context.renew_wallet_handle(context.handle)
        context.error = False
    except:
        context.error = True
    assert context.error


@given(
    'payment transaction parameters {fee} {fv} {lv} "{gh}" "{to}" "{close}" {amt} "{gen}" "{note}"'
)
def txn_params(context, fee, fv, lv, gh, to, close, amt, gen, note):
    context.fee = int(fee)
    context.fv = int(fv)
    context.lv = int(lv)
    context.gh = gh
    context.to = to
    context.amt = int(amt)
    if context.fee == 0:
        context.params = transaction.SuggestedParams(
            context.fee, context.fv, context.lv, context.gh, gen, flat_fee=True
        )
    else:
        context.params = transaction.SuggestedParams(
            context.fee, context.fv, context.lv, context.gh, gen
        )
    if close == "none":
        context.close = None
    else:
        context.close = close
    if note == "none":
        context.note = None
    else:
        context.note = base64.b64decode(note)
    if gen == "none":
        context.gen = None
    else:
        context.gen = gen


@given('mnemonic for private key "{mn}"')
def mn_for_sk(context, mn):
    context.mn = mn
    context.sk = mnemonic.to_private_key(mn)
    context.pk = account.address_from_private_key(context.sk)


@when("I create the payment transaction")
def create_paytxn(context):
    context.txn = transaction.PaymentTxn(
        context.pk,
        context.params,
        context.to,
        context.amt,
        context.close,
        context.note,
    )


@given('multisig addresses "{addresses}"')
def msig_addresses(context, addresses):
    addresses = addresses.split(" ")
    context.msig = transaction.Multisig(1, 2, addresses)


@when("I create the multisig payment transaction")
def create_msigpaytxn(context):
    context.txn = transaction.PaymentTxn(
        context.msig.address(),
        context.params,
        context.to,
        context.amt,
        context.close,
        context.note,
    )
    context.mtx = transaction.MultisigTransaction(context.txn, context.msig)


@when("I create the multisig payment transaction with zero fee")
def create_msigpaytxn_zero_fee(context):
    context.txn = transaction.PaymentTxn(
        context.msig.address(),
        context.params,
        context.to,
        context.amt,
        context.close,
        context.note,
    )
    context.mtx = transaction.MultisigTransaction(context.txn, context.msig)


@when("I sign the multisig transaction with the private key")
def sign_msig(context):
    context.mtx.sign(context.sk)


@when("I sign the transaction with the private key")
def sign_with_sk(context):
    context.stx = context.txn.sign(context.sk)


@then('the signed transaction should equal the golden "{golden}"')
def equal_golden(context, golden):
    assert encoding.msgpack_encode(context.stx) == golden


@then('the multisig address should equal the golden "{golden}"')
def equal_msigaddr_golden(context, golden):
    assert context.msig.address() == golden


@then('the multisig transaction should equal the golden "{golden}"')
def equal_msig_golden(context, golden):
    if not encoding.msgpack_encode(context.mtx) == golden:
        print(encoding.msgpack_encode(context.mtx))
        print(golden)
    assert encoding.msgpack_encode(context.mtx) == golden


@when("I get versions with algod")
def acl_v(context):
    context.versions = context.acl.versions()["versions"]


@then("v1 should be in the versions")
def v1_in_versions(context):
    assert "v1" in context.versions


@when("I get versions with kmd")
def kcl_v(context):
    context.versions = context.kcl.versions()


@when("I get the status")
def status(context):
    context.status = context.acl.status()


@when("I get status after this block")
def status_block(context):
    context.status_after = context.acl.status_after_block(
        context.status["lastRound"]
    )


@then("I can get the block info")
def block(context):
    context.block = context.acl.block_info(context.status["lastRound"] + 1)


@when("I import the multisig")
def import_msig(context):
    context.wallet.import_multisig(context.msig)


@then("the multisig should be in the wallet")
def msig_in_wallet(context):
    msigs = context.wallet.list_multisig()
    assert context.msig.address() in msigs


@when("I export the multisig")
def exp_msig(context):
    context.exp = context.wallet.export_multisig(context.msig.address())


@then("the multisig should equal the exported multisig")
def msig_eq(context):
    assert encoding.msgpack_encode(context.msig) == encoding.msgpack_encode(
        context.exp
    )


@when("I delete the multisig")
def delete_msig(context):
    context.wallet.delete_multisig(context.msig.address())


@then("the multisig should not be in the wallet")
def msig_not_in_wallet(context):
    msigs = context.wallet.list_multisig()
    assert context.msig.address() not in msigs


@when("I generate a key using kmd")
def gen_key_kmd(context):
    context.pk = context.wallet.generate_key()


@then("the key should be in the wallet")
def key_in_wallet(context):
    keys = context.wallet.list_keys()
    assert context.pk in keys


@when("I delete the key")
def delete_key(context):
    context.wallet.delete_key(context.pk)


@then("the key should not be in the wallet")
def key_not_in_wallet(context):
    keys = context.wallet.list_keys()
    assert context.pk not in keys


@when("I generate a key")
def gen_key(context):
    context.sk, context.pk = account.generate_account()
    context.old = context.pk


@when("I import the key")
def import_key(context):
    context.wallet.import_key(context.sk)


@then("the private key should be equal to the exported private key")
def sk_eq_export(context):
    exp = context.wallet.export_key(context.pk)
    assert context.sk == exp
    context.wallet.delete_key(context.pk)


@given("a kmd client")
def kmd_client(context):
    kmd_address = "http://localhost:" + str(kmd_port)
    context.kcl = kmd.KMDClient(token, kmd_address)


@given("an algod client")
def algod_client(context):
    algod_address = "http://localhost:" + str(algod_port)
    context.acl = algod.AlgodClient(token, algod_address)
    if context.acl.status()["lastRound"] < 2:
        context.acl.status_after_block(2)


@given("wallet information")
def wallet_info(context):
    context.wallet_name = "unencrypted-default-wallet"
    context.wallet_pswd = ""
    context.wallet = wallet.Wallet(
        context.wallet_name, context.wallet_pswd, context.kcl
    )
    context.wallet_id = context.wallet.id
    context.accounts = context.wallet.list_keys()


@given('default transaction with parameters {amt} "{note}"')
def default_txn(context, amt, note):
    params = context.acl.suggested_params_as_object()
    context.last_round = params.first
    if note == "none":
        note = None
    else:
        note = base64.b64decode(note)
    context.txn = transaction.PaymentTxn(
        context.accounts[0], params, context.accounts[1], int(amt), note=note
    )
    context.pk = context.accounts[0]


@given('default multisig transaction with parameters {amt} "{note}"')
def default_msig_txn(context, amt, note):
    params = context.acl.suggested_params_as_object()
    context.last_round = params.first
    if note == "none":
        note = None
    else:
        note = base64.b64decode(note)
    context.msig = transaction.Multisig(1, 1, context.accounts)
    context.txn = transaction.PaymentTxn(
        context.msig.address(),
        params,
        context.accounts[1],
        int(amt),
        note=note,
    )
    context.mtx = transaction.MultisigTransaction(context.txn, context.msig)
    context.pk = context.accounts[0]


@when("I get the private key")
def get_sk(context):
    context.sk = context.wallet.export_key(context.pk)


@when("I send the transaction")
def send_txn(context):
    try:
        context.acl.send_transaction(context.stx)
    except:
        context.error = True


@when("I send the kmd-signed transaction")
def send_txn_kmd(context):
    context.acl.send_transaction(context.stx_kmd)


@when("I send the bogus kmd-signed transaction")
def send_txn_kmd_bogus(context):
    try:
        context.acl.send_transaction(context.stx_kmd)
    except:
        context.error = True


@when("I send the multisig transaction")
def send_msig_txn(context):
    try:
        context.acl.send_transaction(context.mtx)
    except:
        context.error = True


@then("the transaction should go through")
def check_txn(context):
    last_round = context.acl.status()["lastRound"]
    assert "type" in context.acl.pending_transaction_info(
        context.txn.get_txid()
    )
    context.acl.status_after_block(last_round + 2)
    assert "type" in context.acl.transaction_info(
        context.txn.sender, context.txn.get_txid()
    )
    assert "type" in context.acl.transaction_by_id(context.txn.get_txid())


@then("I can get the transaction by ID")
def get_txn_by_id(context):
    context.acl.status_after_block(context.last_round + 2)
    assert "type" in context.acl.transaction_by_id(context.txn.get_txid())


@then("the transaction should not go through")
def txn_fail(context):
    assert context.error


@when("I sign the transaction with kmd")
def sign_kmd(context):
    context.stx_kmd = context.wallet.sign_transaction(context.txn)


@then("the signed transaction should equal the kmd signed transaction")
def sign_both_equal(context):
    assert encoding.msgpack_encode(context.stx) == encoding.msgpack_encode(
        context.stx_kmd
    )


@when("I sign the multisig transaction with kmd")
def sign_msig_kmd(context):
    context.mtx_kmd = context.wallet.sign_multisig_transaction(
        context.accounts[0], context.mtx
    )


@then(
    "the multisig transaction should equal the kmd signed multisig transaction"
)
def sign_msig_both_equal(context):
    assert encoding.msgpack_encode(context.mtx) == encoding.msgpack_encode(
        context.mtx_kmd
    )


@when('I read a transaction "{txn}" from file "{num}"')
def read_txn(context, txn, num):
    dir_path = os.path.dirname(os.path.realpath(__file__))
    dir_path = os.path.dirname(os.path.dirname(dir_path))
    context.num = num
    context.txn = transaction.retrieve_from_file(
        dir_path + "/temp/raw" + num + ".tx"
    )[0]


@when("I write the transaction to file")
def write_txn(context):
    dir_path = os.path.dirname(os.path.realpath(__file__))
    dir_path = os.path.dirname(os.path.dirname(dir_path))
    transaction.write_to_file(
        [context.txn], dir_path + "/temp/raw" + context.num + ".tx"
    )


@then("the transaction should still be the same")
def check_enc(context):
    dir_path = os.path.dirname(os.path.realpath(__file__))
    dir_path = os.path.dirname(os.path.dirname(dir_path))
    new = transaction.retrieve_from_file(
        dir_path + "/temp/raw" + context.num + ".tx"
    )
    old = transaction.retrieve_from_file(
        dir_path + "/temp/old" + context.num + ".tx"
    )
    assert encoding.msgpack_encode(new[0]) == encoding.msgpack_encode(old[0])


@then("I do my part")
def check_save_txn(context):
    dir_path = os.path.dirname(os.path.realpath(__file__))
    dir_path = os.path.dirname(os.path.dirname(dir_path))
    stx = transaction.retrieve_from_file(dir_path + "/temp/txn.tx")[0]
    txid = stx.transaction.get_txid()
    last_round = context.acl.status()["lastRound"]
    context.acl.status_after_block(last_round + 2)
    assert context.acl.transaction_info(stx.transaction.sender, txid)


@then("I get the ledger supply")
def get_ledger(context):
    context.acl.ledger_supply()


@then("the node should be healthy")
def check_health(context):
    assert context.acl.health() == None


@when("I get the suggested params")
def suggested_params(context):
    context.params = context.acl.suggested_params_as_object()


@when("I get the suggested fee")
def suggested_fee(context):
    context.fee = context.acl.suggested_fee()["fee"]


@then("the fee in the suggested params should equal the suggested fee")
def check_suggested(context):
    assert context.params.fee == context.fee


@when("I create a bid")
def create_bid(context):
    context.sk, pk = account.generate_account()
    context.bid = auction.Bid(pk, 1, 2, 3, pk, 4)


@when("I encode and decode the bid")
def enc_dec_bid(context):
    context.bid = encoding.msgpack_decode(encoding.msgpack_encode(context.bid))


@then("the bid should still be the same")
def check_bid(context):
    assert context.sbid == context.old


@when("I sign the bid")
def sign_bid(context):
    context.sbid = context.bid.sign(context.sk)
    context.old = context.bid.sign(context.sk)


@when("I decode the address")
def decode_addr(context):
    context.pk = encoding.decode_address(context.pk)


@when("I encode the address")
def encode_addr(context):
    context.pk = encoding.encode_address(context.pk)


@then("the address should still be the same")
def check_addr(context):
    assert context.pk == context.old


@when("I convert the private key back to a mnemonic")
def sk_to_mn(context):
    context.mn = mnemonic.from_private_key(context.sk)


@then('the mnemonic should still be the same as "{mn}"')
def check_mn(context, mn):
    assert context.mn == mn


@given('mnemonic for master derivation key "{mn}"')
def mn_for_mdk(context, mn):
    context.mn = mn
    context.mdk = mnemonic.to_master_derivation_key(mn)


@when("I convert the master derivation key back to a mnemonic")
def mdk_to_mn(context):
    context.mn = mnemonic.from_master_derivation_key(context.mdk)


@when("I create the flat fee payment transaction")
def create_paytxn_flat_fee(context):
    context.params.flat_fee = True
    context.txn = transaction.PaymentTxn(
        context.pk,
        context.params,
        context.to,
        context.amt,
        context.close,
        context.note,
    )


@given('encoded multisig transaction "{mtx}"')
def dec_mtx(context, mtx):
    context.mtx = encoding.msgpack_decode(mtx)


@when("I append a signature to the multisig transaction")
def append_mtx(context):
    context.mtx.sign(context.sk)


@given('encoded multisig transactions "{msigtxns}"')
def mtxs(context, msigtxns):
    context.mtxs = msigtxns.split(" ")
    context.mtxs = [encoding.msgpack_decode(m) for m in context.mtxs]


@when("I merge the multisig transactions")
def merge_mtxs(context):
    context.mtx = transaction.MultisigTransaction.merge(context.mtxs)


@when("I convert {microalgos} microalgos to algos and back")
def convert_algos(context, microalgos):
    context.microalgos = util.algos_to_microalgos(
        util.microalgos_to_algos(int(microalgos))
    )


@then("it should still be the same amount of microalgos {microalgos}")
def check_microalgos(context, microalgos):
    assert int(microalgos) == context.microalgos


@then("I get transactions by address and round")
def txns_by_addr_round(context):
    txns = context.acl.transactions_by_address(
        context.accounts[0], first=1, last=context.acl.status()["lastRound"]
    )
    assert txns == {} or "transactions" in txns


@then("I get transactions by address only")
def txns_by_addr_only(context):
    txns = context.acl.transactions_by_address(context.accounts[0])
    assert txns == {} or "transactions" in txns


@then("I get transactions by address and date")
def txns_by_addr_date(context):
    date = datetime.today().strftime("%Y-%m-%d")
    txns = context.acl.transactions_by_address(
        context.accounts[0], from_date=date, to_date=date
    )
    assert txns == {} or "transactions" in txns


@then("I get pending transactions")
def txns_pending(context):
    txns = context.acl.pending_transactions()
    assert txns == {} or "truncatedTxns" in txns


@then("I get account information")
def acc_info(context):
    context.acl.account_info(context.accounts[0])


@then("I can get account information")
def new_acc_info(context):
    context.acl.account_info(context.pk)
    context.wallet.delete_key(context.pk)


@given(
    'key registration transaction parameters {fee} {fv} {lv} "{gh}" "{votekey}" "{selkey}" {votefst} {votelst} {votekd} "{gen}" "{note}"'
)
def keyreg_txn_params(
    context,
    fee,
    fv,
    lv,
    gh,
    votekey,
    selkey,
    votefst,
    votelst,
    votekd,
    gen,
    note,
):
    context.fee = int(fee)
    context.fv = int(fv)
    context.lv = int(lv)
    context.gh = gh
    context.votekey = votekey
    context.selkey = selkey
    context.votefst = int(votefst)
    context.votelst = int(votelst)
    context.votekd = int(votekd)
    if gen == "none":
        context.gen = None
    else:
        context.gen = gen
    context.params = transaction.SuggestedParams(
        context.fee, context.fv, context.lv, context.gh, context.gen
    )

    if note == "none":
        context.note = None
    else:
        context.note = base64.b64decode(note)
    if gen == "none":
        context.gen = None
    else:
        context.gen = gen


@when("I create the key registration transaction")
def create_keyreg_txn(context):
    context.txn = transaction.KeyregOnlineTxn(
        context.pk,
        context.params,
        context.votekey,
        context.selkey,
        context.votefst,
        context.votelst,
        context.votekd,
        context.note,
    )


@when("I get recent transactions, limited by {cnt} transactions")
def step_impl(context, cnt):
    txns = context.acl.transactions_by_address(
        context.accounts[0], limit=int(cnt)
    )
    assert txns == {} or "transactions" in txns


@given("default asset creation transaction with total issuance {total}")
def default_asset_creation_txn(context, total):
    context.total = int(total)
    params = context.acl.suggested_params_as_object()
    context.last_round = params.first
    context.pk = context.accounts[0]
    asset_name = "asset"
    unit_name = "unit"
    params.fee = 1
    context.txn = transaction.AssetConfigTxn(
        context.pk,
        params,
        total=context.total,
        default_frozen=False,
        unit_name=unit_name,
        asset_name=asset_name,
        manager=context.pk,
        reserve=context.pk,
        freeze=context.pk,
        clawback=context.pk,
    )

    context.expected_asset_info = {
        "defaultfrozen": False,
        "unitname": "unit",
        "assetname": "asset",
        "managerkey": context.pk,
        "reserveaddr": context.pk,
        "freezeaddr": context.pk,
        "clawbackaddr": context.pk,
        "creator": context.pk,
        "total": context.total,
        "decimals": 0,
        "metadatahash": None,
        "url": "",
    }


@given("default-frozen asset creation transaction with total issuance {total}")
def default_frozen_asset_creation_txn(context, total):
    context.total = int(total)
    params = context.acl.suggested_params_as_object()
    context.last_round = params.first
    context.pk = context.accounts[0]
    asset_name = "asset"
    unit_name = "unit"
    params.fee = 1
    context.txn = transaction.AssetConfigTxn(
        context.pk,
        params,
        total=context.total,
        default_frozen=True,
        unit_name=unit_name,
        asset_name=asset_name,
        manager=context.pk,
        reserve=context.pk,
        freeze=context.pk,
        clawback=context.pk,
    )

    context.expected_asset_info = {
        "defaultfrozen": False,
        "unitname": "unit",
        "assetname": "asset",
        "managerkey": context.pk,
        "reserveaddr": context.pk,
        "freezeaddr": context.pk,
        "clawbackaddr": context.pk,
        "creator": context.pk,
        "total": context.total,
        "decimals": 0,
        "metadatahash": None,
        "url": "",
    }


@given("asset test fixture")
def asset_fixture(context):
    context.expected_asset_info = dict()
    context.rcv = context.accounts[1]


@when("I update the asset index")
def update_asset_index(context):
    assets = context.acl.list_assets()["assets"]
    indices = [a["AssetIndex"] for a in assets]
    context.asset_index = max(indices)


@when("I get the asset info")
def get_asset_info(context):
    context.asset_info = context.acl.asset_info(context.asset_index)


@then("the asset info should match the expected asset info")
def asset_info_match(context):
    for k in context.expected_asset_info:
        assert (
            context.expected_asset_info[k] == context.asset_info.get(k)
        ) or (
            (not context.expected_asset_info[k])
            and (not context.asset_info.get(k))
        )


@when("I create an asset destroy transaction")
def create_asset_destroy_txn(context):
    context.txn = transaction.AssetConfigTxn(
        context.pk,
        context.acl.suggested_params_as_object(),
        index=context.asset_index,
        strict_empty_address_check=False,
    )


@then("I should be unable to get the asset info")
def err_asset_info(context):
    err = False
    try:
        context.acl.asset_info(context.pk, context.asset_index)
    except:
        err = True
    assert err


@when("I create a no-managers asset reconfigure transaction")
def no_manager_txn(context):
    context.txn = transaction.AssetConfigTxn(
        context.pk,
        context.acl.suggested_params_as_object(),
        index=context.asset_index,
        reserve=context.pk,
        clawback=context.pk,
        freeze=context.pk,
        strict_empty_address_check=False,
    )

    context.expected_asset_info["managerkey"] = ""


@when(
    "I create a transaction for a second account, signalling asset acceptance"
)
def accept_asset_txn(context):
    params = context.acl.suggested_params_as_object()
    context.txn = transaction.AssetTransferTxn(
        context.rcv, params, context.rcv, 0, context.asset_index
    )


@when(
    "I create a transaction transferring {amount} assets from creator to a second account"
)
def transfer_assets(context, amount):
    params = context.acl.suggested_params_as_object()
    context.txn = transaction.AssetTransferTxn(
        context.pk, params, context.rcv, int(amount), context.asset_index
    )


@when(
    "I create a transaction transferring {amount} assets from a second account to creator"
)
def transfer_assets_to_creator(context, amount):
    params = context.acl.suggested_params_as_object()
    context.txn = transaction.AssetTransferTxn(
        context.rcv, params, context.pk, int(amount), context.asset_index
    )


@then("the creator should have {exp_balance} assets remaining")
def check_asset_balance(context, exp_balance):
    asset_info = context.acl.account_info(context.pk)["assets"][
        str(context.asset_index)
    ]
    assert asset_info["amount"] == int(exp_balance)


@when("I create a freeze transaction targeting the second account")
def freeze_txn(context):
    params = context.acl.suggested_params_as_object()
    context.txn = transaction.AssetFreezeTxn(
        context.pk, params, context.asset_index, context.rcv, True
    )


@when("I create an un-freeze transaction targeting the second account")
def unfreeze_txn(context):
    params = context.acl.suggested_params_as_object()
    context.txn = transaction.AssetFreezeTxn(
        context.pk, params, context.asset_index, context.rcv, False
    )


@when(
    "I create a transaction revoking {amount} assets from a second account to creator"
)
def revoke_txn(context, amount):
    params = context.acl.suggested_params_as_object()
    context.txn = transaction.AssetTransferTxn(
        context.pk,
        params,
        context.pk,
        int(amount),
        context.asset_index,
        revocation_target=context.rcv,
    )


@given(
    "a split contract with ratio {ratn} to {ratd} and minimum payment {min_pay}"
)
def split_contract(context, ratn, ratd, min_pay):
    context.params = context.acl.suggested_params_as_object()
    context.template = template.Split(
        context.accounts[0],
        context.accounts[1],
        context.accounts[2],
        int(ratn),
        int(ratd),
        context.params.last,
        int(min_pay),
        20000,
    )
    context.fund_amt = int(
        2 * context.template.min_pay * (int(ratn) + int(ratd)) / int(ratn)
    )

@when("I send the split transactions")
def send_split(context):
    amt = context.fund_amt // 2
    txns = context.template.get_split_funds_transaction(
        context.template.get_program(), amt, context.params
    )
    context.txn = txns[0].transaction
    context.acl.send_transactions(txns)


@given('an HTLC contract with hash preimage "{preimage}"')
def htlc_contract(context, preimage):
    context.preimage = bytes(preimage, "ascii")
    context.params = context.acl.suggested_params_as_object()
    h = base64.b64encode(hashlib.sha256(context.preimage).digest()).decode()
    context.fund_amt = 1000000
    context.template = template.HTLC(
        context.accounts[0],
        context.accounts[1],
        "sha256",
        h,
        context.params.last,
        2000,
    )


@when("I fund the contract account")
def fund_contract(context):
    context.txn = transaction.PaymentTxn(
        context.accounts[0],
        context.params,
        context.template.get_address(),
        context.fund_amt,
    )
    context.txn = context.wallet.sign_transaction(context.txn)
    context.acl.send_transaction(context.txn)
<<<<<<< HEAD
    transaction.wait_for_confirmation(context.acl, context.txn.get_txid(), 10)
=======
    context.acl.status_after_block(context.acl.status()["lastRound"] + 3)
>>>>>>> 15414fea


@when("I claim the algos")
def claim_algos(context):
    context.ltxn = template.HTLC.get_transaction(
        context.template.get_program(),
        base64.b64encode(context.preimage),
        context.params,
    )
    context.txn = context.ltxn.transaction
    context.acl.send_transaction(context.ltxn)


@given(
    "a periodic payment contract with withdrawing window {wd_window} and period {period}"
)
def periodic_pay_contract(context, wd_window, period):
    context.params = context.acl.suggested_params_as_object()
    context.template = template.PeriodicPayment(
        context.accounts[1],
        12345,
        int(wd_window),
        int(period),
        2000,
        int(context.params.last),
    )
    context.fund_amt = 1000000


@when("I claim the periodic payment")
def claim_periodic(context):
    context.params.first = (
        context.params.first
        // context.template.period
        * context.template.period
    )
    ltxn = context.template.get_withdrawal_transaction(
        context.template.get_program(), context.params
    )
    context.txn = ltxn.transaction
    context.acl.send_transaction(ltxn)


@given("contract test fixture")
def contract_fixture(context):
    pass


@given("a limit order contract with parameters {ratn} {ratd} {min_trade}")
def limit_order_contract(context, ratn, ratd, min_trade):
    context.params = context.acl.suggested_params_as_object()
    context.ratn = int(ratn)
    context.ratd = int(ratd)
    context.template = template.LimitOrder(
        context.accounts[1],
        context.asset_index,
        int(ratn),
        int(ratd),
        context.params.last,
        2000,
        int(min_trade),
    )
    context.sk = context.wallet.export_key(context.accounts[0])
    context.fund_amt = max(2 * int(min_trade), 1000000)
    context.rcv = context.accounts[1]


@when("I swap assets for algos")
def swap_assets(context):
    context.txns = context.template.get_swap_assets_transactions(
        context.template.get_program(),
        12345,
        int(12345 * context.ratd / context.ratn),
        context.sk,
        context.params,
    )
    context.txn = context.txns[0].transaction
    context.acl.send_transactions(context.txns)


@given("a dynamic fee contract with amount {amt}")
def dynamic_fee_contract(context, amt):
    context.params = context.acl.suggested_params_as_object()
    context.sk = context.wallet.export_key(context.accounts[0])
    context.template = template.DynamicFee(
        context.accounts[1], int(amt), context.params
    )
    txn, lsig = context.template.sign_dynamic_fee(context.sk)
    context.txns = context.template.get_transactions(
        txn, lsig, context.wallet.export_key(context.accounts[2]), 0
    )
    context.txn = context.txns[0].transaction


@when("I send the dynamic fee transactions")
def send_dynamic_fee(context):
    context.acl.send_transactions(context.txns)


@given("I sign the transaction with the private key")
def given_sign_with_sk(context):
    # python cucumber considers "Given foo" and "When foo" to be distinct,
    # but we don't want them to be. So, call the other function
    sign_with_sk(context)


@given("I send the transaction")
def given_send_txn(context):
    # python cucumber considers "Given foo" and "When foo" to be distinct,
    # but we don't want them to be. So, call the other function
    send_txn(context)


@when('mnemonic for private key "{mn}"')
def when_mn_for_sk(context, mn):
    # python cucumber considers "Given foo" and "When foo" to be distinct,
    # but we don't want them to be. So, call the other function
    mn_for_sk(context, mn)


@when('I set the from address to "{from_addr}"')
def set_from_to(context, from_addr):
    context.txn.sender = from_addr


@when("I add a rekeyTo field with the private key algorand address")
def add_rekey_to_sk(context):
    context.txn.rekey_to = account.address_from_private_key(context.sk)


@when('I add a rekeyTo field with address "{rekey}"')
def add_rekey_to_address(context, rekey):
    context.txn.rekey_to = rekey


@given(u'base64 encoded data to sign "{data_enc}"')
def set_base64_encoded_data(context, data_enc):
    context.data = base64.b64decode(data_enc)


@given(u'program hash "{contract_addr}"')
def set_program_hash(context, contract_addr):
    context.address = contract_addr


@when(u"I perform tealsign")
def perform_tealsign(context):
    context.sig = logic.teal_sign(context.sk, context.data, context.address)


@then(u'the signature should be equal to "{sig_enc}"')
def check_tealsign(context, sig_enc):
    expected = base64.b64decode(sig_enc)
    assert expected == context.sig


@given(u'base64 encoded program "{program_enc}"')
def set_program_hash_from_program(context, program_enc):
    program = base64.b64decode(program_enc)
    context.address = logic.address(program)


@given(u'base64 encoded private key "{sk_enc}"')
def set_sk_from_encoded_seed(context, sk_enc):
    seed = base64.b64decode(sk_enc)
    key = SigningKey(seed)
    private_key = base64.b64encode(
        key.encode() + key.verify_key.encode()
    ).decode()
    context.sk = private_key


@then("fee field is in txn")
def fee_in_txn(context):
    if "signed_transaction" in context:
        stxn = context.signed_transaction.dictify()
    else:
        stxn = context.mtx.dictify()

    assert "fee" in stxn["txn"]


@then("fee field not in txn")
def fee_not_in_txn(context):
    if "signed_transaction" in context:
        stxn = context.signed_transaction.dictify()
    else:
        stxn = context.mtx.dictify()
    assert "fee" not in stxn["txn"]<|MERGE_RESOLUTION|>--- conflicted
+++ resolved
@@ -996,11 +996,7 @@
     )
     context.txn = context.wallet.sign_transaction(context.txn)
     context.acl.send_transaction(context.txn)
-<<<<<<< HEAD
     transaction.wait_for_confirmation(context.acl, context.txn.get_txid(), 10)
-=======
-    context.acl.status_after_block(context.acl.status()["lastRound"] + 3)
->>>>>>> 15414fea
 
 
 @when("I claim the algos")
