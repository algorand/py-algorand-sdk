--- conflicted
+++ resolved
@@ -1136,14 +1136,8 @@
                   "MgMSEDMABykSEDMBByoSEDMACCEFCzMBCCEGCxIQMwAIIQcPEBA=")
         golden_addr = ("KPYGWKTV7CKMPMTLQRNGMEQRSYTYD" +
                        "HUOFNV4UDSBDLC44CLIJPQWRTCPBU")
-<<<<<<< HEAD
-        self.assertEqual(s.get_program(), golden)
-        self.assertEqual(s.get_address(), golden_addr)
-        print([dict(t.dictify()) for t in s.get_send_funds_transaction(1234, 2345, 2346, "f4OxZX/x/FO5LcGBSKHWXfwtSx+j1ncoSt3SABJtkGk=", precise=False).transactions])
-=======
         self.assertEqual(s.get_program(), base64.b64decode(golden))
         self.assertEqual(s.get_address(), golden_addr)
->>>>>>> bfd04f2b
 
     def test_HTLC(self):
         addr1 = "726KBOYUJJNE5J5UHCSGQGWIBZWKCBN4WYD7YVSTEXEVNFPWUIJ7TAEOPM"
@@ -1159,8 +1153,7 @@
                   "SlpOp7Q4pGgayA5soQW8tgf8VlMlyVaV9qITMQEiDjEQIxIQMQcyAxIQ" +
                   "MQgkEhAxCSgSLQEpEhAxCSoSMQIlDRAREA==")
         p = s.get_program()
-<<<<<<< HEAD
-        self.assertEqual(p, golden)
+        self.assertEqual(p, base64.b64decode(golden))
         self.assertEqual(s.get_address(), golden_addr)
 
     def test_dynamic_fee(self):
@@ -1178,29 +1171,31 @@
                   "ABIQMwAIMQESEDEWIxIQMRAjEhAxBygSEDEJKRIQMQgkEhAxAiUSEDEE" +
                   "IQQSEDEGKhIQ")
         p = s.get_program()
-        self.assertEqual(p, golden)
+        self.assertEqual(p, base64.b64decode(golden))
         self.assertEqual(s.get_address(), golden_addr)
 
     def test_periodic_fee(self):
         # changesdflkjsdflk
-        addr1 = "726KBOYUJJNE5J5UHCSGQGWIBZWKCBN4WYD7YVSTEXEVNFPWUIJ7TAEOPM"
-        addr2 = "42NJMHTPFVPXVSDGA6JGKUV6TARV5UZTMPFIREMLXHETRKIVW34QFSDFRE"
-        s = template.DynamicFee(addr1, 5000, 12345, 12346, addr2)
+        addr = "726KBOYUJJNE5J5UHCSGQGWIBZWKCBN4WYD7YVSTEXEVNFPWUIJ7TAEOPM"
+        s = template.PeriodicPayment(addr, 10000, 999, 11, 10, 123456)
         s.lease_value = "f4OxZX/x/FO5LcGBSKHWXfwtSx+j1ncoSt3SABJtkGk="
 
-        golden_addr = ("GCI4WWDIWUFATVPOQ372OZYG52EUL" +
-                       "PUZKI7Y34MXK3ZJKIBZXHD2H5C5TI")
-
-        golden = ("ASAFAgGIJ7lgumAmAyD+vKC7FEpaTqe0OKRoGsgObKEFvLYH/FZTJclW" +
-                  "lfaiEyDmmpYeby1feshmB5JlUr6YI17TM2PKiJGLuck4qRW2+SB/g7Fl" +
-                  "f/H8U7ktwYFIodZd/C1LH6PWdyhK3dIAEm2QaTIEIhIzABAjEhAzAAcx" +
-                  "ABIQMwAIMQESEDEWIxIQMRAjEhAxBygSEDEJKRIQMQgkEhAxAiUSEDEE" +
-                  "IQQSEDEGKhIQ")
+        golden_addr = ("IJPPJDULMZNQXBIGCLCWVP5P4VD6U564BHC7C5CMZB2FVXKGZSIVPJFPT4")
+
+        golden = ("ASAHAQoLAOcHkE7AxAcmAiB/g7Flf/H8U7ktwYFIodZd/C1LH6PWdyhK3dIAEm2QaSD+vKC7FEpaTqe0OKRoGsgObKEFvLYH/FZTJclWlfaiEzEQIhIxASMOEDECJBglEhAxBCEEMQIIEhAxBigSEDEJMgMSMQcpEhAxCCEFEhAxCSkSMQcyAxIQMQIhBg0QMQglEhAREA==")
         p = s.get_program()
-        self.assertEqual(p, golden)
-=======
         self.assertEqual(p, base64.b64decode(golden))
->>>>>>> bfd04f2b
+        self.assertEqual(s.get_address(), golden_addr)
+
+    def test_limit_order_a(self):
+        addr = "SKXZDBHECM6AS73GVPGJHMIRDMJKEAN5TUGMUPSKJCQ44E6M6TC2H2UJ3I"
+        s = template.LimitOrder(addr, 10000, 257, 36, 13579, 10, 123456)
+
+        golden_addr = ("WLTFMUFK2BRUOZTWKZIU5LUUR6FJZBFRJCDLMF35PXQEBDWSDT2CSGMK3M")
+
+        golden = ("ASAKAAEKAsDEBwSQTiSBAotqJgEgkq+RhOQTPAl/ZqvMk7ERGxKiAb2dDMo+SkihzhPM9MUxFiISMRAjEhAxASQOEDIEIxJAAFUyBCUSMQghBA0QMQkyAxIQMwEQIQUSEDMBESEGEhAzARQoEhAzARMyAxIQMwESIQcdNQI1ATEIIQgdNQQ1AzQBNAMNQAAkNAE0AxI0AjQEDxBAABYAMQkoEjECIQkNEDEHMgMSEDEIIhIQEA==")
+        p = s.get_program()
+        self.assertEqual(p, base64.b64decode(golden))
         self.assertEqual(s.get_address(), golden_addr)
 
 
