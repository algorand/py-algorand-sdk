import base64
import copy
import os
import pytest
import random
import string
import sys
import unittest
import uuid
from unittest.mock import Mock

from nacl.signing import SigningKey

from algosdk import (
    account,
    constants,
    encoding,
    error,
    logic,
    mnemonic,
    util,
    wordlist,
)
from algosdk.abi import (
    ABIType,
    AddressType,
    ArrayDynamicType,
    ArrayStaticType,
    BoolType,
    ByteType,
    Contract,
    Interface,
    Method,
    NetworkInfo,
    StringType,
    TupleType,
    UfixedType,
    UintType,
)
from algosdk.future import template, transaction
from algosdk.testing import dryrun


class TestPaymentTransaction(unittest.TestCase):
    def test_min_txn_fee(self):
        address = "7ZUECA7HFLZTXENRV24SHLU4AVPUTMTTDUFUBNBD64C73F3UHRTHAIOF6Q"
        gh = "JgsgCaCTqIaLeVhyL6XlRu3n7Rfk2FxMeK+wRSaQ7dI="
        sp = transaction.SuggestedParams(0, 1, 100, gh)
        txn = transaction.PaymentTxn(address, sp, address, 1000, note=b"\x00")
        self.assertEqual(constants.min_txn_fee, txn.fee)

    def test_zero_txn_fee(self):
        address = "7ZUECA7HFLZTXENRV24SHLU4AVPUTMTTDUFUBNBD64C73F3UHRTHAIOF6Q"
        gh = "JgsgCaCTqIaLeVhyL6XlRu3n7Rfk2FxMeK+wRSaQ7dI="
        sp = transaction.SuggestedParams(0, 1, 100, gh, flat_fee=True)
        txn = transaction.PaymentTxn(address, sp, address, 1000, note=b"\x00")
        self.assertEqual(0, txn.fee)

    def test_txn_flat_fee(self):
        address = "7ZUECA7HFLZTXENRV24SHLU4AVPUTMTTDUFUBNBD64C73F3UHRTHAIOF6Q"
        gh = "JgsgCaCTqIaLeVhyL6XlRu3n7Rfk2FxMeK+wRSaQ7dI="
        sp = transaction.SuggestedParams(100, 1, 100, gh, flat_fee=True)
        txn = transaction.PaymentTxn(address, sp, address, 1000, note=b"\x00")
        self.assertEqual(100, txn.fee)

    def test_note_wrong_type(self):
        address = "7ZUECA7HFLZTXENRV24SHLU4AVPUTMTTDUFUBNBD64C73F3UHRTHAIOF6Q"
        gh = "JgsgCaCTqIaLeVhyL6XlRu3n7Rfk2FxMeK+wRSaQ7dI="
        sp = transaction.SuggestedParams(0, 1, 100, gh)
        f = lambda: transaction.PaymentTxn(address, sp, address, 1000, note=45)
        self.assertRaises(error.WrongNoteType, f)

    def test_note_strings_allowed(self):
        address = "7ZUECA7HFLZTXENRV24SHLU4AVPUTMTTDUFUBNBD64C73F3UHRTHAIOF6Q"
        gh = "JgsgCaCTqIaLeVhyL6XlRu3n7Rfk2FxMeK+wRSaQ7dI="
        sp = transaction.SuggestedParams(0, 1, 100, gh)
        txn = transaction.PaymentTxn(address, sp, address, 1000, note="helo")
        self.assertEqual(constants.min_txn_fee, txn.fee)

    def test_note_wrong_length(self):
        address = "7ZUECA7HFLZTXENRV24SHLU4AVPUTMTTDUFUBNBD64C73F3UHRTHAIOF6Q"
        gh = "JgsgCaCTqIaLeVhyL6XlRu3n7Rfk2FxMeK+wRSaQ7dI="
        sp = transaction.SuggestedParams(0, 1, 100, gh)
        f = lambda: transaction.PaymentTxn(
            address, sp, address, 1000, note=("0" * 1025).encode()
        )
        self.assertRaises(error.WrongNoteLength, f)

    def test_leases(self):
        address = "7ZUECA7HFLZTXENRV24SHLU4AVPUTMTTDUFUBNBD64C73F3UHRTHAIOF6Q"
        gh = "JgsgCaCTqIaLeVhyL6XlRu3n7Rfk2FxMeK+wRSaQ7dI="
        sp = transaction.SuggestedParams(0, 1, 100, gh)
        # 32 byte zero lease should be dropped from msgpack
        txn1 = transaction.PaymentTxn(
            address, sp, address, 1000, lease=(b"\0" * 32)
        )
        txn2 = transaction.PaymentTxn(address, sp, address, 1000)

        self.assertEqual(txn1.dictify(), txn2.dictify())
        self.assertEqual(txn1, txn2)
        self.assertEqual(txn2, txn1)

    def test_serialize(self):
        address = "7ZUECA7HFLZTXENRV24SHLU4AVPUTMTTDUFUBNBD64C73F3UHRTHAIOF6Q"
        gh = "JgsgCaCTqIaLeVhyL6XlRu3n7Rfk2FxMeK+wRSaQ7dI="
        sp = transaction.SuggestedParams(3, 1, 100, gh)
        txn = transaction.PaymentTxn(
            address, sp, address, 1000, note=bytes([1, 32, 200])
        )
        enc = encoding.msgpack_encode(txn)
        re_enc = encoding.msgpack_encode(encoding.msgpack_decode(enc))
        self.assertEqual(enc, re_enc)

    def test_serialize_with_note_string_encode(self):
        address = "7ZUECA7HFLZTXENRV24SHLU4AVPUTMTTDUFUBNBD64C73F3UHRTHAIOF6Q"
        gh = "JgsgCaCTqIaLeVhyL6XlRu3n7Rfk2FxMeK+wRSaQ7dI="
        sp = transaction.SuggestedParams(3, 1, 100, gh)
        txn = transaction.PaymentTxn(
            address, sp, address, 1000, note="hello".encode()
        )
        enc = encoding.msgpack_encode(txn)
        re_enc = encoding.msgpack_encode(encoding.msgpack_decode(enc))
        self.assertEqual(enc, re_enc)

    def test_serialize_with_note_max_length(self):
        address = "7ZUECA7HFLZTXENRV24SHLU4AVPUTMTTDUFUBNBD64C73F3UHRTHAIOF6Q"
        gh = "JgsgCaCTqIaLeVhyL6XlRu3n7Rfk2FxMeK+wRSaQ7dI="
        sp = transaction.SuggestedParams(3, 1, 100, gh)
        txn = transaction.PaymentTxn(
            address, sp, address, 1000, note=("0" * 1024).encode()
        )
        enc = encoding.msgpack_encode(txn)
        re_enc = encoding.msgpack_encode(encoding.msgpack_decode(enc))
        self.assertEqual(enc, re_enc)

    def test_serialize_zero_amt(self):
        address = "7ZUECA7HFLZTXENRV24SHLU4AVPUTMTTDUFUBNBD64C73F3UHRTHAIOF6Q"
        gh = "JgsgCaCTqIaLeVhyL6XlRu3n7Rfk2FxMeK+wRSaQ7dI="
        sp = transaction.SuggestedParams(3, 1, 100, gh)
        txn = transaction.PaymentTxn(
            address, sp, address, 0, note=bytes([1, 32, 200])
        )
        enc = encoding.msgpack_encode(txn)
        re_enc = encoding.msgpack_encode(encoding.msgpack_decode(enc))
        self.assertEqual(enc, re_enc)

    def test_serialize_gen(self):
        address = "7ZUECA7HFLZTXENRV24SHLU4AVPUTMTTDUFUBNBD64C73F3UHRTHAIOF6Q"
        gh = "JgsgCaCTqIaLeVhyL6XlRu3n7Rfk2FxMeK+wRSaQ7dI="
        sp = transaction.SuggestedParams(3, 1, 100, gh, "testnet-v1.0")
        txn = transaction.PaymentTxn(
            address, sp, address, 1000, close_remainder_to=address
        )
        enc = encoding.msgpack_encode(txn)
        re_enc = encoding.msgpack_encode(encoding.msgpack_decode(enc))
        self.assertEqual(enc, re_enc)

    def test_serialize_txgroup(self):
        address = "7ZUECA7HFLZTXENRV24SHLU4AVPUTMTTDUFUBNBD64C73F3UHRTHAIOF6Q"
        gh = "JgsgCaCTqIaLeVhyL6XlRu3n7Rfk2FxMeK+wRSaQ7dI="
        sp = transaction.SuggestedParams(3, 1, 100, gh, "testnet-v1.0")
        txn = transaction.PaymentTxn(
            address, sp, address, 1000, close_remainder_to=address
        )
        txid = txn.get_txid().encode()
        txid = base64.decodebytes(txid)

        txgroup = transaction.TxGroup([txid])
        enc = encoding.msgpack_encode(txgroup)
        re_enc = encoding.msgpack_encode(encoding.msgpack_decode(enc))
        self.assertEqual(enc, re_enc)

        txgroup = transaction.TxGroup([txid] * 11)
        enc = encoding.msgpack_encode(txgroup)
        re_enc = encoding.msgpack_encode(encoding.msgpack_decode(enc))
        self.assertEqual(enc, re_enc)

        # check group field serialization
        gid = transaction.calculate_group_id([txn, txn])
        txn.group = gid
        enc = encoding.msgpack_encode(txn)
        re_enc = encoding.msgpack_encode(encoding.msgpack_decode(enc))
        self.assertEqual(enc, re_enc)

    def test_sign(self):
        mn = (
            "advice pudding treat near rule blouse same whisper inner electric"
            " quit surface sunny dismiss leader blood seat clown cost exist ho"
            "spital century reform able sponsor"
        )
        gh = "JgsgCaCTqIaLeVhyL6XlRu3n7Rfk2FxMeK+wRSaQ7dI="
        address = "PNWOET7LLOWMBMLE4KOCELCX6X3D3Q4H2Q4QJASYIEOF7YIPPQBG3YQ5YI"
        close = "IDUTJEUIEVSMXTU4LGTJWZ2UE2E6TIODUKU6UW3FU3UKIQQ77RLUBBBFLA"
        sk = mnemonic.to_private_key(mn)
        pk = account.address_from_private_key(sk)
        sp = transaction.SuggestedParams(4, 12466, 13466, gh, "devnet-v33.0")
        txn = transaction.PaymentTxn(
            pk,
            sp,
            address,
            1000,
            note=base64.b64decode("6gAVR0Nsv5Y="),
            close_remainder_to=close,
        )
        stx = txn.sign(sk)
        golden = (
            "gqNzaWfEQPhUAZ3xkDDcc8FvOVo6UinzmKBCqs0woYSfodlmBMfQvGbeUx3Srxy3d"
            "yJDzv7rLm26BRv9FnL2/AuT7NYfiAWjdHhui6NhbXTNA+ilY2xvc2XEIEDpNJKIJW"
            "TLzpxZpptnVCaJ6aHDoqnqW2Wm6KRCH/xXo2ZlZc0EmKJmds0wsqNnZW6sZGV2bmV"
            "0LXYzMy4womdoxCAmCyAJoJOohot5WHIvpeVG7eftF+TYXEx4r7BFJpDt0qJsds00"
            "mqRub3RlxAjqABVHQ2y/lqNyY3bEIHts4k/rW6zAsWTinCIsV/X2PcOH1DkEglhBH"
            "F/hD3wCo3NuZMQg5/D4TQaBHfnzHI2HixFV9GcdUaGFwgCQhmf0SVhwaKGkdHlwZa"
            "NwYXk="
        )
        self.assertEqual(golden, encoding.msgpack_encode(stx))
        txid_golden = "5FJDJD5LMZC3EHUYYJNH5I23U4X6H2KXABNDGPIL557ZMJ33GZHQ"
        self.assertEqual(txn.get_txid(), txid_golden)

        # check group field serialization
        gid = transaction.calculate_group_id([txn])
        stx.group = gid
        enc = encoding.msgpack_encode(stx)
        re_enc = encoding.msgpack_encode(encoding.msgpack_decode(enc))
        self.assertEqual(enc, re_enc)

    def test_sign_logic_multisig(self):
        program = b"\x01\x20\x01\x01\x22"
        lsig = transaction.LogicSig(program)
        passphrase = "sight garment riot tattoo tortoise identify left talk sea ill walnut leg robot myth toe perfect rifle dizzy spend april build legend brother above hospital"
        sk = mnemonic.to_private_key(passphrase)
        addr = account.address_from_private_key(sk)

        passphrase2 = "sentence spoil search picnic civil quote question express uniform laundry visit wisdom level domain pigeon pattern search animal upper joke fiscal latin they ability stove"
        sk2 = mnemonic.to_private_key(passphrase2)
        addr2 = account.address_from_private_key(sk2)

        msig = transaction.Multisig(1, 2, [addr, addr2])
        lsig.sign(sk, msig)
        lsig.append_to_multisig(sk2)

        receiver = "DOMUC6VGZH7SSY5V332JR5HRLZSOJDWNPBI4OI2IIBU6A3PFLOBOXZ3KFY"
        gh = "zNQES/4IqimxRif40xYvzBBIYCZSbYvNSRIzVIh4swo="

        params = transaction.SuggestedParams(
            0, 447, 1447, gh, gen="network-v1"
        )
        txn = transaction.PaymentTxn(msig.address(), params, receiver, 1000000)
        lstx = transaction.LogicSigTransaction(txn, lsig)

        golden = (
            "gqRsc2lngqFsxAUBIAEBIqRtc2lng6ZzdWJzaWeSgqJwa8QgeUdQSBmJmLH5xdID"
            "nkf+V3AQH6usPifhfJVwnJ7d7nOhc8RAuP0Ms22j1xXTcXYOivDMztXm7vY2uBi8"
            "vJCDlpWhVxLoEDKhqmqEbT7SfvCrS2aNXPiJUSZ7cNMyUdytOpFdD4KicGvEILxI"
            "bwe4gu5YCR4TLASEBpTJ25cdJZqxMqhkgMHQqr61oXPEQGOeeZZ1FAJjJ65N5Asj"
            "i1bK+Q2LZblC77u7NYcw4gPAig8rRUKJYNQtiKVVJQ53A8ufQkn9dZ6uybbaIPxu"
            "bQejdGhyAqF2AaN0eG6Jo2FtdM4AD0JAo2ZlZc0D6KJmds0Bv6NnZW6qbmV0d29y"
            "ay12MaJnaMQgzNQES/4IqimxRif40xYvzBBIYCZSbYvNSRIzVIh4swqibHbNBaej"
            "cmN2xCAbmUF6psn/KWO13vSY9PFeZOSOzXhRxyNIQGngbeVbgqNzbmTEIIytL7Xv"
            "2XuuO6mS+3IetwlKVPM0qdKBIiMVdhzAOMPKpHR5cGWjcGF5"
        )

        encoded = encoding.msgpack_encode(lstx)
        self.assertEqual(encoded, golden)

    def test_serialize_zero_receiver(self):
        address = "7ZUECA7HFLZTXENRV24SHLU4AVPUTMTTDUFUBNBD64C73F3UHRTHAIOF6Q"
        receiver = "AAAAAAAAAAAAAAAAAAAAAAAAAAAAAAAAAAAAAAAAAAAAAAAAAAAAY5HFKQ"
        gh = "JgsgCaCTqIaLeVhyL6XlRu3n7Rfk2FxMeK+wRSaQ7dI="
        sp = transaction.SuggestedParams(3, 1, 100, gh)
        txn = transaction.PaymentTxn(
            address, sp, receiver, 1000, note=bytes([1, 32, 200])
        )

        golden = (
            "iKNhbXTNA+ijZmVlzQPoomZ2AaJnaMQgJgsgCaCTqIaLeVhyL6XlRu3n7Rfk2FxMe"
            "K+wRSaQ7dKibHZkpG5vdGXEAwEgyKNzbmTEIP5oQQPnKvM7kbGuuSOunAVfSbJzHQ"
            "tAtCP3Bf2XdDxmpHR5cGWjcGF5"
        )

        self.assertEqual(golden, encoding.msgpack_encode(txn))

    def test_error_empty_receiver_txn(self):
        address = "7ZUECA7HFLZTXENRV24SHLU4AVPUTMTTDUFUBNBD64C73F3UHRTHAIOF6Q"
        receiver = None
        gh = "JgsgCaCTqIaLeVhyL6XlRu3n7Rfk2FxMeK+wRSaQ7dI="
        sp = transaction.SuggestedParams(3, 1, 100, gh)

        with self.assertRaises(error.ZeroAddressError):
            transaction.PaymentTxn(address, sp, receiver, 1000)

    def test_error_empty_receiver_asset_txn(self):
        address = "7ZUECA7HFLZTXENRV24SHLU4AVPUTMTTDUFUBNBD64C73F3UHRTHAIOF6Q"
        receiver = None
        gh = "JgsgCaCTqIaLeVhyL6XlRu3n7Rfk2FxMeK+wRSaQ7dI="
        sp = transaction.SuggestedParams(3, 1, 100, gh)

        with self.assertRaises(error.ZeroAddressError):
            transaction.AssetTransferTxn(address, sp, receiver, 1000, 24)

    def test_serialize_pay(self):
        mn = (
            "advice pudding treat near rule blouse same whisper inner electric"
            " quit surface sunny dismiss leader blood seat clown cost exist ho"
            "spital century reform able sponsor"
        )
        sk = mnemonic.to_private_key(mn)
        pk = account.address_from_private_key(sk)
        to = "PNWOET7LLOWMBMLE4KOCELCX6X3D3Q4H2Q4QJASYIEOF7YIPPQBG3YQ5YI"
        fee = 4
        first_round = 12466
        last_round = 13466
        gh = "JgsgCaCTqIaLeVhyL6XlRu3n7Rfk2FxMeK+wRSaQ7dI="
        gen = "devnet-v33.0"
        note = base64.b64decode("6gAVR0Nsv5Y=")
        close = "IDUTJEUIEVSMXTU4LGTJWZ2UE2E6TIODUKU6UW3FU3UKIQQ77RLUBBBFLA"
        amount = 1000
        sp = transaction.SuggestedParams(fee, first_round, last_round, gh, gen)
        txn = transaction.PaymentTxn(pk, sp, to, amount, close, note)
        signed_txn = txn.sign(sk)

        golden = (
            "gqNzaWfEQPhUAZ3xkDDcc8FvOVo6UinzmKBCqs0woYSfodlmBMfQvGbeUx3Srxy3d"
            "yJDzv7rLm26BRv9FnL2/AuT7NYfiAWjdHhui6NhbXTNA+ilY2xvc2XEIEDpNJKIJW"
            "TLzpxZpptnVCaJ6aHDoqnqW2Wm6KRCH/xXo2ZlZc0EmKJmds0wsqNnZW6sZGV2bmV"
            "0LXYzMy4womdoxCAmCyAJoJOohot5WHIvpeVG7eftF+TYXEx4r7BFJpDt0qJsds00"
            "mqRub3RlxAjqABVHQ2y/lqNyY3bEIHts4k/rW6zAsWTinCIsV/X2PcOH1DkEglhBH"
            "F/hD3wCo3NuZMQg5/D4TQaBHfnzHI2HixFV9GcdUaGFwgCQhmf0SVhwaKGkdHlwZa"
            "NwYXk="
        )

        self.assertEqual(golden, encoding.msgpack_encode(signed_txn))

    def test_serialize_pay_lease(self):
        mn = (
            "advice pudding treat near rule blouse same whisper inner electric"
            " quit surface sunny dismiss leader blood seat clown cost exist ho"
            "spital century reform able sponsor"
        )
        sk = mnemonic.to_private_key(mn)
        pk = account.address_from_private_key(sk)
        to = "PNWOET7LLOWMBMLE4KOCELCX6X3D3Q4H2Q4QJASYIEOF7YIPPQBG3YQ5YI"
        fee = 4
        first_round = 12466
        last_round = 13466
        gh = "JgsgCaCTqIaLeVhyL6XlRu3n7Rfk2FxMeK+wRSaQ7dI="
        gen = "devnet-v33.0"
        note = base64.b64decode("6gAVR0Nsv5Y=")
        close = "IDUTJEUIEVSMXTU4LGTJWZ2UE2E6TIODUKU6UW3FU3UKIQQ77RLUBBBFLA"
        amount = 1000
        lease = bytes(
            [
                1,
                2,
                3,
                4,
                1,
                2,
                3,
                4,
                1,
                2,
                3,
                4,
                1,
                2,
                3,
                4,
                1,
                2,
                3,
                4,
                1,
                2,
                3,
                4,
                1,
                2,
                3,
                4,
                1,
                2,
                3,
                4,
            ]
        )
        sp = transaction.SuggestedParams(fee, first_round, last_round, gh, gen)
        txn = transaction.PaymentTxn(
            pk,
            sp,
            to,
            amount,
            close_remainder_to=close,
            note=note,
            lease=lease,
        )
        signed_txn = txn.sign(sk)

        golden = (
            "gqNzaWfEQOMmFSIKsZvpW0txwzhmbgQjxv6IyN7BbV5sZ2aNgFbVcrWUnqPpQQxfP"
            "hV/wdu9jzEPUU1jAujYtcNCxJ7ONgejdHhujKNhbXTNA+ilY2xvc2XEIEDpNJKIJW"
            "TLzpxZpptnVCaJ6aHDoqnqW2Wm6KRCH/xXo2ZlZc0FLKJmds0wsqNnZW6sZGV2bmV"
            "0LXYzMy4womdoxCAmCyAJoJOohot5WHIvpeVG7eftF+TYXEx4r7BFJpDt0qJsds00"
            "mqJseMQgAQIDBAECAwQBAgMEAQIDBAECAwQBAgMEAQIDBAECAwSkbm90ZcQI6gAVR"
            "0Nsv5ajcmN2xCB7bOJP61uswLFk4pwiLFf19j3Dh9Q5BIJYQRxf4Q98AqNzbmTEIO"
            "fw+E0GgR358xyNh4sRVfRnHVGhhcIAkIZn9ElYcGihpHR5cGWjcGF5"
        )

        self.assertEqual(golden, encoding.msgpack_encode(signed_txn))

    def test_serialize_keyreg_online(self):
        mn = (
            "awful drop leaf tennis indoor begin mandate discover uncle seven "
            "only coil atom any hospital uncover make any climb actor armed me"
            "asure need above hundred"
        )
        sk = mnemonic.to_private_key(mn)
        pk = account.address_from_private_key(sk)
        fee = 1000
        gh = "SGO1GKSzyE7IEPItTxCByw9x8FmnrCDexi9/cOUJOiI="
        votepk = "Kv7QI7chi1y6axoy+t7wzAVpePqRq/rkjzWh/RMYyLo="
        selpk = "bPgrv4YogPcdaUAxrt1QysYZTVyRAuUMD4zQmCu9llc="
        votefirst = 10000
        votelast = 10111
        votedilution = 11
        sprfKey = "mYR0GVEObMTSNdsKM6RwYywHYPqVDqg3E4JFzxZOreH9NU8B+tKzUanyY8AQ144hETgSMX7fXWwjBdHz6AWk9w=="

        sp = transaction.SuggestedParams(
            fee, 322575, 323575, gh, flat_fee=True
        )
        txn = transaction.KeyregTxn(
            pk,
            sp,
            votepk,
            selpk,
            votefirst,
            votelast,
            votedilution,
            sprfkey=sprfKey,
        )
        signed_txn = txn.sign(sk)

        golden = (
            "gqNzaWfEQDDDuwMXAJM2JISVLu0yjeLT5zf9d4p/TBiEr26zny/M72GfLpciu1jSRv"
            "sM4zlp3V92Ix5/4iN52lhVwspabA2jdHhujKNmZWXNA+iiZnbOAATsD6JnaMQgSGO1"
            "GKSzyE7IEPItTxCByw9x8FmnrCDexi9/cOUJOiKibHbOAATv96ZzZWxrZXnEIGz4K7"
            "+GKID3HWlAMa7dUMrGGU1ckQLlDA+M0JgrvZZXo3NuZMQgCfvSdiwI+Gxa5r9t16ep"
            "Ad5mdddQ4H6MXHaYZH224f2nc3ByZmtlecRAmYR0GVEObMTSNdsKM6RwYywHYPqVDqg"
            "3E4JFzxZOreH9NU8B+tKzUanyY8AQ144hETgSMX7fXWwjBdHz6AWk96R0eXBlpmtleX"
            "JlZ6d2b3RlZnN0zScQpnZvdGVrZAundm90ZWtlecQgKv7QI7chi1y6axoy+t7wzAVpe"
            "PqRq/rkjzWh/RMYyLqndm90ZWxzdM0nfw=="
        )
        print(encoding.msgpack_encode(signed_txn))
        self.assertEqual(golden, encoding.msgpack_encode(signed_txn))

    def test_serialize_keyreg_offline(self):
        mn = (
            "awful drop leaf tennis indoor begin mandate discover uncle seven "
            "only coil atom any hospital uncover make any climb actor armed "
            "measure need above hundred"
        )
        sk = mnemonic.to_private_key(mn)
        pk = account.address_from_private_key(sk)
        fee = 1000
        gh = "SGO1GKSzyE7IEPItTxCByw9x8FmnrCDexi9/cOUJOiI="
        votepk = None
        selpk = None
        votefirst = None
        votelast = None
        votedilution = None

        sp = transaction.SuggestedParams(
            fee, 12299691, 12300691, gh, flat_fee=True
        )
        txn = transaction.KeyregTxn(
            pk, sp, votepk, selpk, votefirst, votelast, votedilution
        )
        signed_txn = txn.sign(sk)

        golden = (
            "gqNzaWfEQJosTMSKwGr+eWN5XsAJvbjh2DkzOtEN6lrDNM4TAnYIjl9L43zU70gAX"
            "USAehZo9RyejgDA12B75SR6jIdhzQCjdHhuhqNmZWXNA+iiZnbOALutq6JnaMQgSG"
            "O1GKSzyE7IEPItTxCByw9x8FmnrCDexi9/cOUJOiKibHbOALuxk6NzbmTEIAn70nYs"
            "CPhsWua/bdenqQHeZnXXUOB+jFx2mGR9tuH9pHR5cGWma2V5cmVn"
        )
        self.assertEqual(golden, encoding.msgpack_encode(signed_txn))

    def test_serialize_keyreg_nonpart(self):
        mn = (
            "awful drop leaf tennis indoor begin mandate discover uncle seven "
            "only coil atom any hospital uncover make any climb actor armed "
            "measure need above hundred"
        )
        sk = mnemonic.to_private_key(mn)
        pk = account.address_from_private_key(sk)
        fee = 1000
        gh = "SGO1GKSzyE7IEPItTxCByw9x8FmnrCDexi9/cOUJOiI="
        nonpart = True

        sp = transaction.SuggestedParams(
            fee, 12299691, 12300691, gh, flat_fee=True
        )
        txn = transaction.KeyregTxn(
            pk, sp, None, None, None, None, None, nonpart=nonpart
        )
        signed_txn = txn.sign(sk)

        golden = (
            "gqNzaWfEQN7kw3tLcC1IweQ2Ru5KSqFS0Ba0cn34ncOWPIyv76wU8JPLxyS8alErm4"
            "PHg3Q7n1Mfqa9SQ9zDY+FMeZLLgQyjdHhuh6NmZWXNA+iiZnbOALutq6JnaMQgSGO1"
            "GKSzyE7IEPItTxCByw9x8FmnrCDexi9/cOUJOiKibHbOALuxk6dub25wYXJ0w6Nzbm"
            "TEIAn70nYsCPhsWua/bdenqQHeZnXXUOB+jFx2mGR9tuH9pHR5cGWma2V5cmVn"
        )
        self.assertEqual(golden, encoding.msgpack_encode(signed_txn))

    def test_serialize_keyregonlinetxn(self):
        mn = (
            "awful drop leaf tennis indoor begin mandate discover uncle seven "
            "only coil atom any hospital uncover make any climb actor armed me"
            "asure need above hundred"
        )
        sk = mnemonic.to_private_key(mn)
        pk = mnemonic.to_public_key(mn)
        fee = 1000
        gh = "SGO1GKSzyE7IEPItTxCByw9x8FmnrCDexi9/cOUJOiI="
        votepk = "Kv7QI7chi1y6axoy+t7wzAVpePqRq/rkjzWh/RMYyLo="
        selpk = "bPgrv4YogPcdaUAxrt1QysYZTVyRAuUMD4zQmCu9llc="
        votefirst = 10000
        votelast = 10111
        votedilution = 11
        sprfKey = "mYR0GVEObMTSNdsKM6RwYywHYPqVDqg3E4JFzxZOreH9NU8B+tKzUanyY8AQ144hETgSMX7fXWwjBdHz6AWk9w=="
        sp = transaction.SuggestedParams(
            fee, 322575, 323575, gh, flat_fee=True
        )
        txn = transaction.KeyregOnlineTxn(
            pk,
            sp,
            votepk,
            selpk,
            votefirst,
            votelast,
            votedilution,
            sprfkey=sprfKey,
        )
        signed_txn = txn.sign(sk)
        golden = (
            "gqNzaWfEQDDDuwMXAJM2JISVLu0yjeLT5zf9d4p/TBiEr26zny/M72GfLpciu1jSRv"
            "sM4zlp3V92Ix5/4iN52lhVwspabA2jdHhujKNmZWXNA+iiZnbOAATsD6JnaMQgSGO1"
            "GKSzyE7IEPItTxCByw9x8FmnrCDexi9/cOUJOiKibHbOAATv96ZzZWxrZXnEIGz4K7"
            "+GKID3HWlAMa7dUMrGGU1ckQLlDA+M0JgrvZZXo3NuZMQgCfvSdiwI+Gxa5r9t16ep"
            "Ad5mdddQ4H6MXHaYZH224f2nc3ByZmtlecRAmYR0GVEObMTSNdsKM6RwYywHYPqVDqg"
            "3E4JFzxZOreH9NU8B+tKzUanyY8AQ144hETgSMX7fXWwjBdHz6AWk96R0eXBlpmtleX"
            "JlZ6d2b3RlZnN0zScQpnZvdGVrZAundm90ZWtlecQgKv7QI7chi1y6axoy+t7wzAVpe"
            "PqRq/rkjzWh/RMYyLqndm90ZWxzdM0nfw=="
        )
        self.assertEqual(golden, encoding.msgpack_encode(signed_txn))

    def test_serialize_write_read_keyregonlinetxn(self):
        mn = (
            "awful drop leaf tennis indoor begin mandate discover uncle seven "
            "only coil atom any hospital uncover make any climb actor armed me"
            "asure need above hundred"
        )
        sk = mnemonic.to_private_key(mn)
        pk = mnemonic.to_public_key(mn)
        fee = 1000
        gh = "SGO1GKSzyE7IEPItTxCByw9x8FmnrCDexi9/cOUJOiI="
        votepk = "Kv7QI7chi1y6axoy+t7wzAVpePqRq/rkjzWh/RMYyLo="
        selpk = "bPgrv4YogPcdaUAxrt1QysYZTVyRAuUMD4zQmCu9llc="
        votefirst = 10000
        votelast = 10111
        votedilution = 11
        sprfKey = "mYR0GVEObMTSNdsKM6RwYywHYPqVDqg3E4JFzxZOreH9NU8B+tKzUanyY8AQ144hETgSMX7fXWwjBdHz6AWk9w=="
        sp = transaction.SuggestedParams(
            fee, 322575, 323575, gh, flat_fee=True
        )
        txn = transaction.KeyregOnlineTxn(
            pk,
            sp,
            votepk,
            selpk,
            votefirst,
            votelast,
            votedilution,
            sprfkey=sprfKey,
        )
        path = "/tmp/%s" % uuid.uuid4()
        transaction.write_to_file([txn], path)
        txnr = transaction.retrieve_from_file(path)[0]
        print("txn:", txn)
        print("txnr:", txnr)
        os.remove(path)
        self.assertEqual(txn, txnr)

    def test_init_keyregonlinetxn_with_none_values(self):
        mn = (
            "awful drop leaf tennis indoor begin mandate discover uncle seven "
            "only coil atom any hospital uncover make any climb actor armed me"
            "asure need above hundred"
        )
        sk = mnemonic.to_private_key(mn)
        pk = mnemonic.to_public_key(mn)
        fee = 1000
        gh = "SGO1GKSzyE7IEPItTxCByw9x8FmnrCDexi9/cOUJOiI="
        votepk = "Kv7QI7chi1y6axoy+t7wzAVpePqRq/rkjzWh/RMYyLo="
        selpk = "bPgrv4YogPcdaUAxrt1QysYZTVyRAuUMD4zQmCu9llc="
        votefirst = 10000
        votelast = None
        votedilution = 11
        sprfKey = "mYR0GVEObMTSNdsKM6RwYywHYPqVDqg3E4JFzxZOreH9NU8B+tKzUanyY8AQ144hETgSMX7fXWwjBdHz6AWk9w=="
        sp = transaction.SuggestedParams(
            fee, 322575, 323575, gh, flat_fee=True
        )
        with self.assertRaises(error.KeyregOnlineTxnInitError) as cm:
            transaction.KeyregOnlineTxn(
                pk,
                sp,
                votepk,
                selpk,
                votefirst,
                votelast,
                votedilution,
                sprfkey=sprfKey,
            )
        the_exception = cm.exception
        self.assertTrue("votelst" in the_exception.__repr__())

    def test_serialize_keyregofflinetxn(self):
        mn = (
            "awful drop leaf tennis indoor begin mandate discover uncle seven "
            "only coil atom any hospital uncover make any climb actor armed "
            "measure need above hundred"
        )
        sk = mnemonic.to_private_key(mn)
        pk = mnemonic.to_public_key(mn)
        fee = 1000
        gh = "SGO1GKSzyE7IEPItTxCByw9x8FmnrCDexi9/cOUJOiI="

        sp = transaction.SuggestedParams(
            fee, 12299691, 12300691, gh, flat_fee=True
        )
        txn = transaction.KeyregOfflineTxn(pk, sp)
        signed_txn = txn.sign(sk)

        golden = (
            "gqNzaWfEQJosTMSKwGr+eWN5XsAJvbjh2DkzOtEN6lrDNM4TAnYIjl9L43zU"
            "70gAXUSAehZo9RyejgDA12B75SR6jIdhzQCjdHhuhqNmZWXNA+iiZnbOALut"
            "q6JnaMQgSGO1GKSzyE7IEPItTxCByw9x8FmnrCDexi9/cOUJOiKibHbOALux"
            "k6NzbmTEIAn70nYsCPhsWua/bdenqQHeZnXXUOB+jFx2mGR9tuH9pHR5cGWm"
            "a2V5cmVn"
        )
        self.assertEqual(golden, encoding.msgpack_encode(signed_txn))

    def test_write_read_keyregofflinetxn(self):
        mn = (
            "awful drop leaf tennis indoor begin mandate discover uncle seven "
            "only coil atom any hospital uncover make any climb actor armed "
            "measure need above hundred"
        )
        sk = mnemonic.to_private_key(mn)
        pk = account.address_from_private_key(sk)
        fee = 1000
        gh = "SGO1GKSzyE7IEPItTxCByw9x8FmnrCDexi9/cOUJOiI="

        sp = transaction.SuggestedParams(
            fee, 12299691, 12300691, gh, flat_fee=True
        )
        txn = transaction.KeyregOfflineTxn(pk, sp)
        path = "/tmp/%s" % uuid.uuid4()
        transaction.write_to_file([txn], path)
        txnr = transaction.retrieve_from_file(path)[0]
        os.remove(path)
        self.assertEqual(txn, txnr)

    def test_serialize_keyregnonparttxn(self):
        mn = (
            "awful drop leaf tennis indoor begin mandate discover uncle seven "
            "only coil atom any hospital uncover make any climb actor armed "
            "measure need above hundred"
        )
        sk = mnemonic.to_private_key(mn)
        pk = mnemonic.to_public_key(mn)
        fee = 1000
        gh = "SGO1GKSzyE7IEPItTxCByw9x8FmnrCDexi9/cOUJOiI="

        sp = transaction.SuggestedParams(
            fee, 12299691, 12300691, gh, flat_fee=True
        )
        txn = transaction.KeyregNonparticipatingTxn(pk, sp)
        signed_txn = txn.sign(sk)

        golden = (
            "gqNzaWfEQN7kw3tLcC1IweQ2Ru5KSqFS0Ba0cn34ncOWPIyv76wU8JPLxyS"
            "8alErm4PHg3Q7n1Mfqa9SQ9zDY+FMeZLLgQyjdHhuh6NmZWXNA+iiZnbOAL"
            "utq6JnaMQgSGO1GKSzyE7IEPItTxCByw9x8FmnrCDexi9/cOUJOiKibHbOA"
            "Luxk6dub25wYXJ0w6NzbmTEIAn70nYsCPhsWua/bdenqQHeZnXXUOB+jFx2"
            "mGR9tuH9pHR5cGWma2V5cmVn"
        )
        self.assertEqual(golden, encoding.msgpack_encode(signed_txn))

    def test_write_read_keyregnonparttxn(self):
        mn = (
            "awful drop leaf tennis indoor begin mandate discover uncle seven "
            "only coil atom any hospital uncover make any climb actor armed "
            "measure need above hundred"
        )
        sk = mnemonic.to_private_key(mn)
        pk = account.address_from_private_key(sk)
        fee = 1000
        gh = "SGO1GKSzyE7IEPItTxCByw9x8FmnrCDexi9/cOUJOiI="

        sp = transaction.SuggestedParams(
            fee, 12299691, 12300691, gh, flat_fee=True
        )
        txn = transaction.KeyregNonparticipatingTxn(pk, sp)
        path = "/tmp/%s" % uuid.uuid4()
        transaction.write_to_file([txn], path)
        txnr = transaction.retrieve_from_file(path)[0]
        os.remove(path)
        self.assertEqual(txn, txnr)

    def test_serialize_asset_create(self):
        mn = (
            "awful drop leaf tennis indoor begin mandate discover uncle seven "
            "only coil atom any hospital uncover make any climb actor armed me"
            "asure need above hundred"
        )
        sk = mnemonic.to_private_key(mn)
        pk = account.address_from_private_key(sk)
        fee = 10
        first_round = 322575
        last_round = 323575
        gh = "SGO1GKSzyE7IEPItTxCByw9x8FmnrCDexi9/cOUJOiI="

        total = 100
        assetname = "testcoin"
        unitname = "tst"
        url = "website"
        metadata = bytes("fACPO4nRgO55j1ndAK3W6Sgc4APkcyFh", "ascii")
        sp = transaction.SuggestedParams(fee, first_round, last_round, gh)
        txn = transaction.AssetConfigTxn(
            pk,
            sp,
            total=total,
            manager=pk,
            reserve=pk,
            freeze=pk,
            clawback=pk,
            unit_name=unitname,
            asset_name=assetname,
            url=url,
            metadata_hash=metadata,
            default_frozen=False,
        )
        signed_txn = txn.sign(sk)
        golden = (
            "gqNzaWfEQEDd1OMRoQI/rzNlU4iiF50XQXmup3k5czI9hEsNqHT7K4KsfmA/0DUVk"
            "bzOwtJdRsHS8trm3Arjpy9r7AXlbAujdHhuh6RhcGFyiaJhbcQgZkFDUE80blJnTz"
            "U1ajFuZEFLM1c2U2djNEFQa2N5RmiiYW6odGVzdGNvaW6iYXWnd2Vic2l0ZaFjxCA"
            "J+9J2LAj4bFrmv23Xp6kB3mZ111Dgfoxcdphkfbbh/aFmxCAJ+9J2LAj4bFrmv23X"
            "p6kB3mZ111Dgfoxcdphkfbbh/aFtxCAJ+9J2LAj4bFrmv23Xp6kB3mZ111Dgfoxcd"
            "phkfbbh/aFyxCAJ+9J2LAj4bFrmv23Xp6kB3mZ111Dgfoxcdphkfbbh/aF0ZKJ1bq"
            "N0c3SjZmVlzQ+0omZ2zgAE7A+iZ2jEIEhjtRiks8hOyBDyLU8QgcsPcfBZp6wg3sY"
            "vf3DlCToiomx2zgAE7/ejc25kxCAJ+9J2LAj4bFrmv23Xp6kB3mZ111Dgfoxcdphk"
            "fbbh/aR0eXBlpGFjZmc="
        )
        self.assertEqual(golden, encoding.msgpack_encode(signed_txn))

    def test_serialize_asset_create_decimal(self):
        mn = (
            "awful drop leaf tennis indoor begin mandate discover uncle seven "
            "only coil atom any hospital uncover make any climb actor armed me"
            "asure need above hundred"
        )
        sk = mnemonic.to_private_key(mn)
        pk = account.address_from_private_key(sk)
        fee = 10
        first_round = 322575
        last_round = 323575
        gh = "SGO1GKSzyE7IEPItTxCByw9x8FmnrCDexi9/cOUJOiI="

        total = 100
        assetname = "testcoin"
        unitname = "tst"
        url = "website"
        metadata = bytes("fACPO4nRgO55j1ndAK3W6Sgc4APkcyFh", "ascii")
        sp = transaction.SuggestedParams(fee, first_round, last_round, gh)
        txn = transaction.AssetConfigTxn(
            pk,
            sp,
            total=total,
            manager=pk,
            reserve=pk,
            freeze=pk,
            clawback=pk,
            unit_name=unitname,
            asset_name=assetname,
            url=url,
            metadata_hash=metadata,
            default_frozen=False,
            decimals=1,
        )
        signed_txn = txn.sign(sk)
        golden = (
            "gqNzaWfEQCj5xLqNozR5ahB+LNBlTG+d0gl0vWBrGdAXj1ibsCkvAwOsXs5KHZK1Y"
            "dLgkdJecQiWm4oiZ+pm5Yg0m3KFqgqjdHhuh6RhcGFyiqJhbcQgZkFDUE80blJnTz"
            "U1ajFuZEFLM1c2U2djNEFQa2N5RmiiYW6odGVzdGNvaW6iYXWnd2Vic2l0ZaFjxCA"
            "J+9J2LAj4bFrmv23Xp6kB3mZ111Dgfoxcdphkfbbh/aJkYwGhZsQgCfvSdiwI+Gxa"
            "5r9t16epAd5mdddQ4H6MXHaYZH224f2hbcQgCfvSdiwI+Gxa5r9t16epAd5mdddQ4"
            "H6MXHaYZH224f2hcsQgCfvSdiwI+Gxa5r9t16epAd5mdddQ4H6MXHaYZH224f2hdG"
            "SidW6jdHN0o2ZlZc0P3KJmds4ABOwPomdoxCBIY7UYpLPITsgQ8i1PEIHLD3HwWae"
            "sIN7GL39w5Qk6IqJsds4ABO/3o3NuZMQgCfvSdiwI+Gxa5r9t16epAd5mdddQ4H6M"
            "XHaYZH224f2kdHlwZaRhY2Zn"
        )
        self.assertEqual(golden, encoding.msgpack_encode(signed_txn))

    def test_asset_empty_address_error(self):
        pk = "DN7MBMCL5JQ3PFUQS7TMX5AH4EEKOBJVDUF4TCV6WERATKFLQF4MQUPZTA"
        fee = 10
        first_round = 322575
        last_round = 323575
        gh = "SGO1GKSzyE7IEPItTxCByw9x8FmnrCDexi9/cOUJOiI="
        index = 1234
        sp = transaction.SuggestedParams(fee, first_round, last_round, gh)
        self.assertRaises(
            error.EmptyAddressError,
            transaction.AssetConfigTxn,
            pk,
            sp,
            reserve=pk,
            freeze=pk,
            clawback=pk,
            index=index,
        )

    def test_serialize_asset_config(self):
        mn = (
            "awful drop leaf tennis indoor begin mandate discover uncle seven "
            "only coil atom any hospital uncover make any climb actor armed me"
            "asure need above hundred"
        )
        sk = mnemonic.to_private_key(mn)
        pk = account.address_from_private_key(sk)
        fee = 10
        first_round = 322575
        last_round = 323575
        gh = "SGO1GKSzyE7IEPItTxCByw9x8FmnrCDexi9/cOUJOiI="
        index = 1234
        sp = transaction.SuggestedParams(fee, first_round, last_round, gh)
        txn = transaction.AssetConfigTxn(
            pk, sp, manager=pk, reserve=pk, freeze=pk, clawback=pk, index=index
        )
        signed_txn = txn.sign(sk)
        golden = (
            "gqNzaWfEQBBkfw5n6UevuIMDo2lHyU4dS80JCCQ/vTRUcTx5m0ivX68zTKyuVRrHa"
            "TbxbRRc3YpJ4zeVEnC9Fiw3Wf4REwejdHhuiKRhcGFyhKFjxCAJ+9J2LAj4bFrmv2"
            "3Xp6kB3mZ111Dgfoxcdphkfbbh/aFmxCAJ+9J2LAj4bFrmv23Xp6kB3mZ111Dgfox"
            "cdphkfbbh/aFtxCAJ+9J2LAj4bFrmv23Xp6kB3mZ111Dgfoxcdphkfbbh/aFyxCAJ"
            "+9J2LAj4bFrmv23Xp6kB3mZ111Dgfoxcdphkfbbh/aRjYWlkzQTSo2ZlZc0NSKJmd"
            "s4ABOwPomdoxCBIY7UYpLPITsgQ8i1PEIHLD3HwWaesIN7GL39w5Qk6IqJsds4ABO"
            "/3o3NuZMQgCfvSdiwI+Gxa5r9t16epAd5mdddQ4H6MXHaYZH224f2kdHlwZaRhY2Z"
            "n"
        )

        self.assertEqual(golden, encoding.msgpack_encode(signed_txn))

    def test_serialize_asset_destroy(self):
        mn = (
            "awful drop leaf tennis indoor begin mandate discover uncle seven "
            "only coil atom any hospital uncover make any climb actor armed me"
            "asure need above hundred"
        )
        sk = mnemonic.to_private_key(mn)
        pk = account.address_from_private_key(sk)
        fee = 10
        first_round = 322575
        last_round = 323575
        gh = "SGO1GKSzyE7IEPItTxCByw9x8FmnrCDexi9/cOUJOiI="
        index = 1
        sp = transaction.SuggestedParams(fee, first_round, last_round, gh)
        txn = transaction.AssetConfigTxn(
            pk, sp, index=index, strict_empty_address_check=False
        )
        signed_txn = txn.sign(sk)
        golden = (
            "gqNzaWfEQBSP7HtzD/Lvn4aVvaNpeR4T93dQgo4LvywEwcZgDEoc/WVl3aKsZGcZk"
            "cRFoiWk8AidhfOZzZYutckkccB8RgGjdHhuh6RjYWlkAaNmZWXNB1iiZnbOAATsD6"
            "JnaMQgSGO1GKSzyE7IEPItTxCByw9x8FmnrCDexi9/cOUJOiKibHbOAATv96NzbmT"
            "EIAn70nYsCPhsWua/bdenqQHeZnXXUOB+jFx2mGR9tuH9pHR5cGWkYWNmZw=="
        )
        self.assertEqual(golden, encoding.msgpack_encode(signed_txn))

    def test_serialize_asset_freeze(self):
        mn = (
            "awful drop leaf tennis indoor begin mandate discover uncle seven "
            "only coil atom any hospital uncover make any climb actor armed me"
            "asure need above hundred"
        )
        sk = mnemonic.to_private_key(mn)
        pk = account.address_from_private_key(sk)
        fee = 10
        first_round = 322575
        last_round = 323576
        gh = "SGO1GKSzyE7IEPItTxCByw9x8FmnrCDexi9/cOUJOiI="
        index = 1
        target = "BH55E5RMBD4GYWXGX5W5PJ5JAHPGM5OXKDQH5DC4O2MGI7NW4H6VOE4CP4"
        sp = transaction.SuggestedParams(fee, first_round, last_round, gh)
        txn = transaction.AssetFreezeTxn(
            pk, sp, index=index, target=target, new_freeze_state=True
        )
        signed_txn = txn.sign(sk)
        golden = (
            "gqNzaWfEQAhru5V2Xvr19s4pGnI0aslqwY4lA2skzpYtDTAN9DKSH5+qsfQQhm4oq"
            "+9VHVj7e1rQC49S28vQZmzDTVnYDQGjdHhuiaRhZnJ6w6RmYWRkxCAJ+9J2LAj4bF"
            "rmv23Xp6kB3mZ111Dgfoxcdphkfbbh/aRmYWlkAaNmZWXNCRqiZnbOAATsD6JnaMQ"
            "gSGO1GKSzyE7IEPItTxCByw9x8FmnrCDexi9/cOUJOiKibHbOAATv+KNzbmTEIAn7"
            "0nYsCPhsWua/bdenqQHeZnXXUOB+jFx2mGR9tuH9pHR5cGWkYWZyeg=="
        )
        self.assertEqual(golden, encoding.msgpack_encode(signed_txn))

    def test_serialize_asset_transfer(self):
        mn = (
            "awful drop leaf tennis indoor begin mandate discover uncle seven "
            "only coil atom any hospital uncover make any climb actor armed me"
            "asure need above hundred"
        )
        sk = mnemonic.to_private_key(mn)
        pk = account.address_from_private_key(sk)
        fee = 10
        first_round = 322575
        last_round = 323576
        gh = "SGO1GKSzyE7IEPItTxCByw9x8FmnrCDexi9/cOUJOiI="
        index = 1
        amount = 1
        to = "BH55E5RMBD4GYWXGX5W5PJ5JAHPGM5OXKDQH5DC4O2MGI7NW4H6VOE4CP4"
        close = "BH55E5RMBD4GYWXGX5W5PJ5JAHPGM5OXKDQH5DC4O2MGI7NW4H6VOE4CP4"
        sp = transaction.SuggestedParams(fee, first_round, last_round, gh)
        txn = transaction.AssetTransferTxn(pk, sp, to, amount, index, close)
        signed_txn = txn.sign(sk)
        golden = (
            "gqNzaWfEQNkEs3WdfFq6IQKJdF1n0/hbV9waLsvojy9pM1T4fvwfMNdjGQDy+Lees"
            "uQUfQVTneJD4VfMP7zKx4OUlItbrwSjdHhuiqRhYW10AaZhY2xvc2XEIAn70nYsCP"
            "hsWua/bdenqQHeZnXXUOB+jFx2mGR9tuH9pGFyY3bEIAn70nYsCPhsWua/bdenqQH"
            "eZnXXUOB+jFx2mGR9tuH9o2ZlZc0KvqJmds4ABOwPomdoxCBIY7UYpLPITsgQ8i1P"
            "EIHLD3HwWaesIN7GL39w5Qk6IqJsds4ABO/4o3NuZMQgCfvSdiwI+Gxa5r9t16epA"
            "d5mdddQ4H6MXHaYZH224f2kdHlwZaVheGZlcqR4YWlkAQ=="
        )
        self.assertEqual(golden, encoding.msgpack_encode(signed_txn))

    def test_serialize_asset_accept(self):
        mn = (
            "awful drop leaf tennis indoor begin mandate discover uncle seven "
            "only coil atom any hospital uncover make any climb actor armed me"
            "asure need above hundred"
        )
        sk = mnemonic.to_private_key(mn)
        pk = account.address_from_private_key(sk)
        fee = 10
        first_round = 322575
        last_round = 323575
        gh = "SGO1GKSzyE7IEPItTxCByw9x8FmnrCDexi9/cOUJOiI="
        index = 1
        amount = 0
        to = "BH55E5RMBD4GYWXGX5W5PJ5JAHPGM5OXKDQH5DC4O2MGI7NW4H6VOE4CP4"
        sp = transaction.SuggestedParams(fee, first_round, last_round, gh)
        txn = transaction.AssetTransferTxn(pk, sp, to, amount, index)
        signed_txn = txn.sign(sk)
        golden = (
            "gqNzaWfEQJ7q2rOT8Sb/wB0F87ld+1zMprxVlYqbUbe+oz0WM63FctIi+K9eYFSqT"
            "26XBZ4Rr3+VTJpBE+JLKs8nctl9hgijdHhuiKRhcmN2xCAJ+9J2LAj4bFrmv23Xp6"
            "kB3mZ111Dgfoxcdphkfbbh/aNmZWXNCOiiZnbOAATsD6JnaMQgSGO1GKSzyE7IEPI"
            "tTxCByw9x8FmnrCDexi9/cOUJOiKibHbOAATv96NzbmTEIAn70nYsCPhsWua/bden"
            "qQHeZnXXUOB+jFx2mGR9tuH9pHR5cGWlYXhmZXKkeGFpZAE="
        )
        self.assertEqual(golden, encoding.msgpack_encode(signed_txn))

    def test_serialize_asset_revoke(self):
        mn = (
            "awful drop leaf tennis indoor begin mandate discover uncle seven "
            "only coil atom any hospital uncover make any climb actor armed me"
            "asure need above hundred"
        )
        sk = mnemonic.to_private_key(mn)
        pk = account.address_from_private_key(sk)
        fee = 10
        first_round = 322575
        last_round = 323575
        gh = "SGO1GKSzyE7IEPItTxCByw9x8FmnrCDexi9/cOUJOiI="
        index = 1
        amount = 1
        to = "BH55E5RMBD4GYWXGX5W5PJ5JAHPGM5OXKDQH5DC4O2MGI7NW4H6VOE4CP4"
        sp = transaction.SuggestedParams(fee, first_round, last_round, gh)
        txn = transaction.AssetTransferTxn(
            pk, sp, to, amount, index, revocation_target=to
        )
        signed_txn = txn.sign(sk)
        golden = (
            "gqNzaWfEQHsgfEAmEHUxLLLR9s+Y/yq5WeoGo/jAArCbany+7ZYwExMySzAhmV7M7"
            "S8+LBtJalB4EhzEUMKmt3kNKk6+vAWjdHhuiqRhYW10AaRhcmN2xCAJ+9J2LAj4bF"
            "rmv23Xp6kB3mZ111Dgfoxcdphkfbbh/aRhc25kxCAJ+9J2LAj4bFrmv23Xp6kB3mZ"
            "111Dgfoxcdphkfbbh/aNmZWXNCqqiZnbOAATsD6JnaMQgSGO1GKSzyE7IEPItTxCB"
            "yw9x8FmnrCDexi9/cOUJOiKibHbOAATv96NzbmTEIAn70nYsCPhsWua/bdenqQHeZ"
            "nXXUOB+jFx2mGR9tuH9pHR5cGWlYXhmZXKkeGFpZAE="
        )
        self.assertEqual(golden, encoding.msgpack_encode(signed_txn))

    def test_pay_float_amt(self):
        address = "7ZUECA7HFLZTXENRV24SHLU4AVPUTMTTDUFUBNBD64C73F3UHRTHAIOF6Q"
        gh = "JgsgCaCTqIaLeVhyL6XlRu3n7Rfk2FxMeK+wRSaQ7dI="
        sp = transaction.SuggestedParams(3, 1, 100, gh)
        f = lambda: transaction.PaymentTxn(
            address, sp, address, 10.0, note=bytes([1, 32, 200])
        )
        self.assertRaises(error.WrongAmountType, f)

    def test_pay_negative_amt(self):
        address = "7ZUECA7HFLZTXENRV24SHLU4AVPUTMTTDUFUBNBD64C73F3UHRTHAIOF6Q"
        gh = "JgsgCaCTqIaLeVhyL6XlRu3n7Rfk2FxMeK+wRSaQ7dI="
        sp = transaction.SuggestedParams(3, 1, 100, gh)
        f = lambda: transaction.PaymentTxn(
            address, sp, address, -5, note=bytes([1, 32, 200])
        )
        self.assertRaises(error.WrongAmountType, f)

    def test_asset_transfer_float_amt(self):
        address = "7ZUECA7HFLZTXENRV24SHLU4AVPUTMTTDUFUBNBD64C73F3UHRTHAIOF6Q"
        fee = 10
        first_round = 322575
        last_round = 323576
        gh = "SGO1GKSzyE7IEPItTxCByw9x8FmnrCDexi9/cOUJOiI="
        index = 1
        amount = 1.0
        to = "BH55E5RMBD4GYWXGX5W5PJ5JAHPGM5OXKDQH5DC4O2MGI7NW4H6VOE4CP4"
        close = "BH55E5RMBD4GYWXGX5W5PJ5JAHPGM5OXKDQH5DC4O2MGI7NW4H6VOE4CP4"
        sp = transaction.SuggestedParams(fee, first_round, last_round, gh)
        f = lambda: transaction.AssetTransferTxn(
            address, sp, to, amount, index, close
        )
        self.assertRaises(error.WrongAmountType, f)

    def test_asset_transfer_negative_amt(self):
        address = "7ZUECA7HFLZTXENRV24SHLU4AVPUTMTTDUFUBNBD64C73F3UHRTHAIOF6Q"
        fee = 10
        first_round = 322575
        last_round = 323576
        gh = "SGO1GKSzyE7IEPItTxCByw9x8FmnrCDexi9/cOUJOiI="
        index = 1
        amount = -1
        to = "BH55E5RMBD4GYWXGX5W5PJ5JAHPGM5OXKDQH5DC4O2MGI7NW4H6VOE4CP4"
        close = "BH55E5RMBD4GYWXGX5W5PJ5JAHPGM5OXKDQH5DC4O2MGI7NW4H6VOE4CP4"
        sp = transaction.SuggestedParams(fee, first_round, last_round, gh)
        f = lambda: transaction.AssetTransferTxn(
            address, sp, to, amount, index, close
        )
        self.assertRaises(error.WrongAmountType, f)

    def test_group_id(self):
        address = "UPYAFLHSIPMJOHVXU2MPLQ46GXJKSDCEMZ6RLCQ7GWB5PRDKJUWKKXECXI"
        fromAddress, toAddress = address, address
        fee = 1000
        amount = 2000
        genesisID = "devnet-v1.0"
        genesisHash = "sC3P7e2SdbqKJK0tbiCdK9tdSpbe6XeCGKdoNzmlj0E="

        firstRound1 = 710399
        note1 = base64.b64decode("wRKw5cJ0CMo=")

        sp = transaction.SuggestedParams(
            fee,
            firstRound1,
            firstRound1 + 1000,
            genesisHash,
            genesisID,
            flat_fee=True,
        )
        tx1 = transaction.PaymentTxn(
            fromAddress, sp, toAddress, amount, note=note1
        )

        firstRound2 = 710515
        note2 = base64.b64decode("dBlHI6BdrIg=")

        sp.first = firstRound2
        sp.last = firstRound2 + 1000
        tx2 = transaction.PaymentTxn(
            fromAddress, sp, toAddress, amount, note=note2
        )

        # goal clerk send dumps unsigned transaction as signed with empty
        # signature in order to save tx type
        stx1 = transaction.SignedTransaction(tx1, None)
        stx2 = transaction.SignedTransaction(tx2, None)

        goldenTx1 = (
            "gaN0eG6Ko2FtdM0H0KNmZWXNA+iiZnbOAArW/6NnZW6rZGV2bmV0LXYxLjCiZ2jEI"
            "LAtz+3tknW6iiStLW4gnSvbXUqW3ul3ghinaDc5pY9Bomx2zgAK2uekbm90ZcQIwR"
            "Kw5cJ0CMqjcmN2xCCj8AKs8kPYlx63ppj1w5410qkMRGZ9FYofNYPXxGpNLKNzbmT"
            "EIKPwAqzyQ9iXHremmPXDnjXSqQxEZn0Vih81g9fEak0spHR5cGWjcGF5"
        )
        goldenTx2 = (
            "gaN0eG6Ko2FtdM0H0KNmZWXNA+iiZnbOAArXc6NnZW6rZGV2bmV0LXYxLjCiZ2jEI"
            "LAtz+3tknW6iiStLW4gnSvbXUqW3ul3ghinaDc5pY9Bomx2zgAK21ukbm90ZcQIdB"
            "lHI6BdrIijcmN2xCCj8AKs8kPYlx63ppj1w5410qkMRGZ9FYofNYPXxGpNLKNzbmT"
            "EIKPwAqzyQ9iXHremmPXDnjXSqQxEZn0Vih81g9fEak0spHR5cGWjcGF5"
        )

        self.assertEqual(goldenTx1, encoding.msgpack_encode(stx1))
        self.assertEqual(goldenTx2, encoding.msgpack_encode(stx2))

        # preserve original tx{1,2} objects
        tx1 = copy.deepcopy(tx1)
        tx2 = copy.deepcopy(tx2)

        gid = transaction.calculate_group_id([tx1, tx2])
        stx1.transaction.group = gid
        stx2.transaction.group = gid

        # goal clerk group sets Group to every transaction and concatenate
        # them in output file
        # simulating that behavior here
        txg = base64.b64encode(
            base64.b64decode(encoding.msgpack_encode(stx1))
            + base64.b64decode(encoding.msgpack_encode(stx2))
        ).decode()

        goldenTxg = (
            "gaN0eG6Lo2FtdM0H0KNmZWXNA+iiZnbOAArW/6NnZW6rZGV2bmV0LXYxLjCiZ2jEI"
            "LAtz+3tknW6iiStLW4gnSvbXUqW3ul3ghinaDc5pY9Bo2dycMQgLiQ9OBup9H/bZL"
            "SfQUH2S6iHUM6FQ3PLuv9FNKyt09SibHbOAAra56Rub3RlxAjBErDlwnQIyqNyY3b"
            "EIKPwAqzyQ9iXHremmPXDnjXSqQxEZn0Vih81g9fEak0so3NuZMQgo/ACrPJD2Jce"
            "t6aY9cOeNdKpDERmfRWKHzWD18RqTSykdHlwZaNwYXmBo3R4boujYW10zQfQo2ZlZ"
            "c0D6KJmds4ACtdzo2dlbqtkZXZuZXQtdjEuMKJnaMQgsC3P7e2SdbqKJK0tbiCdK9"
            "tdSpbe6XeCGKdoNzmlj0GjZ3JwxCAuJD04G6n0f9tktJ9BQfZLqIdQzoVDc8u6/0U"
            "0rK3T1KJsds4ACttbpG5vdGXECHQZRyOgXayIo3JjdsQgo/ACrPJD2Jcet6aY9cOe"
            "NdKpDERmfRWKHzWD18RqTSyjc25kxCCj8AKs8kPYlx63ppj1w5410qkMRGZ9FYofN"
            "YPXxGpNLKR0eXBlo3BheQ=="
        )

        self.assertEqual(goldenTxg, txg)

        # repeat test above for assign_group_id
        txa1 = copy.deepcopy(tx1)
        txa2 = copy.deepcopy(tx2)

        txns = transaction.assign_group_id([txa1, txa2])
        self.assertEqual(len(txns), 2)
        stx1 = transaction.SignedTransaction(txns[0], None)
        stx2 = transaction.SignedTransaction(txns[1], None)

        # goal clerk group sets Group to every transaction and concatenate
        # them in output file
        # simulating that behavior here
        txg = base64.b64encode(
            base64.b64decode(encoding.msgpack_encode(stx1))
            + base64.b64decode(encoding.msgpack_encode(stx2))
        ).decode()

        self.assertEqual(goldenTxg, txg)

        # check filtering
        txns = transaction.assign_group_id([tx1, tx2], address=fromAddress)
        self.assertEqual(len(txns), 2)
        self.assertEqual(stx1.transaction.group, txns[0].group)

        txns = transaction.assign_group_id([tx1, tx2], address="NONEXISTENT")
        self.assertEqual(len(txns), 0)


class TestAssetConfigConveniences(unittest.TestCase):
    """Tests that the simplified versions of Config are equivalent to Config"""

    sender = "7ZUECA7HFLZTXENRV24SHLU4AVPUTMTTDUFUBNBD64C73F3UHRTHAIOF6Q"
    genesis = "JgsgCaCTqIaLeVhyL6XlRu3n7Rfk2FxMeK+wRSaQ7dI="
    params = transaction.SuggestedParams(0, 1, 100, genesis)

    def test_asset_create(self):
        create = transaction.AssetCreateTxn(
            self.sender,
            self.params,
            1000,
            "2",
            False,
            manager=None,
            reserve=None,
            freeze=None,
            clawback=None,
            unit_name="NEWCOIN",
            asset_name="A new kind of coin",
            url="https://newcoin.co/",
        )
        config = transaction.AssetConfigTxn(
            self.sender,
            self.params,
            index=None,
            total="1000",
            decimals=2,
            unit_name="NEWCOIN",
            asset_name="A new kind of coin",
            url="https://newcoin.co/",
            strict_empty_address_check=False,
        )
        self.assertEqual(create.dictify(), config.dictify())
        self.assertEqual(config, create)

        self.assertEqual(
            transaction.AssetCreateTxn.undictify(create.dictify()), config
        )

    def test_asset_update(self):
        update = transaction.AssetUpdateTxn(
            self.sender,
            self.params,
            6,
            manager=None,
            reserve=self.sender,
            freeze=None,
            clawback=None,
        )
        config = transaction.AssetConfigTxn(
            self.sender,
            self.params,
            index="6",
            reserve=self.sender,
            strict_empty_address_check=False,
        )
        self.assertEqual(update.dictify(), config.dictify())
        self.assertEqual(config, update)

        self.assertEqual(
            transaction.AssetUpdateTxn.undictify(update.dictify()), config
        )

    def test_asset_destroy(self):
        destroy = transaction.AssetDestroyTxn(self.sender, self.params, 23)
        config = transaction.AssetConfigTxn(
            self.sender,
            self.params,
            index="23",
            strict_empty_address_check=False,
        )
        self.assertEqual(destroy.dictify(), config.dictify())
        self.assertEqual(config, destroy)

        self.assertEqual(
            transaction.AssetDestroyTxn.undictify(destroy.dictify()), config
        )


class TestAssetTransferConveniences(unittest.TestCase):
    sender = "7ZUECA7HFLZTXENRV24SHLU4AVPUTMTTDUFUBNBD64C73F3UHRTHAIOF6Q"
    receiver = "DOMUC6VGZH7SSY5V332JR5HRLZSOJDWNPBI4OI2IIBU6A3PFLOBOXZ3KFY"
    genesis = "JgsgCaCTqIaLeVhyL6XlRu3n7Rfk2FxMeK+wRSaQ7dI="
    params = transaction.SuggestedParams(0, 1, 100, genesis)

    def test_asset_optin(self):
        optin = transaction.AssetOptInTxn(self.sender, self.params, "7")
        xfer = transaction.AssetTransferTxn(
            self.sender, self.params, self.sender, 0, index=7
        )
        self.assertEqual(optin.dictify(), xfer.dictify())
        self.assertEqual(xfer, optin)

        self.assertEqual(
            transaction.AssetOptInTxn.undictify(optin.dictify()), xfer
        )

    def test_asset_closeout(self):
        closeout = transaction.AssetCloseOutTxn(
            self.sender, self.params, self.receiver, "7"
        )
        xfer = transaction.AssetTransferTxn(
            self.sender,
            self.params,
            self.receiver,
            0,
            index=7,
            close_assets_to=self.receiver,
        )
        self.assertEqual(closeout.dictify(), xfer.dictify())
        self.assertEqual(xfer, closeout)

        self.assertEqual(
            transaction.AssetCloseOutTxn.undictify(closeout.dictify()), xfer
        )


class TestApplicationTransactions(unittest.TestCase):
    sender = "7ZUECA7HFLZTXENRV24SHLU4AVPUTMTTDUFUBNBD64C73F3UHRTHAIOF6Q"
    genesis = "JgsgCaCTqIaLeVhyL6XlRu3n7Rfk2FxMeK+wRSaQ7dI="
    lschema = transaction.StateSchema(1, 2)
    gschema = transaction.StateSchema(3, 4)

    def test_application_address(self):
        appID = 77
        expected = "PCYUFPA2ZTOYWTP43MX2MOX2OWAIAXUDNC2WFCXAGMRUZ3DYD6BWFDL5YM"
        actual = logic.get_application_address(appID)
        self.assertEqual(actual, expected)

        appID = "seventy seven"
        with self.assertRaises(AssertionError):
            logic.get_application_address(appID)

    def test_application_call(self):
        params = transaction.SuggestedParams(0, 1, 100, self.genesis)
        for oc in transaction.OnComplete:
            b = transaction.ApplicationCallTxn(
                self.sender, params, 10, oc, app_args=[b"hello"]
            )
            s = transaction.ApplicationCallTxn(
                self.sender, params, "10", oc, app_args=["hello"]
            )
            self.assertEqual(
                b, s
            )  # string is encoded same as corresponding bytes
            transaction.ApplicationCallTxn(
                self.sender, params, 10, oc, app_args=[2, 3, 0]
            )  # ints work
            with self.assertRaises(TypeError):
                transaction.ApplicationCallTxn(
                    self.sender, params, 10, oc, app_args=[3.4]
                )  # floats don't
            with self.assertRaises(OverflowError):
                transaction.ApplicationCallTxn(
                    self.sender, params, 10, oc, app_args=[-10]
                )  # nor negative
            transaction.ApplicationCallTxn(
                self.sender,
                params,
                10,
                oc,  # maxuint64
                app_args=[18446744073709551615],
            )
            with self.assertRaises(OverflowError):
                transaction.ApplicationCallTxn(
                    self.sender,
                    params,
                    10,
                    oc,  # too big
                    app_args=[18446744073709551616],
                )

            i = transaction.ApplicationCallTxn(
                self.sender,
                params,
                10,
                oc,
                foreign_apps=[4, 3],
                foreign_assets=(2, 1),
            )
            s = transaction.ApplicationCallTxn(
                self.sender,
                params,
                "10",
                oc,
                foreign_apps=["4", 3],
                foreign_assets=[2, "1"],
            )
            self.assertEqual(
                i, s
            )  # string is encoded same as corresponding int

    def test_application_create(self):
        approve = b"\0"
        clear = b"\1"
        params = transaction.SuggestedParams(0, 1, 100, self.genesis)
        for oc in transaction.OnComplete:
            # We will confirm that the Create is just shorthand for
            # the Call.  But note that the programs come before the
            # schemas and the schemas are REVERSED!  That's
            # unfortunate, and we should consider adding "*" to the
            # argument list after on_completion, thereby forcing the
            # use of named arguments.
            create = transaction.ApplicationCreateTxn(
                self.sender,
                params,
                oc,
                approve,
                clear,
                self.lschema,
                self.gschema,
            )
            call = transaction.ApplicationCallTxn(
                self.sender,
                params,
                0,
                oc,
                self.gschema,
                self.lschema,
                approve,
                clear,
            )
            # Check the dict first, it's important on it's own, and it
            # also gives more a meaningful error if they're not equal.
            self.assertEqual(create.dictify(), call.dictify())
            self.assertEqual(create, call)
            self.assertEqual(call, create)

    def test_application_create_schema(self):
        approve = b"\0"
        clear = b"\1"
        zero_schema = transaction.StateSchema(0, 0)
        params = transaction.SuggestedParams(0, 1, 100, self.genesis)
        for oc in transaction.OnComplete:
            # verify that a schema with 0 uints and 0 bytes behaves the same as no schema
            txn_zero_schema = transaction.ApplicationCreateTxn(
                self.sender,
                params,
                oc,
                approve,
                clear,
                zero_schema,
                zero_schema,
            )
            txn_none_schema = transaction.ApplicationCreateTxn(
                self.sender, params, oc, approve, clear, None, None
            )
            # Check the dict first, it's important on its own, and it
            # also gives more a meaningful error if they're not equal.
            self.assertEqual(
                txn_zero_schema.dictify(), txn_none_schema.dictify()
            )
            self.assertEqual(txn_zero_schema, txn_none_schema)
            self.assertEqual(txn_none_schema, txn_zero_schema)

    def test_application_update(self):
        empty = b""
        params = transaction.SuggestedParams(0, 1, 100, self.genesis)
        i = transaction.ApplicationUpdateTxn(
            self.sender, params, 10, empty, empty
        )
        s = transaction.ApplicationUpdateTxn(
            self.sender, params, "10", empty, empty
        )
        self.assertEqual(i, s)  # int and string encoded same

        call = transaction.ApplicationCallTxn(
            self.sender,
            params,
            10,
            transaction.OnComplete.UpdateApplicationOC,
            None,
            None,
            empty,
            empty,
        )
        self.assertEqual(i.dictify(), call.dictify())
        self.assertEqual(i, call)

    def test_application_delete(self):
        params = transaction.SuggestedParams(0, 1, 100, self.genesis)
        i = transaction.ApplicationDeleteTxn(self.sender, params, 10)
        s = transaction.ApplicationDeleteTxn(self.sender, params, "10")
        self.assertEqual(i, s)  # int and string encoded same

        call = transaction.ApplicationCallTxn(
            self.sender, params, 10, transaction.OnComplete.DeleteApplicationOC
        )
        self.assertEqual(i.dictify(), call.dictify())
        self.assertEqual(i, call)


class TestMnemonic(unittest.TestCase):
    zero_bytes = bytes(
        [
            0,
            0,
            0,
            0,
            0,
            0,
            0,
            0,
            0,
            0,
            0,
            0,
            0,
            0,
            0,
            0,
            0,
            0,
            0,
            0,
            0,
            0,
            0,
            0,
            0,
            0,
            0,
            0,
            0,
            0,
            0,
            0,
        ]
    )

    def test_mnemonic_private_key(self):
        priv_key, _ = account.generate_account()
        mn = mnemonic.from_private_key(priv_key)
        self.assertEqual(len(mn.split(" ")), constants.mnemonic_len)
        self.assertEqual(priv_key, mnemonic.to_private_key(mn))

    def test_zero_mnemonic(self):
        expected_mnemonic = (
            "abandon abandon abandon abandon abandon abandon abandon abandon "
            "abandon abandon abandon abandon abandon abandon abandon abandon "
            "abandon abandon abandon abandon abandon abandon abandon abandon "
            "invest"
        )
        result = mnemonic._from_key(self.zero_bytes)
        self.assertEqual(expected_mnemonic, result)
        result = mnemonic._to_key(result)
        self.assertEqual(self.zero_bytes, result)

    def test_whitespace_irrelevance(self):
        padded = """
        abandon abandon abandon abandon abandon abandon abandon abandon
        abandon abandon abandon abandon abandon abandon abandon abandon
        abandon abandon abandon abandon abandon abandon abandon abandon
        invest
        """
        result = mnemonic._to_key(padded)
        self.assertEqual(self.zero_bytes, result)

    def test_case_irrelevance(self):
        padded = """
        abandon ABANDON abandon abandon abandon abandon abandon abandon
        abandon abandon abandon abandon abandon abandon abandon abandon
        abandon abandon abandon abandon abandon abandon abandon abandon
        invEST
        """
        result = mnemonic._to_key(padded)
        self.assertEqual(self.zero_bytes, result)

    def test_short_words(self):
        padded = """
        aban abandon abandon abandon abandon abandon abandon abandon
        aban abandon abandon abandon abandon abandon abandon abandon
        aban abandon abandon abandon abandon abandon abandon abandon
        inve
        """
        result = mnemonic._to_key(padded)
        self.assertEqual(self.zero_bytes, result)

    def test_wrong_checksum(self):
        mn = (
            "abandon abandon abandon abandon abandon abandon abandon abandon "
            "abandon abandon abandon abandon abandon abandon abandon abandon "
            "abandon abandon abandon abandon abandon abandon abandon abandon "
            "abandon"
        )
        self.assertRaises(error.WrongChecksumError, mnemonic._to_key, mn)

    def test_word_not_in_list(self):
        mn = (
            "abandon abandon abandon abandon abandon abandon abandon abandon "
            "abandon abandon abandon abandon abandon abandon abandon abandon "
            "abandon abandon abandon venues abandon abandon abandon abandon "
            "invest"
        )
        self.assertRaises(ValueError, mnemonic._to_key, mn)
        mn = (
            "abandon abandon abandon abandon abandon abandon abandon abandon "
            "abandon abandon abandon abandon abandon abandon abandon abandon "
            "abandon abandon abandon abandon abandon abandon abandon abandon "
            "x-ray"
        )
        self.assertRaises(ValueError, mnemonic._to_key, mn)

    def test_wordlist_integrity(self):
        """This isn't a test of _checksum, it reminds us not to change the
        wordlist.

        """
        result = mnemonic._checksum(bytes(wordlist.word_list_raw(), "utf-8"))
        self.assertEqual(result, 1939)

    def test_mnemonic_wrong_len(self):
        mn = "abandon abandon abandon"
        self.assertRaises(error.WrongMnemonicLengthError, mnemonic._to_key, mn)

    def test_bytes_wrong_len(self):
        key = bytes(
            [
                0,
                0,
                0,
                0,
                0,
                0,
                0,
                0,
                0,
                0,
                0,
                0,
                0,
                0,
                0,
                0,
                0,
                0,
                0,
                0,
                0,
                0,
                0,
                0,
                0,
                0,
                0,
                0,
                0,
                0,
                0,
            ]
        )
        self.assertRaises(
            error.WrongKeyBytesLengthError, mnemonic._from_key, key
        )

    def test_key_wrong_len(self):
        address = "WRONG_LENGTH_TOO_SHORT"
        self.assertRaises(
            error.WrongKeyLengthError, encoding.decode_address, address
        )


class TestAddress(unittest.TestCase):
    def test_is_valid(self):
        valid = "MO2H6ZU47Q36GJ6GVHUKGEBEQINN7ZWVACMWZQGIYUOE3RBSRVYHV4ACJI"
        self.assertTrue(encoding.is_valid_address(valid))
        invalid = "MO2H6ZU47Q36GJ6GVHUKGEBEQINN7ZWVACMWZQGIYUOE3RBSRVYHV4ACJG"
        self.assertFalse(encoding.is_valid_address(invalid))

    def test_encode_decode(self):
        sk, pk = account.generate_account()
        self.assertEqual(
            pk, encoding.encode_address(encoding.decode_address(pk))
        )
        self.assertEqual(pk, account.address_from_private_key(sk))


class TestMultisig(unittest.TestCase):
    def test_merge(self):
        msig = transaction.Multisig(
            1,
            2,
            [
                "DN7MBMCL5JQ3PFUQS7TMX5AH4EEKOBJVDUF4TCV6WERATKFLQF4MQUPZTA",
                "BFRTECKTOOE7A5LHCF3TTEOH2A7BW46IYT2SX5VP6ANKEXHZYJY77SJTVM",
                "47YPQTIGQEO7T4Y4RWDYWEKV6RTR2UNBQXBABEEGM72ESWDQNCQ52OPASU",
            ],
        )
        mn = (
            "auction inquiry lava second expand liberty glass involve ginger i"
            "llness length room item discover ahead table doctor term tackle c"
            "ement bonus profit right above catch"
        )

        sk = mnemonic.to_private_key(mn)
        sender = "RWJLJCMQAFZ2ATP2INM2GZTKNL6OULCCUBO5TQPXH3V2KR4AG7U5UA5JNM"
        rcv = "PNWOET7LLOWMBMLE4KOCELCX6X3D3Q4H2Q4QJASYIEOF7YIPPQBG3YQ5YI"
        gh = "/rNsORAUOQDD2lVCyhg2sA/S+BlZElfNI/YEL5jINp0="
        close = "IDUTJEUIEVSMXTU4LGTJWZ2UE2E6TIODUKU6UW3FU3UKIQQ77RLUBBBFLA"

        sp = transaction.SuggestedParams(0, 62229, 63229, gh, "devnet-v38.0")
        txn = transaction.PaymentTxn(
            sender,
            sp,
            rcv,
            1000,
            note=base64.b64decode("RSYiABhShvs="),
            close_remainder_to=close,
        )

        mtx = transaction.MultisigTransaction(txn, msig)
        mtx.sign(sk)
        golden = (
            "gqRtc2lng6ZzdWJzaWeTgqJwa8QgG37AsEvqYbeWkJfmy/QH4QinBTUdC8mKvrEiC"
            "airgXihc8RAuLAFE0oma0skOoAmOzEwfPuLYpEWl4LINtsiLrUqWQkDxh4WHb29//"
            "YCpj4MFbiSgD2jKYt0XKRD86zKCF4RDYGicGvEIAljMglTc4nwdWcRdzmRx9A+G3P"
            "IxPUr9q/wGqJc+cJxgaJwa8Qg5/D4TQaBHfnzHI2HixFV9GcdUaGFwgCQhmf0SVhw"
            "aKGjdGhyAqF2AaN0eG6Lo2FtdM0D6KVjbG9zZcQgQOk0koglZMvOnFmmm2dUJonpo"
            "cOiqepbZabopEIf/FejZmVlzQPoomZ2zfMVo2dlbqxkZXZuZXQtdjM4LjCiZ2jEIP"
            "6zbDkQFDkAw9pVQsoYNrAP0vgZWRJXzSP2BC+YyDadomx2zfb9pG5vdGXECEUmIgA"
            "YUob7o3JjdsQge2ziT+tbrMCxZOKcIixX9fY9w4fUOQSCWEEcX+EPfAKjc25kxCCN"
            "krSJkAFzoE36Q1mjZmpq/OosQqBd2cH3PuulR4A36aR0eXBlo3BheQ=="
        )
        self.assertEqual(golden, encoding.msgpack_encode(mtx))

        mtx_2 = transaction.MultisigTransaction(
            txn, msig.get_multisig_account()
        )
        mn2 = (
            "since during average anxiety protect cherry club long lawsuit loa"
            "n expand embark forum theory winter park twenty ball kangaroo cra"
            "m burst board host ability left"
        )
        sk2 = mnemonic.to_private_key(mn2)
        mtx_2.sign(sk2)

        mtx_final = transaction.MultisigTransaction.merge([mtx, mtx_2])

        golden2 = (
            "gqRtc2lng6ZzdWJzaWeTgqJwa8QgG37AsEvqYbeWkJfmy/QH4QinBTUdC8mKvrEiC"
            "airgXihc8RAuLAFE0oma0skOoAmOzEwfPuLYpEWl4LINtsiLrUqWQkDxh4WHb29//"
            "YCpj4MFbiSgD2jKYt0XKRD86zKCF4RDYKicGvEIAljMglTc4nwdWcRdzmRx9A+G3P"
            "IxPUr9q/wGqJc+cJxoXPEQBAhuyRjsOrnHp3s/xI+iMKiL7QPsh8iJZ22YOJJP0aF"
            "UwedMr+a6wfdBXk1OefyrAN1wqJ9rq6O+DrWV1fH0ASBonBrxCDn8PhNBoEd+fMcj"
            "YeLEVX0Zx1RoYXCAJCGZ/RJWHBooaN0aHICoXYBo3R4boujYW10zQPopWNsb3NlxC"
            "BA6TSSiCVky86cWaabZ1Qmiemhw6Kp6ltlpuikQh/8V6NmZWXNA+iiZnbN8xWjZ2V"
            "urGRldm5ldC12MzguMKJnaMQg/rNsORAUOQDD2lVCyhg2sA/S+BlZElfNI/YEL5jI"
            "Np2ibHbN9v2kbm90ZcQIRSYiABhShvujcmN2xCB7bOJP61uswLFk4pwiLFf19j3Dh"
            "9Q5BIJYQRxf4Q98AqNzbmTEII2StImQAXOgTfpDWaNmamr86ixCoF3Zwfc+66VHgD"
            "fppHR5cGWjcGF5"
        )
        self.assertEqual(golden2, encoding.msgpack_encode(mtx_final))

    def test_sign(self):
        msig = transaction.Multisig(
            1,
            2,
            [
                "DN7MBMCL5JQ3PFUQS7TMX5AH4EEKOBJVDUF4TCV6WERATKFLQF4MQUPZTA",
                "BFRTECKTOOE7A5LHCF3TTEOH2A7BW46IYT2SX5VP6ANKEXHZYJY77SJTVM",
                "47YPQTIGQEO7T4Y4RWDYWEKV6RTR2UNBQXBABEEGM72ESWDQNCQ52OPASU",
            ],
        )
        mn = (
            "advice pudding treat near rule blouse same whisper inner electric"
            " quit surface sunny dismiss leader blood seat clown cost exist ho"
            "spital century reform able sponsor"
        )
        sk = mnemonic.to_private_key(mn)

        rcv = "PNWOET7LLOWMBMLE4KOCELCX6X3D3Q4H2Q4QJASYIEOF7YIPPQBG3YQ5YI"
        gh = "JgsgCaCTqIaLeVhyL6XlRu3n7Rfk2FxMeK+wRSaQ7dI="
        close = "IDUTJEUIEVSMXTU4LGTJWZ2UE2E6TIODUKU6UW3FU3UKIQQ77RLUBBBFLA"
        sp = transaction.SuggestedParams(4, 12466, 13466, gh, "devnet-v33.0")
        txn = transaction.PaymentTxn(
            msig.address(),
            sp,
            rcv,
            1000,
            note=base64.b64decode("X4Bl4wQ9rCo="),
            close_remainder_to=close,
        )
        mtx = transaction.MultisigTransaction(txn, msig)
        self.assertEqual(mtx.auth_addr, None)

        mtx.sign(sk)
        golden = (
            "gqRtc2lng6ZzdWJzaWeTgaJwa8QgG37AsEvqYbeWkJfmy/QH4QinBTUdC8mKvrEiC"
            "airgXiBonBrxCAJYzIJU3OJ8HVnEXc5kcfQPhtzyMT1K/av8BqiXPnCcYKicGvEIO"
            "fw+E0GgR358xyNh4sRVfRnHVGhhcIAkIZn9ElYcGihoXPEQF6nXZ7CgInd1h7NVsp"
            "IPFZNhkPL+vGFpTNwH3Eh9gwPM8pf1EPTHfPvjf14sS7xN7mTK+wrz7Odhp4rdWBN"
            "UASjdGhyAqF2AaN0eG6Lo2FtdM0D6KVjbG9zZcQgQOk0koglZMvOnFmmm2dUJonpo"
            "cOiqepbZabopEIf/FejZmVlzQSYomZ2zTCyo2dlbqxkZXZuZXQtdjMzLjCiZ2jEIC"
            "YLIAmgk6iGi3lYci+l5Ubt5+0X5NhcTHivsEUmkO3Somx2zTSapG5vdGXECF+AZeM"
            "EPawqo3JjdsQge2ziT+tbrMCxZOKcIixX9fY9w4fUOQSCWEEcX+EPfAKjc25kxCCN"
            "krSJkAFzoE36Q1mjZmpq/OosQqBd2cH3PuulR4A36aR0eXBlo3BheQ=="
        )
        self.assertEqual(golden, encoding.msgpack_encode(mtx))
        txid_golden = "TDIO6RJWJIVDDJZELMSX5CPJW7MUNM3QR4YAHYAKHF3W2CFRTI7A"
        self.assertEqual(txn.get_txid(), txid_golden)

    def test_sign_auth_addr(self):
        msig = transaction.Multisig(
            1,
            2,
            [
                "DN7MBMCL5JQ3PFUQS7TMX5AH4EEKOBJVDUF4TCV6WERATKFLQF4MQUPZTA",
                "BFRTECKTOOE7A5LHCF3TTEOH2A7BW46IYT2SX5VP6ANKEXHZYJY77SJTVM",
                "47YPQTIGQEO7T4Y4RWDYWEKV6RTR2UNBQXBABEEGM72ESWDQNCQ52OPASU",
            ],
        )
        mn = (
            "advice pudding treat near rule blouse same whisper inner electric"
            " quit surface sunny dismiss leader blood seat clown cost exist ho"
            "spital century reform able sponsor"
        )
        sk = mnemonic.to_private_key(mn)

        sender = "WTDCE2FEYM2VB5MKNXKLRSRDTSPR2EFTIGVH4GRW4PHGD6747GFJTBGT2A"
        rcv = "PNWOET7LLOWMBMLE4KOCELCX6X3D3Q4H2Q4QJASYIEOF7YIPPQBG3YQ5YI"
        gh = "JgsgCaCTqIaLeVhyL6XlRu3n7Rfk2FxMeK+wRSaQ7dI="
        close = "IDUTJEUIEVSMXTU4LGTJWZ2UE2E6TIODUKU6UW3FU3UKIQQ77RLUBBBFLA"
        sp = transaction.SuggestedParams(4, 12466, 13466, gh, "devnet-v33.0")
        txn = transaction.PaymentTxn(
            sender,
            sp,
            rcv,
            1000,
            note=base64.b64decode("X4Bl4wQ9rCo="),
            close_remainder_to=close,
        )
        mtx = transaction.MultisigTransaction(txn, msig)
        self.assertEqual(mtx.auth_addr, msig.address())

        mtx.sign(sk)
        golden = (
            "g6Rtc2lng6ZzdWJzaWeTgaJwa8QgG37AsEvqYbeWkJfmy/QH4QinBTUdC8mKvrEiC"
            "airgXiBonBrxCAJYzIJU3OJ8HVnEXc5kcfQPhtzyMT1K/av8BqiXPnCcYKicGvEIO"
            "fw+E0GgR358xyNh4sRVfRnHVGhhcIAkIZn9ElYcGihoXPEQOtXd8NwMBC4Lve/OjK"
            "PcryC/dSmrbY6dlqxq6cSGG2cAObZDdskW8IE8oI2KcZDpm2uQSCpB/xLbBpH2ZVG"
            "YwKjdGhyAqF2AaRzZ25yxCCNkrSJkAFzoE36Q1mjZmpq/OosQqBd2cH3PuulR4A36"
            "aN0eG6Lo2FtdM0D6KVjbG9zZcQgQOk0koglZMvOnFmmm2dUJonpocOiqepbZabopE"
            "If/FejZmVlzQSYomZ2zTCyo2dlbqxkZXZuZXQtdjMzLjCiZ2jEICYLIAmgk6iGi3l"
            "Yci+l5Ubt5+0X5NhcTHivsEUmkO3Somx2zTSapG5vdGXECF+AZeMEPawqo3JjdsQg"
            "e2ziT+tbrMCxZOKcIixX9fY9w4fUOQSCWEEcX+EPfAKjc25kxCC0xiJopMM1UPWKb"
            "dS4yiOcnx0Qs0Gqfho2485h+/z5iqR0eXBlo3BheQ=="
        )
        self.assertEqual(golden, encoding.msgpack_encode(mtx))
        txid_golden = "BARRBT2T3DTXIXINAYDZHTJNPRF33OZHTYTQ3KZAEH4QMB7GBYLA"
        self.assertEqual(txn.get_txid(), txid_golden)

    def test_msig_address(self):
        msig = transaction.Multisig(
            1,
            2,
            [
                "XMHLMNAVJIMAW2RHJXLXKKK4G3J3U6VONNO3BTAQYVDC3MHTGDP3J5OCRU",
                "HTNOX33OCQI2JCOLZ2IRM3BC2WZ6JUILSLEORBPFI6W7GU5Q4ZW6LINHLA",
                "E6JSNTY4PVCY3IRZ6XEDHEO6VIHCQ5KGXCIQKFQCMB2N6HXRY4IB43VSHI",
            ],
        )
        golden = "UCE2U2JC4O4ZR6W763GUQCG57HQCDZEUJY4J5I6VYY4HQZUJDF7AKZO5GM"
        self.assertEqual(msig.address(), golden)

        msig2 = transaction.Multisig(
            1,
            2,
            [
                "DN7MBMCL5JQ3PFUQS7TMX5AH4EEKOBJVDUF4TCV6WERATKFLQF4MQUPZTA",
                "BFRTECKTOOE7A5LHCF3TTEOH2A7BW46IYT2SX5VP6ANKEXHZYJY77SJTVM",
                "47YPQTIGQEO7T4Y4RWDYWEKV6RTR2UNBQXBABEEGM72ESWDQNCQ52OPASU",
            ],
        )
        golden = "RWJLJCMQAFZ2ATP2INM2GZTKNL6OULCCUBO5TQPXH3V2KR4AG7U5UA5JNM"
        self.assertEqual(msig2.address(), golden)

    def test_errors(self):

        # get random private key
        private_key_1, account_1 = account.generate_account()
        _, account_2 = account.generate_account()
        private_key_3, account_3 = account.generate_account()

        # create multisig address with invalid version
        msig = transaction.Multisig(2, 2, [account_1, account_2])
        self.assertRaises(error.UnknownMsigVersionError, msig.validate)

        # change it to have invalid threshold
        msig.version = 1
        msig.threshold = 3
        self.assertRaises(error.InvalidThresholdError, msig.validate)
        msig.threshold = 2

        # create transaction
        gh = "JgsgCaCTqIaLeVhyL6XlRu3n7Rfk2FxMeK+wRSaQ7dI="
        sp = transaction.SuggestedParams(3, 1234, 1334, gh)
        txn = transaction.PaymentTxn(account_2, sp, account_2, 1000)

        mtx = transaction.MultisigTransaction(txn, msig)

        # try to sign with incorrect private key
        self.assertRaises(error.InvalidSecretKeyError, mtx.sign, private_key_3)

        # create another multisig with different address
        msig_2 = transaction.Multisig(1, 2, [account_2, account_3])

        # try to merge with different addresses
        mtx_2 = transaction.MultisigTransaction(txn, msig_2)
        self.assertRaises(
            error.MergeKeysMismatchError,
            transaction.MultisigTransaction.merge,
            [mtx, mtx_2],
        )

        # try to merge with different auth_addrs
        mtx_3 = transaction.MultisigTransaction(txn, msig)
        mtx_3.auth_addr = None
        self.assertRaises(
            error.MergeAuthAddrMismatchError,
            transaction.MultisigTransaction.merge,
            [mtx, mtx_3],
        )

        # create another multisig with same address
        msig_3 = msig_2.get_multisig_account()

        # add mismatched signatures
        msig_2.subsigs[0].signature = "sig2"
        msig_3.subsigs[0].signature = "sig3"

        # try to merge
        self.assertRaises(
            error.DuplicateSigMismatchError,
            transaction.MultisigTransaction.merge,
            [
                transaction.MultisigTransaction(txn, msig_2),
                transaction.MultisigTransaction(txn, msig_3),
            ],
        )


class TestMsgpack(unittest.TestCase):
    def test_bid(self):
        bid = (
            "gqFigqNiaWSGo2FpZAGjYXVjxCCokNFWl9DCqHrP9trjPICAMGOaRoX/OR+M6tHWh"
            "fUBkKZiaWRkZXLEIP1rCXe2x5+exPBfU3CZwGPMY8mzwvglET+QtgfCPdCmo2N1cs"
            "8AAADN9kTOAKJpZM5JeDcCpXByaWNlzQMgo3NpZ8RAiR06J4suAixy13BKHlw4VrO"
            "RKzLT5CJr9n3YSj0Ao6byV23JHGU0yPf7u9/o4ECw4Xy9hc9pWopLW97xKXRfA6F0"
            "oWI="
        )
        self.assertEqual(
            bid, encoding.msgpack_encode(encoding.msgpack_decode(bid))
        )

    def test_signed_txn(self):
        stxn = (
            "gqNzaWfEQGdpjnStb70k2iXzOlu+RSMgCYLe25wkUfbgRsXs7jx6rbW61ivCs6/zG"
            "s3gZAZf4L2XAQak7OjMh3lw9MTCIQijdHhuiaNhbXTOAAGGoKNmZWXNA+iiZnbNcl"
            "+jZ2Vuq25ldHdvcmstdjM4omdoxCBN/+nfiNPXLbuigk8M/TXsMUfMK7dV//xB1wk"
            "oOhNu9qJsds1yw6NyY3bEIPRUuVDPVUFC7Jk3+xDjHJfwWFDp+Wjy+Hx3cwL9ncVY"
            "o3NuZMQgGC5kQiOIPooA8mrvoHRyFtk27F/PPN08bAufGhnp0BGkdHlwZaNwYXk="
        )
        self.assertEqual(
            stxn, encoding.msgpack_encode(encoding.msgpack_decode(stxn))
        )

    def test_payment_txn(self):
        paytxn = (
            "iaNhbXTOAAGGoKNmZWXNA+iiZnbNcq2jZ2Vuq25ldHdvcmstdjM4omdoxCBN/+nfi"
            "NPXLbuigk8M/TXsMUfMK7dV//xB1wkoOhNu9qJsds1zEaNyY3bEIAZ2cvp4J0OiBy"
            "5eAHIX/njaRko955rEdN4AUNEl4rxTo3NuZMQgGC5kQiOIPooA8mrvoHRyFtk27F/"
            "PPN08bAufGhnp0BGkdHlwZaNwYXk="
        )
        self.assertEqual(
            paytxn, encoding.msgpack_encode(encoding.msgpack_decode(paytxn))
        )

    def test_payment_txn_future(self):
        paytxn = (
            "iKVjbG9zZcQgYMak0FPHfqBp4So5wS5p7g+O4rLkqwo/ILSjXWQVKpGjZmVlzQPoom"
            "Z2KqNnZW6qc2FuZG5ldC12MaJnaMQgNCTHAIMgeYC+4MCSbMinkrlsgtRD6jhfJEXz"
            "IP3mH9SibHbNBBKjc25kxCARM5ng7Z1RkubT9fUef5nT9w0MGQKRGbwgOva8/tx3qqR"
            "0eXBlo3BheQ=="
        )
        self.assertEqual(
            paytxn,
            encoding.msgpack_encode(encoding.future_msgpack_decode(paytxn)),
        )

    def test_asset_xfer_txn_future(self):
        axfer = (
            "iaZhY2xvc2XEIGDGpNBTx36gaeEqOcEuae4PjuKy5KsKPyC0o11kFSqRo2ZlZc0D6KJmdi"
            "qjZ2VuqnNhbmRuZXQtdjGiZ2jEIDQkxwCDIHmAvuDAkmzIp5K5bILUQ+o4XyRF8yD95h/U"
            "omx2zQQSo3NuZMQgETOZ4O2dUZLm0/X1Hn+Z0/cNDBkCkRm8IDr2vP7cd6qkdHlwZaVheGZ"
            "lcqR4YWlkCg=="
        )
        self.assertEqual(
            axfer,
            encoding.msgpack_encode(encoding.future_msgpack_decode(axfer)),
        )

    def test_multisig_txn(self):
        msigtxn = (
            "gqRtc2lng6ZzdWJzaWeSgqJwa8Qg1ke3gkLuR0MUN/Ku0oyiRVIm9P1QFDaiEhT5v"
            "tfLmd+hc8RAIEbfnhccjWfYQFQp/P4aJjATFdgaDDpnhyJF0tU/37CO5I5hhoCvUC"
            "RH/A/6X94Ewz9YEtk5dANEGKQW+/WyAIKicGvEIKgAZfZ4iDC+UY/P5F3tgs5rqey"
            "Yt08LT0c/D78u0V7KoXPEQCxUkQgTVC9lLpKVzcZGKesSCQcZL9UjXTzrteADicvc"
            "ca7KT3WP0crGgAfJ3a17Na5cykJzFEn7pq2SHgwD/QujdGhyAqF2AaN0eG6Jo2Ftd"
            "M0D6KNmZWXNA+iiZnbNexSjZ2Vuq25ldHdvcmstdjM4omdoxCBN/+nfiNPXLbuigk"
            "8M/TXsMUfMK7dV//xB1wkoOhNu9qJsds17eKNyY3bEIBguZEIjiD6KAPJq76B0chb"
            "ZNuxfzzzdPGwLnxoZ6dARo3NuZMQgpuIJvJzW8E4uxsQGCW0S3n1u340PbHTB2zht"
            "Xo/AiI6kdHlwZaNwYXk="
        )
        self.assertEqual(
            msigtxn, encoding.msgpack_encode(encoding.msgpack_decode(msigtxn))
        )

    def test_keyreg_txn_online(self):
        keyregtxn = (
            "jKNmZWXNA+iiZnbNcoqjZ2Vuq25ldHdvcmstdjM4omdoxCBN/+nfiNPXLbuigk8M/"
            "TXsMUfMK7dV//xB1wkoOhNu9qJsds1y7qZzZWxrZXnEIBguZEIjiD6KAPJq76B0ch"
            "bZNuxfzzzdPGwLnxoZ6dARo3NuZMQgGC5kQiOIPooA8mrvoHRyFtk27F/PPN08bAu"
            "fGhnp0BGkdHlwZaZrZXlyZWendm90ZWZzdM1yiqZ2b3Rla2TNMDmndm90ZWtlecQg"
            "GC5kQiOIPooA8mrvoHRyFtk27F/PPN08bAufGhnp0BGndm90ZWxzdM1y7g=="
        )
        self.assertEqual(
            keyregtxn,
            encoding.msgpack_encode(encoding.msgpack_decode(keyregtxn)),
        )

    def test_keyreg_txn_offline(self):
        keyregtxn = (
            "hqNmZWXNA+iiZnbOALutq6JnaMQgSGO1GKSzyE7IEPItTxCByw9x8FmnrCDexi9/c"
            "OUJOiKibHbOALuxk6NzbmTEIAn70nYsCPhsWua/bdenqQHeZnXXUOB+jFx2mGR9tu"
            "H9pHR5cGWma2V5cmVn"
        )
        # using future_msgpack_decode instead of msgpack_decode
        # because non-future transactions do not support offline keyreg
        self.assertEqual(
            keyregtxn,
            encoding.msgpack_encode(encoding.future_msgpack_decode(keyregtxn)),
        )

    def test_keyreg_txn_nonpart(self):
        keyregtxn = (
            "h6NmZWXNA+iiZnbOALutq6JnaMQgSGO1GKSzyE7IEPItTxCByw9x8FmnrCDexi9/c"
            "OUJOiKibHbOALuxk6dub25wYXJ0w6NzbmTEIAn70nYsCPhsWua/bdenqQHeZnXXUO"
            "B+jFx2mGR9tuH9pHR5cGWma2V5cmVn"
        )
        # using future_msgpack_decode instead of msgpack_decode
        # because non-future transactions do not support nonpart keyreg
        self.assertEqual(
            keyregtxn,
            encoding.msgpack_encode(encoding.future_msgpack_decode(keyregtxn)),
        )

    def test_asset_create(self):
        golden = (
            "gqNzaWfEQEDd1OMRoQI/rzNlU4iiF50XQXmup3k5czI9hEsNqHT7K4KsfmA/0DUVk"
            "bzOwtJdRsHS8trm3Arjpy9r7AXlbAujdHhuh6RhcGFyiaJhbcQgZkFDUE80blJnTz"
            "U1ajFuZEFLM1c2U2djNEFQa2N5RmiiYW6odGVzdGNvaW6iYXWnd2Vic2l0ZaFjxCA"
            "J+9J2LAj4bFrmv23Xp6kB3mZ111Dgfoxcdphkfbbh/aFmxCAJ+9J2LAj4bFrmv23X"
            "p6kB3mZ111Dgfoxcdphkfbbh/aFtxCAJ+9J2LAj4bFrmv23Xp6kB3mZ111Dgfoxcd"
            "phkfbbh/aFyxCAJ+9J2LAj4bFrmv23Xp6kB3mZ111Dgfoxcdphkfbbh/aF0ZKJ1bq"
            "N0c3SjZmVlzQ+0omZ2zgAE7A+iZ2jEIEhjtRiks8hOyBDyLU8QgcsPcfBZp6wg3sY"
            "vf3DlCToiomx2zgAE7/ejc25kxCAJ+9J2LAj4bFrmv23Xp6kB3mZ111Dgfoxcdphk"
            "fbbh/aR0eXBlpGFjZmc="
        )
        self.assertEqual(
            golden, encoding.msgpack_encode(encoding.msgpack_decode(golden))
        )

    def test_asset_config(self):
        assettxn = (
            "gqNzaWfEQBBkfw5n6UevuIMDo2lHyU4dS80JCCQ/vTRUcTx5m0ivX68zTKyuVRrHa"
            "TbxbRRc3YpJ4zeVEnC9Fiw3Wf4REwejdHhuiKRhcGFyhKFjxCAJ+9J2LAj4bFrmv2"
            "3Xp6kB3mZ111Dgfoxcdphkfbbh/aFmxCAJ+9J2LAj4bFrmv23Xp6kB3mZ111Dgfox"
            "cdphkfbbh/aFtxCAJ+9J2LAj4bFrmv23Xp6kB3mZ111Dgfoxcdphkfbbh/aFyxCAJ"
            "+9J2LAj4bFrmv23Xp6kB3mZ111Dgfoxcdphkfbbh/aRjYWlkzQTSo2ZlZc0NSKJmd"
            "s4ABOwPomdoxCBIY7UYpLPITsgQ8i1PEIHLD3HwWaesIN7GL39w5Qk6IqJsds4ABO"
            "/3o3NuZMQgCfvSdiwI+Gxa5r9t16epAd5mdddQ4H6MXHaYZH224f2kdHlwZaRhY2Z"
            "n"
        )
        self.assertEqual(
            assettxn,
            encoding.msgpack_encode(encoding.msgpack_decode(assettxn)),
        )

    def test_asset_config_with_decimal(self):
        assettxn = (
            "gqNzaWfEQBBkfw5n6UevuIMDo2lHyU4dS80JCCQ/vTRUcTx5m0ivX68zTKyuVRrHa"
            "TbxbRRc3YpJ4zeVEnC9Fiw3Wf4REwejdHhuiKRhcGFyhaFjxCAJ+9J2LAj4bFrmv2"
            "3Xp6kB3mZ111Dgfoxcdphkfbbh/aJkYwyhZsQgCfvSdiwI+Gxa5r9t16epAd5mddd"
            "Q4H6MXHaYZH224f2hbcQgCfvSdiwI+Gxa5r9t16epAd5mdddQ4H6MXHaYZH224f2h"
            "csQgCfvSdiwI+Gxa5r9t16epAd5mdddQ4H6MXHaYZH224f2kY2FpZM0E0qNmZWXND"
            "UiiZnbOAATsD6JnaMQgSGO1GKSzyE7IEPItTxCByw9x8FmnrCDexi9/cOUJOiKibH"
            "bOAATv96NzbmTEIAn70nYsCPhsWua/bdenqQHeZnXXUOB+jFx2mGR9tuH9pHR5cGW"
            "kYWNmZw=="
        )
        self.assertEqual(
            assettxn,
            encoding.msgpack_encode(encoding.msgpack_decode(assettxn)),
        )

    def test_asset_destroy(self):
        assettxn = (
            "gqNzaWfEQBSP7HtzD/Lvn4aVvaNpeR4T93dQgo4LvywEwcZgDEoc/WVl3aKsZGcZk"
            "cRFoiWk8AidhfOZzZYutckkccB8RgGjdHhuh6RjYWlkAaNmZWXNB1iiZnbOAATsD6"
            "JnaMQgSGO1GKSzyE7IEPItTxCByw9x8FmnrCDexi9/cOUJOiKibHbOAATv96NzbmT"
            "EIAn70nYsCPhsWua/bdenqQHeZnXXUOB+jFx2mGR9tuH9pHR5cGWkYWNmZw=="
        )
        self.assertEqual(
            assettxn,
            encoding.msgpack_encode(encoding.msgpack_decode(assettxn)),
        )

    def test_asset_freeze(self):
        assettxn = (
            "gqNzaWfEQAhru5V2Xvr19s4pGnI0aslqwY4lA2skzpYtDTAN9DKSH5+qsfQQhm4oq"
            "+9VHVj7e1rQC49S28vQZmzDTVnYDQGjdHhuiaRhZnJ6w6RmYWRkxCAJ+9J2LAj4bF"
            "rmv23Xp6kB3mZ111Dgfoxcdphkfbbh/aRmYWlkAaNmZWXNCRqiZnbOAATsD6JnaMQ"
            "gSGO1GKSzyE7IEPItTxCByw9x8FmnrCDexi9/cOUJOiKibHbOAATv+KNzbmTEIAn7"
            "0nYsCPhsWua/bdenqQHeZnXXUOB+jFx2mGR9tuH9pHR5cGWkYWZyeg=="
        )
        self.assertEqual(
            assettxn,
            encoding.msgpack_encode(encoding.msgpack_decode(assettxn)),
        )

    def test_asset_transfer(self):
        assettxn = (
            "gqNzaWfEQNkEs3WdfFq6IQKJdF1n0/hbV9waLsvojy9pM1T4fvwfMNdjGQDy+Lees"
            "uQUfQVTneJD4VfMP7zKx4OUlItbrwSjdHhuiqRhYW10AaZhY2xvc2XEIAn70nYsCP"
            "hsWua/bdenqQHeZnXXUOB+jFx2mGR9tuH9pGFyY3bEIAn70nYsCPhsWua/bdenqQH"
            "eZnXXUOB+jFx2mGR9tuH9o2ZlZc0KvqJmds4ABOwPomdoxCBIY7UYpLPITsgQ8i1P"
            "EIHLD3HwWaesIN7GL39w5Qk6IqJsds4ABO/4o3NuZMQgCfvSdiwI+Gxa5r9t16epA"
            "d5mdddQ4H6MXHaYZH224f2kdHlwZaVheGZlcqR4YWlkAQ=="
        )
        self.assertEqual(
            assettxn,
            encoding.msgpack_encode(encoding.msgpack_decode(assettxn)),
        )

    def test_asset_accept(self):
        assettxn = (
            "gqNzaWfEQJ7q2rOT8Sb/wB0F87ld+1zMprxVlYqbUbe+oz0WM63FctIi+K9eYFSqT"
            "26XBZ4Rr3+VTJpBE+JLKs8nctl9hgijdHhuiKRhcmN2xCAJ+9J2LAj4bFrmv23Xp6"
            "kB3mZ111Dgfoxcdphkfbbh/aNmZWXNCOiiZnbOAATsD6JnaMQgSGO1GKSzyE7IEPI"
            "tTxCByw9x8FmnrCDexi9/cOUJOiKibHbOAATv96NzbmTEIAn70nYsCPhsWua/bden"
            "qQHeZnXXUOB+jFx2mGR9tuH9pHR5cGWlYXhmZXKkeGFpZAE="
        )
        self.assertEqual(
            assettxn,
            encoding.msgpack_encode(encoding.msgpack_decode(assettxn)),
        )

    def test_asset_revoke(self):
        assettxn = (
            "gqNzaWfEQHsgfEAmEHUxLLLR9s+Y/yq5WeoGo/jAArCbany+7ZYwExMySzAhmV7M7"
            "S8+LBtJalB4EhzEUMKmt3kNKk6+vAWjdHhuiqRhYW10AaRhcmN2xCAJ+9J2LAj4bF"
            "rmv23Xp6kB3mZ111Dgfoxcdphkfbbh/aRhc25kxCAJ+9J2LAj4bFrmv23Xp6kB3mZ"
            "111Dgfoxcdphkfbbh/aNmZWXNCqqiZnbOAATsD6JnaMQgSGO1GKSzyE7IEPItTxCB"
            "yw9x8FmnrCDexi9/cOUJOiKibHbOAATv96NzbmTEIAn70nYsCPhsWua/bdenqQHeZ"
            "nXXUOB+jFx2mGR9tuH9pHR5cGWlYXhmZXKkeGFpZAE="
        )
        self.assertEqual(
            assettxn,
            encoding.msgpack_encode(encoding.msgpack_decode(assettxn)),
        )


class TestSignBytes(unittest.TestCase):
    def test_sign(self):
        sk, pk = account.generate_account()
        message = bytes([random.randint(0, 255) for x in range(15)])
        signature = util.sign_bytes(message, sk)
        self.assertTrue(util.verify_bytes(message, signature, pk))

    def test_verify_negative(self):
        sk, pk = account.generate_account()
        intarray = [random.randint(0, 255) for x in range(15)]
        message = bytes(intarray)
        signature = util.sign_bytes(message, sk)
        intarray[0] = (intarray[0] + 1) % 256
        changed_message = bytes(intarray)
        self.assertFalse(util.verify_bytes(changed_message, signature, pk))
        # Check that wrong number of bytes returns false in verify function.
        self.assertFalse(util.verify_bytes(bytes(), signature, pk))


class TestLogic(unittest.TestCase):
    def test_parse_uvarint(self):
        data = b"\x01"
        value, length = logic.parse_uvarint(data)
        self.assertEqual(length, 1)
        self.assertEqual(value, 1)

        data = b"\x7b"
        value, length = logic.parse_uvarint(data)
        self.assertEqual(length, 1)
        self.assertEqual(value, 123)

        data = b"\xc8\x03"
        value, length = logic.parse_uvarint(data)
        self.assertEqual(length, 2)
        self.assertEqual(value, 456)

    def test_parse_intcblock(self):
        data = b"\x20\x05\x00\x01\xc8\x03\x7b\x02"
        size = logic.check_int_const_block(data, 0)
        self.assertEqual(size, len(data))

    def test_parse_bytecblock(self):
        data = (
            b"\x26\x02\x0d\x31\x32\x33\x34\x35\x36\x37\x38\x39\x30\x31"
            b"\x32\x33\x02\x01\x02"
        )
        size = logic.check_byte_const_block(data, 0)
        self.assertEqual(size, len(data))

    def test_parse_pushint(self):
        data = b"\x81\x80\x80\x04"
        size = logic.check_push_int_block(data, 0)
        self.assertEqual(size, len(data))

    def test_parse_pushbytes(self):
        data = b"\x80\x0b\x68\x65\x6c\x6c\x6f\x20\x77\x6f\x72\x6c\x64"
        size = logic.check_push_byte_block(data, 0)
        self.assertEqual(size, len(data))

    def test_check_program(self):
        program = b"\x01\x20\x01\x01\x22"  # int 1
        self.assertTrue(logic.check_program(program, None))

        self.assertTrue(logic.check_program(program, ["a" * 10]))

        # too long arg
        with self.assertRaises(error.InvalidProgram):
            logic.check_program(program, ["a" * 1000])

        program += b"\x22" * 10
        self.assertTrue(logic.check_program(program, None))

        # too long program
        program += b"\x22" * 1000
        with self.assertRaises(error.InvalidProgram):
            logic.check_program(program, [])

        # invalid opcode
        program = b"\x01\x20\x01\x01\x81"
        with self.assertRaises(error.InvalidProgram):
            logic.check_program(program, [])

        # check single keccak256 and 10x keccak256 work
        program = b"\x01\x26\x01\x01\x01\x01\x28\x02"  # byte 0x01 + keccak256
        self.assertTrue(logic.check_program(program, []))

        program += b"\x02" * 10
        self.assertTrue(logic.check_program(program, None))

        # check 800x keccak256 fail for v3 and below
        versions = [b"\x01", b"\x02", b"\x03"]
        program += b"\x02" * 800
        for v in versions:
            programv = v + program
            with self.assertRaises(error.InvalidProgram):
                logic.check_program(programv, [])

        versions = [b"\x04"]
        for v in versions:
            programv = v + program
            self.assertTrue(logic.check_program(programv, None))

    def test_check_program_teal_2(self):
        # check TEAL v2 opcodes
        self.assertIsNotNone(
            logic.spec, "Must be called after any of logic.check_program"
        )
        self.assertTrue(logic.spec["EvalMaxVersion"] >= 2)
        self.assertTrue(logic.spec["LogicSigVersion"] >= 2)

        # balance
        program = b"\x02\x20\x01\x00\x22\x60"  # int 0; balance
        self.assertTrue(logic.check_program(program, None))

        # app_opted_in
        program = b"\x02\x20\x01\x00\x22\x22\x61"  # int 0; int 0; app_opted_in
        self.assertTrue(logic.check_program(program, None))

        # asset_holding_get
        program = b"\x02\x20\x01\x00\x22\x22\x70\x00"  # int 0; int 0; asset_holding_get Balance
        self.assertTrue(logic.check_program(program, None))

    def test_check_program_teal_3(self):
        # check TEAL v2 opcodes
        self.assertIsNotNone(
            logic.spec, "Must be called after any of logic.check_program"
        )
        self.assertTrue(logic.spec["EvalMaxVersion"] >= 3)
        self.assertTrue(logic.spec["LogicSigVersion"] >= 3)

        # min_balance
        program = b"\x03\x20\x01\x00\x22\x78"  # int 0; min_balance
        self.assertTrue(logic.check_program(program, None))

        # pushbytes
        program = b"\x03\x20\x01\x00\x22\x80\x02\x68\x69\x48"  # int 0; pushbytes "hi"; pop
        self.assertTrue(logic.check_program(program, None))

        # pushint
        program = b"\x03\x20\x01\x00\x22\x81\x01\x48"  # int 0; pushint 1; pop
        self.assertTrue(logic.check_program(program, None))

        # swap
        program = (
            b"\x03\x20\x02\x00\x01\x22\x23\x4c\x48"  # int 0; int 1; swap; pop
        )
        self.assertTrue(logic.check_program(program, None))

    def test_teal_sign(self):
        """test tealsign"""
        data = base64.b64decode("Ux8jntyBJQarjKGF8A==")
        seed = base64.b64decode("5Pf7eGMA52qfMT4R4/vYCt7con/7U3yejkdXkrcb26Q=")
        program = base64.b64decode("ASABASI=")
        addr = "6Z3C3LDVWGMX23BMSYMANACQOSINPFIRF77H7N3AWJZYV6OH6GWTJKVMXY"

        key = SigningKey(seed)
        verify_key = key.verify_key
        private_key = base64.b64encode(
            key.encode() + verify_key.encode()
        ).decode()
        sig1 = logic.teal_sign(private_key, data, addr)
        sig2 = logic.teal_sign_from_program(private_key, data, program)
        self.assertEqual(sig1, sig2)

        msg = (
            constants.logic_data_prefix + encoding.decode_address(addr) + data
        )
        res = verify_key.verify(msg, sig1)
        self.assertIsNotNone(res)

    def test_check_program_teal_4(self):
        # check TEAL v4 opcodes
        self.assertIsNotNone(
            logic.spec, "Must be called after any of logic.check_program"
        )
        self.assertTrue(logic.spec["EvalMaxVersion"] >= 4)

        # divmodw
        program = b"\x04\x20\x03\x01\x00\x02\x22\x81\xd0\x0f\x23\x24\x1f"  # int 1; pushint 2000; int 0; int 2; divmodw
        self.assertTrue(logic.check_program(program, None))

        # gloads i
        program = b"\x04\x20\x01\x00\x22\x3b\x00"  # int 0; gloads 0
        self.assertTrue(logic.check_program(program, None))

        # callsub
        program = b"\x04\x20\x02\x01\x02\x22\x88\x00\x02\x23\x12\x49"  # int 1; callsub double; int 2; ==; double: dup;
        self.assertTrue(logic.check_program(program, None))

        # b>=
        program = b"\x04\x26\x02\x01\x11\x01\x10\x28\x29\xa7"  # byte 0x11; byte 0x10; b>=
        self.assertTrue(logic.check_program(program, None))

        # b^
        program = b"\x04\x26\x03\x01\x11\x01\x10\x01\x01\x28\x29\xad\x2a\x12"  # byte 0x11; byte 0x10; b>=
        self.assertTrue(logic.check_program(program, None))

        # callsub, retsub
        program = b"\x04\x20\x02\x01\x02\x22\x88\x00\x03\x23\x12\x43\x49\x08\x89"  # int 1; callsub double; int 2; ==; return; double: dup; +; retsub;
        self.assertTrue(logic.check_program(program, None))

        # loop
        program = b"\x04\x20\x04\x01\x02\x0a\x10\x22\x23\x0b\x49\x24\x0c\x40\xff\xf8\x25\x12"  # int 1; loop: int 2; *; dup; int 10; <; bnz loop; int 16; ==
        self.assertTrue(logic.check_program(program, None))

    def test_check_program_teal_5(self):
        # check TEAL v5 opcodes
        self.assertIsNotNone(
            logic.spec, "Must be called after any of logic.check_program"
        )
        self.assertTrue(logic.spec["EvalMaxVersion"] >= 5)

        # itxn ops
        program = b"\x05\x20\x01\xc0\x84\x3d\xb1\x81\x01\xb2\x10\x22\xb2\x08\x31\x00\xb2\x07\xb3\xb4\x08\x22\x12"
        # itxn_begin; int pay; itxn_field TypeEnum; int 1000000; itxn_field Amount; txn Sender; itxn_field Receiver; itxn_submit; itxn Amount; int 1000000; ==
        self.assertTrue(logic.check_program(program, None))

        # ECDSA ops
        program = bytes.fromhex(
            "058008746573746461746103802079bfa8245aeac0e714b7bd2b3252d03979e5e7a43cb039715a5f8109a7dd9ba180200753d317e54350d1d102289afbde3002add4529f10b9f7d3d223843985de62e0802103abfb5e6e331fb871e423f354e2bd78a384ef7cb07ac8bbf27d2dd1eca00e73c106000500"
        )
        # byte "testdata"; sha512_256; byte 0x79bfa8245aeac0e714b7bd2b3252d03979e5e7a43cb039715a5f8109a7dd9ba1; byte 0x0753d317e54350d1d102289afbde3002add4529f10b9f7d3d223843985de62e0; byte 0x03abfb5e6e331fb871e423f354e2bd78a384ef7cb07ac8bbf27d2dd1eca00e73c1; ecdsa_pk_decompress Secp256k1; ecdsa_verify Secp256k1
        self.assertTrue(logic.check_program(program, None))

        # cover, uncover, log
        program = b"\x05\x80\x01\x61\x80\x01\x62\x80\x01\x63\x4e\x02\x4f\x02\x50\x50\xb0\x81\x01"
        # byte "a"; byte "b"; byte "c"; cover 2; uncover 2; concat; concat; log; int 1
        self.assertTrue(logic.check_program(program, None))

    def test_check_program_teal_6(self):
        # check TEAL v6 opcodes

        self.assertIsNotNone(
            logic.spec, "Must be called after any of logic.check_program"
        )
        self.assertTrue(logic.spec["EvalMaxVersion"] >= 6)

        # bsqrt
        program = b"\x06\x80\x01\x90\x96\x80\x01\x0c\xa8"
        # byte 0x90; bsqrt; byte 0x0c; b==
        self.assertTrue(logic.check_program(program, None))

        # divw
        program = b"\x06\x81\x09\x81\xec\xff\xff\xff\xff\xff\xff\xff\xff\x01\x81\x0a\x97\x81\xfe\xff\xff\xff\xff\xff\xff\xff\xff\x01\x12"
        # int 9; int 18446744073709551596; int 10; divw; int 18446744073709551614; ==
        self.assertTrue(logic.check_program(program, None))

        # txn fields
        program = (
            b"\x06\x31\x3f\x15\x81\x40\x12\x33\x00\x3e\x15\x81\x0a\x12\x10"
        )
        # txn StateProofPK; len; int 64; ==; gtxn 0 LastLog; len; int 10; ==; &&
        self.assertTrue(logic.check_program(program, None))


class TestLogicSig(unittest.TestCase):
    def test_basic(self):
        with self.assertRaises(error.InvalidProgram):
            lsig = transaction.LogicSig(None)

        with self.assertRaises(error.InvalidProgram):
            lsig = transaction.LogicSig(b"")

        program = b"\x01\x20\x01\x01\x22"  # int 1
        program_hash = (
            "6Z3C3LDVWGMX23BMSYMANACQOSINPFIRF77H7N3AWJZYV6OH6GWTJKVMXY"
        )
        public_key = encoding.decode_address(program_hash)

        lsig = transaction.LogicSig(program)
        self.assertEqual(lsig.logic, program)
        self.assertEqual(lsig.args, None)
        self.assertEqual(lsig.sig, None)
        self.assertEqual(lsig.msig, None)
        verified = lsig.verify(public_key)
        self.assertTrue(verified)
        self.assertEqual(lsig.address(), program_hash)

        args = [
            b"\x01\x02\x03",
            b"\x04\x05\x06",
        ]
        lsig = transaction.LogicSig(program, args)
        self.assertEqual(lsig.logic, program)
        self.assertEqual(lsig.args, args)
        self.assertEqual(lsig.sig, None)
        self.assertEqual(lsig.msig, None)
        verified = lsig.verify(public_key)
        self.assertTrue(verified)

        # check serialization
        encoded = encoding.msgpack_encode(lsig)
        decoded = encoding.msgpack_decode(encoded)
        self.assertEqual(decoded, lsig)
        verified = lsig.verify(public_key)
        self.assertTrue(verified)

        # check signature verification on modified program
        program = b"\x01\x20\x01\x03\x22"
        lsig = transaction.LogicSig(program)
        self.assertEqual(lsig.logic, program)
        verified = lsig.verify(public_key)
        self.assertFalse(verified)
        self.assertNotEqual(lsig.address(), program_hash)

        # check invalid program fails
        program = b"\x00\x20\x01\x03\x22"
        lsig = transaction.LogicSig(program)
        verified = lsig.verify(public_key)
        self.assertFalse(verified)

    def test_signature(self):
        private_key, address = account.generate_account()
        public_key = encoding.decode_address(address)
        program = b"\x01\x20\x01\x01\x22"  # int 1
        lsig = transaction.LogicSig(program)
        lsig.sign(private_key)
        self.assertEqual(lsig.logic, program)
        self.assertEqual(lsig.args, None)
        self.assertEqual(lsig.msig, None)
        self.assertNotEqual(lsig.sig, None)

        verified = lsig.verify(public_key)
        self.assertTrue(verified)

        # check serialization
        encoded = encoding.msgpack_encode(lsig)
        decoded = encoding.msgpack_decode(encoded)
        self.assertEqual(decoded, lsig)
        verified = lsig.verify(public_key)
        self.assertTrue(verified)

    def test_multisig(self):
        private_key, _ = account.generate_account()
        private_key_1, account_1 = account.generate_account()
        private_key_2, account_2 = account.generate_account()

        # create multisig address with invalid version
        msig = transaction.Multisig(1, 2, [account_1, account_2])
        program = b"\x01\x20\x01\x01\x22"  # int 1
        lsig = transaction.LogicSig(program)
        lsig.sign(private_key_1, msig)
        self.assertEqual(lsig.logic, program)
        self.assertEqual(lsig.args, None)
        self.assertEqual(lsig.sig, None)
        self.assertNotEqual(lsig.msig, None)

        sender_addr = msig.address()
        public_key = encoding.decode_address(sender_addr)
        verified = lsig.verify(public_key)
        self.assertFalse(verified)  # not enough signatures

        with self.assertRaises(error.InvalidSecretKeyError):
            lsig.append_to_multisig(private_key)

        lsig.append_to_multisig(private_key_2)
        verified = lsig.verify(public_key)
        self.assertTrue(verified)

        # combine sig and multisig, ensure it fails
        lsigf = transaction.LogicSig(program)
        lsigf.sign(private_key)
        lsig.sig = lsigf.sig
        verified = lsig.verify(public_key)
        self.assertFalse(verified)

        # remove, ensure it still works
        lsig.sig = None
        verified = lsig.verify(public_key)
        self.assertTrue(verified)

        # check serialization
        encoded = encoding.msgpack_encode(lsig)
        decoded = encoding.msgpack_decode(encoded)
        self.assertEqual(decoded, lsig)
        verified = lsig.verify(public_key)
        self.assertTrue(verified)

    def test_transaction(self):
        fromAddress = (
            "47YPQTIGQEO7T4Y4RWDYWEKV6RTR2UNBQXBABEEGM72ESWDQNCQ52OPASU"
        )
        toAddress = (
            "PNWOET7LLOWMBMLE4KOCELCX6X3D3Q4H2Q4QJASYIEOF7YIPPQBG3YQ5YI"
        )
        mn = (
            "advice pudding treat near rule blouse same whisper inner electric"
            " quit surface sunny dismiss leader blood seat clown cost exist ho"
            "spital century reform able sponsor"
        )
        fee = 1000
        amount = 2000
        firstRound = 2063137
        genesisID = "devnet-v1.0"

        genesisHash = "sC3P7e2SdbqKJK0tbiCdK9tdSpbe6XeCGKdoNzmlj0E="
        note = base64.b64decode("8xMCTuLQ810=")

        sp = transaction.SuggestedParams(
            fee,
            firstRound,
            firstRound + 1000,
            genesisHash,
            genesisID,
            flat_fee=True,
        )
        tx = transaction.PaymentTxn(
            fromAddress, sp, toAddress, amount, note=note
        )

        golden = (
            "gqRsc2lng6NhcmeSxAMxMjPEAzQ1NqFsxAUBIAEBIqNzaWfEQE6HXaI5K0lcq50o/"
            "y3bWOYsyw9TLi/oorZB4xaNdn1Z14351u2f6JTON478fl+JhIP4HNRRAIh/I8EWXB"
            "PpJQ2jdHhuiqNhbXTNB9CjZmVlzQPoomZ2zgAfeyGjZ2Vuq2Rldm5ldC12MS4womd"
            "oxCCwLc/t7ZJ1uookrS1uIJ0r211Klt7pd4IYp2g3OaWPQaJsds4AH38JpG5vdGXE"
            "CPMTAk7i0PNdo3JjdsQge2ziT+tbrMCxZOKcIixX9fY9w4fUOQSCWEEcX+EPfAKjc"
            "25kxCDn8PhNBoEd+fMcjYeLEVX0Zx1RoYXCAJCGZ/RJWHBooaR0eXBlo3BheQ=="
        )

        program = b"\x01\x20\x01\x01\x22"  # int 1
        args = [b"123", b"456"]
        sk = mnemonic.to_private_key(mn)
        lsig = transaction.LogicSig(program, args)
        lsig.sign(sk)
        lstx = transaction.LogicSigTransaction(tx, lsig)
        verified = lstx.verify()
        self.assertTrue(verified)

        golden_decoded = encoding.msgpack_decode(golden)
        self.assertEqual(lstx, golden_decoded)


sampleMnemonic1 = "auction inquiry lava second expand liberty glass involve ginger illness length room item discover ahead table doctor term tackle cement bonus profit right above catch"
sampleMnemonic2 = "since during average anxiety protect cherry club long lawsuit loan expand embark forum theory winter park twenty ball kangaroo cram burst board host ability left"
sampleMnemonic3 = "advice pudding treat near rule blouse same whisper inner electric quit surface sunny dismiss leader blood seat clown cost exist hospital century reform able sponsor"

sampleAccount1 = mnemonic.to_private_key(sampleMnemonic1)
sampleAccount2 = mnemonic.to_private_key(sampleMnemonic2)
sampleAccount3 = mnemonic.to_private_key(sampleMnemonic3)

sampleMsig = transaction.Multisig(
    1,
    2,
    [
        "DN7MBMCL5JQ3PFUQS7TMX5AH4EEKOBJVDUF4TCV6WERATKFLQF4MQUPZTA",
        "BFRTECKTOOE7A5LHCF3TTEOH2A7BW46IYT2SX5VP6ANKEXHZYJY77SJTVM",
        "47YPQTIGQEO7T4Y4RWDYWEKV6RTR2UNBQXBABEEGM72ESWDQNCQ52OPASU",
    ],
)


class TestLogicSigAccount(unittest.TestCase):
    def test_create_no_args(self):
        program = b"\x01\x20\x01\x01\x22"  # int 1

        lsigAccount = transaction.LogicSigAccount(program)

        self.assertEqual(lsigAccount.lsig.logic, program)
        self.assertEqual(lsigAccount.lsig.args, None)
        self.assertEqual(lsigAccount.lsig.sig, None)
        self.assertEqual(lsigAccount.lsig.msig, None)
        self.assertEqual(lsigAccount.sigkey, None)

        # check serialization
        encoded = encoding.msgpack_encode(lsigAccount)
        expectedEncoded = "gaRsc2lngaFsxAUBIAEBIg=="
        self.assertEqual(encoded, expectedEncoded)

        decoded = encoding.future_msgpack_decode(encoded)
        self.assertEqual(decoded, lsigAccount)

    def test_create_with_args(self):
        program = b"\x01\x20\x01\x01\x22"  # int 1
        args = [b"\x01", b"\x02\x03"]

        lsigAccount = transaction.LogicSigAccount(program, args)

        self.assertEqual(lsigAccount.lsig.logic, program)
        self.assertEqual(lsigAccount.lsig.args, args)
        self.assertEqual(lsigAccount.lsig.sig, None)
        self.assertEqual(lsigAccount.lsig.msig, None)
        self.assertEqual(lsigAccount.sigkey, None)

        # check serialization
        encoded = encoding.msgpack_encode(lsigAccount)
        expectedEncoded = "gaRsc2lngqNhcmeSxAEBxAICA6FsxAUBIAEBIg=="
        self.assertEqual(encoded, expectedEncoded)

        decoded = encoding.future_msgpack_decode(encoded)
        self.assertEqual(decoded, lsigAccount)

    def test_sign(self):
        program = b"\x01\x20\x01\x01\x22"  # int 1
        args = [b"\x01", b"\x02\x03"]

        lsigAccount = transaction.LogicSigAccount(program, args)
        lsigAccount.sign(sampleAccount1)

        expectedSig = "SRO4BdGefywQgPYzfhhUp87q7hDdvRNlhL+Tt18wYxWRyiMM7e8j0XQbUp2w/+83VNZG9LVh/Iu8LXtOY1y9Ag=="
        expectedSigKey = encoding.decode_address(
            account.address_from_private_key(sampleAccount1)
        )

        self.assertEqual(lsigAccount.lsig.logic, program)
        self.assertEqual(lsigAccount.lsig.args, args)
        self.assertEqual(lsigAccount.lsig.sig, expectedSig)
        self.assertEqual(lsigAccount.lsig.msig, None)
        self.assertEqual(lsigAccount.sigkey, expectedSigKey)

        # check serialization
        encoded = encoding.msgpack_encode(lsigAccount)
        expectedEncoded = "gqRsc2lng6NhcmeSxAEBxAICA6FsxAUBIAEBIqNzaWfEQEkTuAXRnn8sEID2M34YVKfO6u4Q3b0TZYS/k7dfMGMVkcojDO3vI9F0G1KdsP/vN1TWRvS1YfyLvC17TmNcvQKmc2lna2V5xCAbfsCwS+pht5aQl+bL9AfhCKcFNR0LyYq+sSIJqKuBeA=="
        self.assertEqual(encoded, expectedEncoded)

        decoded = encoding.future_msgpack_decode(encoded)
        self.assertEqual(decoded, lsigAccount)

    def test_sign_multisig(self):
        program = b"\x01\x20\x01\x01\x22"  # int 1
        args = [b"\x01", b"\x02\x03"]

        lsigAccount = transaction.LogicSigAccount(program, args)
        lsigAccount.sign_multisig(sampleMsig, sampleAccount1)

        expectedSig = base64.b64decode(
            "SRO4BdGefywQgPYzfhhUp87q7hDdvRNlhL+Tt18wYxWRyiMM7e8j0XQbUp2w/+83VNZG9LVh/Iu8LXtOY1y9Ag=="
        )
        expectedMsig = encoding.future_msgpack_decode(
            encoding.msgpack_encode(sampleMsig)
        )
        expectedMsig.subsigs[0].signature = expectedSig

        self.assertEqual(lsigAccount.lsig.logic, program)
        self.assertEqual(lsigAccount.lsig.args, args)
        self.assertEqual(lsigAccount.lsig.sig, None)
        self.assertEqual(lsigAccount.lsig.msig, expectedMsig)
        self.assertEqual(lsigAccount.sigkey, None)

        # check serialization
        encoded = encoding.msgpack_encode(lsigAccount)
        expectedEncoded = "gaRsc2lng6NhcmeSxAEBxAICA6FsxAUBIAEBIqRtc2lng6ZzdWJzaWeTgqJwa8QgG37AsEvqYbeWkJfmy/QH4QinBTUdC8mKvrEiCairgXihc8RASRO4BdGefywQgPYzfhhUp87q7hDdvRNlhL+Tt18wYxWRyiMM7e8j0XQbUp2w/+83VNZG9LVh/Iu8LXtOY1y9AoGicGvEIAljMglTc4nwdWcRdzmRx9A+G3PIxPUr9q/wGqJc+cJxgaJwa8Qg5/D4TQaBHfnzHI2HixFV9GcdUaGFwgCQhmf0SVhwaKGjdGhyAqF2AQ=="
        self.assertEqual(encoded, expectedEncoded)

        decoded = encoding.future_msgpack_decode(encoded)
        self.assertEqual(decoded, lsigAccount)

    def test_append_to_multisig(self):
        program = b"\x01\x20\x01\x01\x22"  # int 1
        args = [b"\x01", b"\x02\x03"]

        msig1of3Encoded = "gaRsc2lng6NhcmeSxAEBxAICA6FsxAUBIAEBIqRtc2lng6ZzdWJzaWeTgqJwa8QgG37AsEvqYbeWkJfmy/QH4QinBTUdC8mKvrEiCairgXihc8RASRO4BdGefywQgPYzfhhUp87q7hDdvRNlhL+Tt18wYxWRyiMM7e8j0XQbUp2w/+83VNZG9LVh/Iu8LXtOY1y9AoGicGvEIAljMglTc4nwdWcRdzmRx9A+G3PIxPUr9q/wGqJc+cJxgaJwa8Qg5/D4TQaBHfnzHI2HixFV9GcdUaGFwgCQhmf0SVhwaKGjdGhyAqF2AQ=="
        lsigAccount = encoding.future_msgpack_decode(msig1of3Encoded)

        lsigAccount.append_to_multisig(sampleAccount2)

        expectedSig1 = base64.b64decode(
            "SRO4BdGefywQgPYzfhhUp87q7hDdvRNlhL+Tt18wYxWRyiMM7e8j0XQbUp2w/+83VNZG9LVh/Iu8LXtOY1y9Ag=="
        )
        expectedSig2 = base64.b64decode(
            "ZLxV2+2RokHUKrZg9+FKuZmaUrOxcVjO/D9P58siQRStqT1ehAUCChemaYMDIk6Go4tqNsVUviBQ/9PuqLMECQ=="
        )
        expectedMsig = encoding.future_msgpack_decode(
            encoding.msgpack_encode(sampleMsig)
        )
        expectedMsig.subsigs[0].signature = expectedSig1
        expectedMsig.subsigs[1].signature = expectedSig2

        self.assertEqual(lsigAccount.lsig.logic, program)
        self.assertEqual(lsigAccount.lsig.args, args)
        self.assertEqual(lsigAccount.lsig.sig, None)
        self.assertEqual(lsigAccount.lsig.msig, expectedMsig)
        self.assertEqual(lsigAccount.sigkey, None)

        # check serialization
        encoded = encoding.msgpack_encode(lsigAccount)
        expectedEncoded = "gaRsc2lng6NhcmeSxAEBxAICA6FsxAUBIAEBIqRtc2lng6ZzdWJzaWeTgqJwa8QgG37AsEvqYbeWkJfmy/QH4QinBTUdC8mKvrEiCairgXihc8RASRO4BdGefywQgPYzfhhUp87q7hDdvRNlhL+Tt18wYxWRyiMM7e8j0XQbUp2w/+83VNZG9LVh/Iu8LXtOY1y9AoKicGvEIAljMglTc4nwdWcRdzmRx9A+G3PIxPUr9q/wGqJc+cJxoXPEQGS8VdvtkaJB1Cq2YPfhSrmZmlKzsXFYzvw/T+fLIkEUrak9XoQFAgoXpmmDAyJOhqOLajbFVL4gUP/T7qizBAmBonBrxCDn8PhNBoEd+fMcjYeLEVX0Zx1RoYXCAJCGZ/RJWHBooaN0aHICoXYB"
        self.assertEqual(encoded, expectedEncoded)

        decoded = encoding.future_msgpack_decode(encoded)
        self.assertEqual(decoded, lsigAccount)

    def test_verify(self):
        escrowEncoded = "gaRsc2lngqNhcmeSxAEBxAICA6FsxAUBIAEBIg=="
        escrowLsigAccount = encoding.future_msgpack_decode(escrowEncoded)
        self.assertEqual(escrowLsigAccount.verify(), True)

        sigEncoded = "gqRsc2lng6NhcmeSxAEBxAICA6FsxAUBIAEBIqNzaWfEQEkTuAXRnn8sEID2M34YVKfO6u4Q3b0TZYS/k7dfMGMVkcojDO3vI9F0G1KdsP/vN1TWRvS1YfyLvC17TmNcvQKmc2lna2V5xCAbfsCwS+pht5aQl+bL9AfhCKcFNR0LyYq+sSIJqKuBeA=="
        sigLsigAccount = encoding.future_msgpack_decode(sigEncoded)
        self.assertEqual(sigLsigAccount.verify(), True)

        sigLsigAccount.lsig.sig = "AQ=="  # wrong length of bytes
        self.assertEqual(sigLsigAccount.verify(), False)

        sigLsigAccount.lsig.sig = 123  # wrong type (not bytes)
        self.assertEqual(sigLsigAccount.verify(), False)

        msigEncoded = "gaRsc2lng6NhcmeSxAEBxAICA6FsxAUBIAEBIqRtc2lng6ZzdWJzaWeTgqJwa8QgG37AsEvqYbeWkJfmy/QH4QinBTUdC8mKvrEiCairgXihc8RASRO4BdGefywQgPYzfhhUp87q7hDdvRNlhL+Tt18wYxWRyiMM7e8j0XQbUp2w/+83VNZG9LVh/Iu8LXtOY1y9AoKicGvEIAljMglTc4nwdWcRdzmRx9A+G3PIxPUr9q/wGqJc+cJxoXPEQGS8VdvtkaJB1Cq2YPfhSrmZmlKzsXFYzvw/T+fLIkEUrak9XoQFAgoXpmmDAyJOhqOLajbFVL4gUP/T7qizBAmBonBrxCDn8PhNBoEd+fMcjYeLEVX0Zx1RoYXCAJCGZ/RJWHBooaN0aHICoXYB"
        msigLsigAccount = encoding.future_msgpack_decode(msigEncoded)
        self.assertEqual(msigLsigAccount.verify(), True)

        msigLsigAccount.lsig.msig.subsigs[0].signature = None
        self.assertEqual(msigLsigAccount.verify(), False)

    def test_is_delegated(self):
        escrowEncoded = "gaRsc2lngqNhcmeSxAEBxAICA6FsxAUBIAEBIg=="
        escrowLsigAccount = encoding.future_msgpack_decode(escrowEncoded)
        self.assertEqual(escrowLsigAccount.is_delegated(), False)

        sigEncoded = "gqRsc2lng6NhcmeSxAEBxAICA6FsxAUBIAEBIqNzaWfEQEkTuAXRnn8sEID2M34YVKfO6u4Q3b0TZYS/k7dfMGMVkcojDO3vI9F0G1KdsP/vN1TWRvS1YfyLvC17TmNcvQKmc2lna2V5xCAbfsCwS+pht5aQl+bL9AfhCKcFNR0LyYq+sSIJqKuBeA=="
        sigLsigAccount = encoding.future_msgpack_decode(sigEncoded)
        self.assertEqual(sigLsigAccount.is_delegated(), True)

        msigEncoded = "gaRsc2lng6NhcmeSxAEBxAICA6FsxAUBIAEBIqRtc2lng6ZzdWJzaWeTgqJwa8QgG37AsEvqYbeWkJfmy/QH4QinBTUdC8mKvrEiCairgXihc8RASRO4BdGefywQgPYzfhhUp87q7hDdvRNlhL+Tt18wYxWRyiMM7e8j0XQbUp2w/+83VNZG9LVh/Iu8LXtOY1y9AoKicGvEIAljMglTc4nwdWcRdzmRx9A+G3PIxPUr9q/wGqJc+cJxoXPEQGS8VdvtkaJB1Cq2YPfhSrmZmlKzsXFYzvw/T+fLIkEUrak9XoQFAgoXpmmDAyJOhqOLajbFVL4gUP/T7qizBAmBonBrxCDn8PhNBoEd+fMcjYeLEVX0Zx1RoYXCAJCGZ/RJWHBooaN0aHICoXYB"
        msigLsigAccount = encoding.future_msgpack_decode(msigEncoded)
        self.assertEqual(msigLsigAccount.is_delegated(), True)

    def test_address(self):
        escrowEncoded = "gaRsc2lngqNhcmeSxAEBxAICA6FsxAUBIAEBIg=="
        escrowLsigAccount = encoding.future_msgpack_decode(escrowEncoded)
        escrowExpectedAddr = (
            "6Z3C3LDVWGMX23BMSYMANACQOSINPFIRF77H7N3AWJZYV6OH6GWTJKVMXY"
        )
        self.assertEqual(escrowLsigAccount.address(), escrowExpectedAddr)

        sigEncoded = "gqRsc2lng6NhcmeSxAEBxAICA6FsxAUBIAEBIqNzaWfEQEkTuAXRnn8sEID2M34YVKfO6u4Q3b0TZYS/k7dfMGMVkcojDO3vI9F0G1KdsP/vN1TWRvS1YfyLvC17TmNcvQKmc2lna2V5xCAbfsCwS+pht5aQl+bL9AfhCKcFNR0LyYq+sSIJqKuBeA=="
        sigLsigAccount = encoding.future_msgpack_decode(sigEncoded)
        sigExpectedAddr = (
            "DN7MBMCL5JQ3PFUQS7TMX5AH4EEKOBJVDUF4TCV6WERATKFLQF4MQUPZTA"
        )
        self.assertEqual(sigLsigAccount.address(), sigExpectedAddr)

        msigEncoded = "gaRsc2lng6NhcmeSxAEBxAICA6FsxAUBIAEBIqRtc2lng6ZzdWJzaWeTgqJwa8QgG37AsEvqYbeWkJfmy/QH4QinBTUdC8mKvrEiCairgXihc8RASRO4BdGefywQgPYzfhhUp87q7hDdvRNlhL+Tt18wYxWRyiMM7e8j0XQbUp2w/+83VNZG9LVh/Iu8LXtOY1y9AoKicGvEIAljMglTc4nwdWcRdzmRx9A+G3PIxPUr9q/wGqJc+cJxoXPEQGS8VdvtkaJB1Cq2YPfhSrmZmlKzsXFYzvw/T+fLIkEUrak9XoQFAgoXpmmDAyJOhqOLajbFVL4gUP/T7qizBAmBonBrxCDn8PhNBoEd+fMcjYeLEVX0Zx1RoYXCAJCGZ/RJWHBooaN0aHICoXYB"
        msigLsigAccount = encoding.future_msgpack_decode(msigEncoded)
        msigExpectedAddr = (
            "RWJLJCMQAFZ2ATP2INM2GZTKNL6OULCCUBO5TQPXH3V2KR4AG7U5UA5JNM"
        )
        self.assertEqual(msigLsigAccount.address(), msigExpectedAddr)


class TestLogicSigTransaction(unittest.TestCase):
    program = b"\x01\x20\x01\x01\x22"  # int 1
    args = [b"\x01", b"\x02\x03"]

    otherAddr = "WTDCE2FEYM2VB5MKNXKLRSRDTSPR2EFTIGVH4GRW4PHGD6747GFJTBGT2A"

    def _test_sign_txn(
        self, lsigObject, sender, expectedEncoded, expectedValid=True
    ):
        sp = transaction.SuggestedParams(
            fee=217000,
            flat_fee=True,
            first=972508,
            last=973508,
            gh="JgsgCaCTqIaLeVhyL6XlRu3n7Rfk2FxMeK+wRSaQ7dI=",
            gen="testnet-v31.0",
        )
        txn = transaction.PaymentTxn(
            sender,
            sp,
            TestLogicSigTransaction.otherAddr,
            5000,
            note=b"\xb4\x51\x79\x39\xfc\xfa\xd2\x71",
        )

        actual = transaction.LogicSigTransaction(txn, lsigObject)
        self.assertEqual(actual.verify(), expectedValid)

        if not expectedValid:
            return

        actualEncoded = encoding.msgpack_encode(actual)
        self.assertEqual(actualEncoded, expectedEncoded)

        decoded = encoding.future_msgpack_decode(actualEncoded)
        self.assertEqual(decoded, actual)

    def test_LogicSig_escrow(self):
        lsig = transaction.LogicSig(
            TestLogicSigTransaction.program, TestLogicSigTransaction.args
        )

        sender = lsig.address()
        expected = "gqRsc2lngqNhcmeSxAEBxAICA6FsxAUBIAEBIqN0eG6Ko2FtdM0TiKNmZWXOAANPqKJmds4ADtbco2dlbq10ZXN0bmV0LXYzMS4womdoxCAmCyAJoJOohot5WHIvpeVG7eftF+TYXEx4r7BFJpDt0qJsds4ADtrEpG5vdGXECLRReTn8+tJxo3JjdsQgtMYiaKTDNVD1im3UuMojnJ8dELNBqn4aNuPOYfv8+Yqjc25kxCD2di2sdbGZfWwslhgGgFB0kNeVES/+f7dgsnOK+cfxraR0eXBlo3BheQ=="
        self._test_sign_txn(lsig, sender, expected)

    def test_LogicSig_escrow_different_sender(self):
        lsig = transaction.LogicSig(
            TestLogicSigTransaction.program, TestLogicSigTransaction.args
        )

        sender = TestLogicSigTransaction.otherAddr
        expected = "g6Rsc2lngqNhcmeSxAEBxAICA6FsxAUBIAEBIqRzZ25yxCD2di2sdbGZfWwslhgGgFB0kNeVES/+f7dgsnOK+cfxraN0eG6Ko2FtdM0TiKNmZWXOAANPqKJmds4ADtbco2dlbq10ZXN0bmV0LXYzMS4womdoxCAmCyAJoJOohot5WHIvpeVG7eftF+TYXEx4r7BFJpDt0qJsds4ADtrEpG5vdGXECLRReTn8+tJxo3JjdsQgtMYiaKTDNVD1im3UuMojnJ8dELNBqn4aNuPOYfv8+Yqjc25kxCC0xiJopMM1UPWKbdS4yiOcnx0Qs0Gqfho2485h+/z5iqR0eXBlo3BheQ=="
        self._test_sign_txn(lsig, sender, expected)

    def test_LogicSig_single_delegated(self):
        sk = mnemonic.to_private_key(
            "olympic cricket tower model share zone grid twist sponsor avoid eight apology patient party success claim famous rapid donor pledge bomb mystery security ability often"
        )

        lsig = transaction.LogicSig(
            TestLogicSigTransaction.program, TestLogicSigTransaction.args
        )
        lsig.sign(sk)

        sender = account.address_from_private_key(sk)
        expected = "gqRsc2lng6NhcmeSxAEBxAICA6FsxAUBIAEBIqNzaWfEQD4FPTlN+xK8ZXmf6jGKe46iUYtVLIq+bNenZS3YsBh+IQUtuSRiiRblYXTNDxmsuWxFpCmRmREd5Hzk/BLszgKjdHhuiqNhbXTNE4ijZmVlzgADT6iiZnbOAA7W3KNnZW6tdGVzdG5ldC12MzEuMKJnaMQgJgsgCaCTqIaLeVhyL6XlRu3n7Rfk2FxMeK+wRSaQ7dKibHbOAA7axKRub3RlxAi0UXk5/PrScaNyY3bEILTGImikwzVQ9Ypt1LjKI5yfHRCzQap+GjbjzmH7/PmKo3NuZMQgXmdPHAru7DdxiY9hx2/10koZeT4skfoIUWJj44Vz6kKkdHlwZaNwYXk="
        self._test_sign_txn(lsig, sender, expected)

    def test_LogicSig_single_delegated_different_sender(self):
        sk = mnemonic.to_private_key(
            "olympic cricket tower model share zone grid twist sponsor avoid eight apology patient party success claim famous rapid donor pledge bomb mystery security ability often"
        )

        lsig = transaction.LogicSig(
            TestLogicSigTransaction.program, TestLogicSigTransaction.args
        )
        lsig.sign(sk)

        sender = TestLogicSigTransaction.otherAddr
        self._test_sign_txn(lsig, sender, None, False)

    def test_LogicSig_msig_delegated(self):
        lsig = transaction.LogicSig(
            TestLogicSigTransaction.program, TestLogicSigTransaction.args
        )
        lsig.sign(sampleAccount1, sampleMsig)
        lsig.append_to_multisig(sampleAccount2)

        sender = sampleMsig.address()
        expected = "gqRsc2lng6NhcmeSxAEBxAICA6FsxAUBIAEBIqRtc2lng6ZzdWJzaWeTgqJwa8QgG37AsEvqYbeWkJfmy/QH4QinBTUdC8mKvrEiCairgXihc8RASRO4BdGefywQgPYzfhhUp87q7hDdvRNlhL+Tt18wYxWRyiMM7e8j0XQbUp2w/+83VNZG9LVh/Iu8LXtOY1y9AoKicGvEIAljMglTc4nwdWcRdzmRx9A+G3PIxPUr9q/wGqJc+cJxoXPEQGS8VdvtkaJB1Cq2YPfhSrmZmlKzsXFYzvw/T+fLIkEUrak9XoQFAgoXpmmDAyJOhqOLajbFVL4gUP/T7qizBAmBonBrxCDn8PhNBoEd+fMcjYeLEVX0Zx1RoYXCAJCGZ/RJWHBooaN0aHICoXYBo3R4boqjYW10zROIo2ZlZc4AA0+oomZ2zgAO1tyjZ2VurXRlc3RuZXQtdjMxLjCiZ2jEICYLIAmgk6iGi3lYci+l5Ubt5+0X5NhcTHivsEUmkO3Somx2zgAO2sSkbm90ZcQItFF5Ofz60nGjcmN2xCC0xiJopMM1UPWKbdS4yiOcnx0Qs0Gqfho2485h+/z5iqNzbmTEII2StImQAXOgTfpDWaNmamr86ixCoF3Zwfc+66VHgDfppHR5cGWjcGF5"
        self._test_sign_txn(lsig, sender, expected)

    def test_LogicSig_msig_delegated_different_sender(self):
        lsig = transaction.LogicSig(
            TestLogicSigTransaction.program, TestLogicSigTransaction.args
        )
        lsig.sign(sampleAccount1, sampleMsig)
        lsig.append_to_multisig(sampleAccount2)

        sender = TestLogicSigTransaction.otherAddr
        expected = "g6Rsc2lng6NhcmeSxAEBxAICA6FsxAUBIAEBIqRtc2lng6ZzdWJzaWeTgqJwa8QgG37AsEvqYbeWkJfmy/QH4QinBTUdC8mKvrEiCairgXihc8RASRO4BdGefywQgPYzfhhUp87q7hDdvRNlhL+Tt18wYxWRyiMM7e8j0XQbUp2w/+83VNZG9LVh/Iu8LXtOY1y9AoKicGvEIAljMglTc4nwdWcRdzmRx9A+G3PIxPUr9q/wGqJc+cJxoXPEQGS8VdvtkaJB1Cq2YPfhSrmZmlKzsXFYzvw/T+fLIkEUrak9XoQFAgoXpmmDAyJOhqOLajbFVL4gUP/T7qizBAmBonBrxCDn8PhNBoEd+fMcjYeLEVX0Zx1RoYXCAJCGZ/RJWHBooaN0aHICoXYBpHNnbnLEII2StImQAXOgTfpDWaNmamr86ixCoF3Zwfc+66VHgDfpo3R4boqjYW10zROIo2ZlZc4AA0+oomZ2zgAO1tyjZ2VurXRlc3RuZXQtdjMxLjCiZ2jEICYLIAmgk6iGi3lYci+l5Ubt5+0X5NhcTHivsEUmkO3Somx2zgAO2sSkbm90ZcQItFF5Ofz60nGjcmN2xCC0xiJopMM1UPWKbdS4yiOcnx0Qs0Gqfho2485h+/z5iqNzbmTEILTGImikwzVQ9Ypt1LjKI5yfHRCzQap+GjbjzmH7/PmKpHR5cGWjcGF5"
        self._test_sign_txn(lsig, sender, expected)

    def test_LogicSigAccount_escrow(self):
        lsigAccount = transaction.LogicSigAccount(
            TestLogicSigTransaction.program, TestLogicSigTransaction.args
        )

        sender = lsigAccount.address()
        expected = "gqRsc2lngqNhcmeSxAEBxAICA6FsxAUBIAEBIqN0eG6Ko2FtdM0TiKNmZWXOAANPqKJmds4ADtbco2dlbq10ZXN0bmV0LXYzMS4womdoxCAmCyAJoJOohot5WHIvpeVG7eftF+TYXEx4r7BFJpDt0qJsds4ADtrEpG5vdGXECLRReTn8+tJxo3JjdsQgtMYiaKTDNVD1im3UuMojnJ8dELNBqn4aNuPOYfv8+Yqjc25kxCD2di2sdbGZfWwslhgGgFB0kNeVES/+f7dgsnOK+cfxraR0eXBlo3BheQ=="
        self._test_sign_txn(lsigAccount, sender, expected)

    def test_LogicSigAccount_escrow_different_sender(self):
        lsigAccount = transaction.LogicSigAccount(
            TestLogicSigTransaction.program, TestLogicSigTransaction.args
        )

        sender = TestLogicSigTransaction.otherAddr
        expected = "g6Rsc2lngqNhcmeSxAEBxAICA6FsxAUBIAEBIqRzZ25yxCD2di2sdbGZfWwslhgGgFB0kNeVES/+f7dgsnOK+cfxraN0eG6Ko2FtdM0TiKNmZWXOAANPqKJmds4ADtbco2dlbq10ZXN0bmV0LXYzMS4womdoxCAmCyAJoJOohot5WHIvpeVG7eftF+TYXEx4r7BFJpDt0qJsds4ADtrEpG5vdGXECLRReTn8+tJxo3JjdsQgtMYiaKTDNVD1im3UuMojnJ8dELNBqn4aNuPOYfv8+Yqjc25kxCC0xiJopMM1UPWKbdS4yiOcnx0Qs0Gqfho2485h+/z5iqR0eXBlo3BheQ=="
        self._test_sign_txn(lsigAccount, sender, expected)

    def test_LogicSigAccount_single_delegated(self):
        sk = mnemonic.to_private_key(
            "olympic cricket tower model share zone grid twist sponsor avoid eight apology patient party success claim famous rapid donor pledge bomb mystery security ability often"
        )

        lsigAccount = transaction.LogicSigAccount(
            TestLogicSigTransaction.program, TestLogicSigTransaction.args
        )
        lsigAccount.sign(sk)

        sender = account.address_from_private_key(sk)
        expected = "gqRsc2lng6NhcmeSxAEBxAICA6FsxAUBIAEBIqNzaWfEQD4FPTlN+xK8ZXmf6jGKe46iUYtVLIq+bNenZS3YsBh+IQUtuSRiiRblYXTNDxmsuWxFpCmRmREd5Hzk/BLszgKjdHhuiqNhbXTNE4ijZmVlzgADT6iiZnbOAA7W3KNnZW6tdGVzdG5ldC12MzEuMKJnaMQgJgsgCaCTqIaLeVhyL6XlRu3n7Rfk2FxMeK+wRSaQ7dKibHbOAA7axKRub3RlxAi0UXk5/PrScaNyY3bEILTGImikwzVQ9Ypt1LjKI5yfHRCzQap+GjbjzmH7/PmKo3NuZMQgXmdPHAru7DdxiY9hx2/10koZeT4skfoIUWJj44Vz6kKkdHlwZaNwYXk="
        self._test_sign_txn(lsigAccount, sender, expected)

    def test_LogicSigAccount_single_delegated_different_sender(self):
        sk = mnemonic.to_private_key(
            "olympic cricket tower model share zone grid twist sponsor avoid eight apology patient party success claim famous rapid donor pledge bomb mystery security ability often"
        )

        lsigAccount = transaction.LogicSigAccount(
            TestLogicSigTransaction.program, TestLogicSigTransaction.args
        )
        lsigAccount.sign(sk)

        sender = TestLogicSigTransaction.otherAddr
        expected = "g6Rsc2lng6NhcmeSxAEBxAICA6FsxAUBIAEBIqNzaWfEQD4FPTlN+xK8ZXmf6jGKe46iUYtVLIq+bNenZS3YsBh+IQUtuSRiiRblYXTNDxmsuWxFpCmRmREd5Hzk/BLszgKkc2ducsQgXmdPHAru7DdxiY9hx2/10koZeT4skfoIUWJj44Vz6kKjdHhuiqNhbXTNE4ijZmVlzgADT6iiZnbOAA7W3KNnZW6tdGVzdG5ldC12MzEuMKJnaMQgJgsgCaCTqIaLeVhyL6XlRu3n7Rfk2FxMeK+wRSaQ7dKibHbOAA7axKRub3RlxAi0UXk5/PrScaNyY3bEILTGImikwzVQ9Ypt1LjKI5yfHRCzQap+GjbjzmH7/PmKo3NuZMQgtMYiaKTDNVD1im3UuMojnJ8dELNBqn4aNuPOYfv8+YqkdHlwZaNwYXk="
        self._test_sign_txn(lsigAccount, sender, expected)

    def test_LogicSigAccount_msig_delegated(self):
        lsigAccount = transaction.LogicSigAccount(
            TestLogicSigTransaction.program, TestLogicSigTransaction.args
        )
        lsigAccount.sign_multisig(sampleMsig, sampleAccount1)
        lsigAccount.append_to_multisig(sampleAccount2)

        sender = sampleMsig.address()
        expected = "gqRsc2lng6NhcmeSxAEBxAICA6FsxAUBIAEBIqRtc2lng6ZzdWJzaWeTgqJwa8QgG37AsEvqYbeWkJfmy/QH4QinBTUdC8mKvrEiCairgXihc8RASRO4BdGefywQgPYzfhhUp87q7hDdvRNlhL+Tt18wYxWRyiMM7e8j0XQbUp2w/+83VNZG9LVh/Iu8LXtOY1y9AoKicGvEIAljMglTc4nwdWcRdzmRx9A+G3PIxPUr9q/wGqJc+cJxoXPEQGS8VdvtkaJB1Cq2YPfhSrmZmlKzsXFYzvw/T+fLIkEUrak9XoQFAgoXpmmDAyJOhqOLajbFVL4gUP/T7qizBAmBonBrxCDn8PhNBoEd+fMcjYeLEVX0Zx1RoYXCAJCGZ/RJWHBooaN0aHICoXYBo3R4boqjYW10zROIo2ZlZc4AA0+oomZ2zgAO1tyjZ2VurXRlc3RuZXQtdjMxLjCiZ2jEICYLIAmgk6iGi3lYci+l5Ubt5+0X5NhcTHivsEUmkO3Somx2zgAO2sSkbm90ZcQItFF5Ofz60nGjcmN2xCC0xiJopMM1UPWKbdS4yiOcnx0Qs0Gqfho2485h+/z5iqNzbmTEII2StImQAXOgTfpDWaNmamr86ixCoF3Zwfc+66VHgDfppHR5cGWjcGF5"
        self._test_sign_txn(lsigAccount, sender, expected)

    def test_LogicSigAccount_msig_delegated_different_sender(self):
        lsigAccount = transaction.LogicSigAccount(
            TestLogicSigTransaction.program, TestLogicSigTransaction.args
        )
        lsigAccount.sign_multisig(sampleMsig, sampleAccount1)
        lsigAccount.append_to_multisig(sampleAccount2)

        sender = TestLogicSigTransaction.otherAddr
        expected = "g6Rsc2lng6NhcmeSxAEBxAICA6FsxAUBIAEBIqRtc2lng6ZzdWJzaWeTgqJwa8QgG37AsEvqYbeWkJfmy/QH4QinBTUdC8mKvrEiCairgXihc8RASRO4BdGefywQgPYzfhhUp87q7hDdvRNlhL+Tt18wYxWRyiMM7e8j0XQbUp2w/+83VNZG9LVh/Iu8LXtOY1y9AoKicGvEIAljMglTc4nwdWcRdzmRx9A+G3PIxPUr9q/wGqJc+cJxoXPEQGS8VdvtkaJB1Cq2YPfhSrmZmlKzsXFYzvw/T+fLIkEUrak9XoQFAgoXpmmDAyJOhqOLajbFVL4gUP/T7qizBAmBonBrxCDn8PhNBoEd+fMcjYeLEVX0Zx1RoYXCAJCGZ/RJWHBooaN0aHICoXYBpHNnbnLEII2StImQAXOgTfpDWaNmamr86ixCoF3Zwfc+66VHgDfpo3R4boqjYW10zROIo2ZlZc4AA0+oomZ2zgAO1tyjZ2VurXRlc3RuZXQtdjMxLjCiZ2jEICYLIAmgk6iGi3lYci+l5Ubt5+0X5NhcTHivsEUmkO3Somx2zgAO2sSkbm90ZcQItFF5Ofz60nGjcmN2xCC0xiJopMM1UPWKbdS4yiOcnx0Qs0Gqfho2485h+/z5iqNzbmTEILTGImikwzVQ9Ypt1LjKI5yfHRCzQap+GjbjzmH7/PmKpHR5cGWjcGF5"
        self._test_sign_txn(lsigAccount, sender, expected)


class TestDryrun(dryrun.DryrunTestCaseMixin, unittest.TestCase):
    def setUp(self):
        self.mock_response = dict(error=None, txns=[])

        self.algo_client = Mock()
        self.algo_client.dryrun = Mock()

        def response(dr):
            return self.mock_response

        self.algo_client.dryrun.side_effect = response

    def test_create_request(self):
        helper = dryrun.Helper
        with self.assertRaises(TypeError):
            helper.build_dryrun_request(10)

        drr = helper.build_dryrun_request("int 1")
        self.assertEqual(len(drr.txns), 1)
        self.assertEqual(len(drr.sources), 1)
        self.assertEqual(drr.sources[0].txn_index, 0)
        self.assertEqual(drr.sources[0].field_name, "lsig")
        self.assertIsInstance(drr.txns[0], transaction.LogicSigTransaction)
        self.assertIsInstance(drr.txns[0].transaction, transaction.Transaction)

        drr = helper.build_dryrun_request(
            "int 1", lsig=dict(args=[b"123", b"456"])
        )
        self.assertEqual(len(drr.txns), 1)
        self.assertEqual(len(drr.sources), 1)
        self.assertEqual(drr.sources[0].txn_index, 0)
        self.assertEqual(drr.sources[0].field_name, "lsig")
        self.assertIsInstance(drr.txns[0], transaction.LogicSigTransaction)
        self.assertIsInstance(drr.txns[0].transaction, transaction.Transaction)
        self.assertEqual(drr.txns[0].lsig.args, [b"123", b"456"])

        drr = helper.build_dryrun_request(b"\x02")
        self.assertEqual(len(drr.txns), 1)
        self.assertEqual(len(drr.sources), 0)
        self.assertIsInstance(drr.txns[0], transaction.LogicSigTransaction)
        self.assertIsInstance(drr.txns[0].transaction, transaction.Transaction)
        self.assertEqual(drr.txns[0].lsig.logic, b"\x02")

        drr = helper.build_dryrun_request(
            b"\x02", lsig=dict(args=[b"123", b"456"])
        )
        self.assertEqual(len(drr.txns), 1)
        self.assertEqual(len(drr.sources), 0)
        self.assertIsInstance(drr.txns[0], transaction.LogicSigTransaction)
        self.assertIsInstance(drr.txns[0].transaction, transaction.Transaction)
        self.assertEqual(drr.txns[0].lsig.logic, b"\x02")
        self.assertEqual(drr.txns[0].lsig.args, [b"123", b"456"])

        with self.assertRaises(TypeError):
            drr = helper.build_dryrun_request(b"\x02", lsig=dict(testkey=1))

        drr = helper.build_dryrun_request("int 1", app=dict())
        self.assertEqual(len(drr.txns), 1)
        self.assertEqual(len(drr.sources), 1)
        self.assertEqual(len(drr.apps), 1)
        self.assertEqual(drr.apps[0].id, drr.sources[0].app_index)
        self.assertNotEqual(drr.sources[0].app_index, 0)
        self.assertEqual(drr.sources[0].txn_index, 0)
        self.assertEqual(drr.sources[0].field_name, "approv")
        self.assertIsInstance(drr.txns[0], transaction.SignedTransaction)
        self.assertIsInstance(
            drr.txns[0].transaction, transaction.ApplicationCallTxn
        )
        self.assertEqual(drr.txns[0].transaction.index, 0)

        drr = helper.build_dryrun_request("int 1", app=dict(app_idx=None))
        self.assertEqual(len(drr.txns), 1)
        self.assertEqual(len(drr.sources), 1)
        self.assertEqual(len(drr.apps), 1)
        self.assertEqual(drr.apps[0].id, drr.sources[0].app_index)
        self.assertNotEqual(drr.sources[0].app_index, 0)
        self.assertEqual(drr.sources[0].txn_index, 0)
        self.assertEqual(drr.sources[0].field_name, "approv")
        self.assertIsInstance(drr.txns[0], transaction.SignedTransaction)
        self.assertIsInstance(
            drr.txns[0].transaction, transaction.ApplicationCallTxn
        )
        self.assertEqual(drr.txns[0].transaction.index, 0)

        drr = helper.build_dryrun_request("int 1", app=dict(app_idx=0))
        self.assertEqual(len(drr.txns), 1)
        self.assertEqual(len(drr.sources), 1)
        self.assertEqual(len(drr.apps), 1)
        self.assertEqual(drr.apps[0].id, drr.sources[0].app_index)
        self.assertNotEqual(drr.sources[0].app_index, 0)
        self.assertEqual(drr.sources[0].txn_index, 0)
        self.assertEqual(drr.sources[0].field_name, "approv")
        self.assertIsInstance(drr.txns[0], transaction.SignedTransaction)
        self.assertIsInstance(
            drr.txns[0].transaction, transaction.ApplicationCallTxn
        )
        self.assertEqual(drr.txns[0].transaction.index, 0)

        drr = helper.build_dryrun_request("int 1", app=dict(app_idx=1))
        self.assertEqual(len(drr.txns), 1)
        self.assertEqual(len(drr.sources), 1)
        self.assertEqual(len(drr.apps), 1)
        self.assertEqual(drr.apps[0].id, drr.sources[0].app_index)
        self.assertEqual(drr.sources[0].app_index, 1)
        self.assertEqual(drr.sources[0].txn_index, 0)
        self.assertEqual(drr.sources[0].field_name, "approv")
        self.assertIsInstance(drr.txns[0], transaction.SignedTransaction)
        self.assertIsInstance(
            drr.txns[0].transaction, transaction.ApplicationCallTxn
        )
        self.assertEqual(drr.txns[0].transaction.index, 1)

        drr = helper.build_dryrun_request(
            "int 1", app=dict(app_idx=1, on_complete=0)
        )
        self.assertEqual(drr.sources[0].field_name, "approv")

        drr = helper.build_dryrun_request(
            "int 1", app=dict(on_complete=transaction.OnComplete.ClearStateOC)
        )
        self.assertEqual(len(drr.txns), 1)
        self.assertEqual(len(drr.sources), 1)
        self.assertEqual(len(drr.apps), 1)
        self.assertEqual(drr.sources[0].txn_index, 0)
        self.assertEqual(drr.sources[0].field_name, "clearp")
        self.assertIsInstance(drr.txns[0], transaction.SignedTransaction)
        self.assertIsInstance(
            drr.txns[0].transaction, transaction.ApplicationCallTxn
        )

        drr = helper.build_dryrun_request(b"\x02", app=dict())
        self.assertEqual(len(drr.txns), 1)
        self.assertEqual(len(drr.sources), 0)
        self.assertEqual(len(drr.apps), 1)
        self.assertEqual(drr.apps[0].params.approval_program, b"\x02")
        self.assertIsInstance(drr.txns[0], transaction.SignedTransaction)
        self.assertIsInstance(
            drr.txns[0].transaction, transaction.ApplicationCallTxn
        )

        drr = helper.build_dryrun_request(b"\x02", app=dict(on_complete=0))
        self.assertEqual(len(drr.txns), 1)
        self.assertEqual(len(drr.sources), 0)
        self.assertEqual(len(drr.apps), 1)
        self.assertEqual(drr.apps[0].params.approval_program, b"\x02")
        self.assertIsNone(drr.apps[0].params.clear_state_program)
        self.assertIsInstance(drr.txns[0], transaction.SignedTransaction)
        self.assertIsInstance(
            drr.txns[0].transaction, transaction.ApplicationCallTxn
        )

        drr = helper.build_dryrun_request(
            b"\x02", app=dict(on_complete=transaction.OnComplete.ClearStateOC)
        )
        self.assertEqual(len(drr.txns), 1)
        self.assertEqual(len(drr.sources), 0)
        self.assertEqual(len(drr.apps), 1)
        self.assertIsNone(drr.apps[0].params.approval_program)
        self.assertEqual(drr.apps[0].params.clear_state_program, b"\x02")
        self.assertIsInstance(drr.txns[0], transaction.SignedTransaction)
        self.assertIsInstance(
            drr.txns[0].transaction, transaction.ApplicationCallTxn
        )

        with self.assertRaises(TypeError):
            drr = helper.build_dryrun_request(b"\x02", app=dict(testkey=1))

    def test_pass_reject(self):
        self.mock_response = dict(
            error=None, txns=[{"logic-sig-messages": ["PASS"]}]
        )
        self.assertPass("int 1")
        with self.assertRaises(AssertionError):
            self.assertReject("int 1")

        self.mock_response = dict(
            error=None, txns=[{"app-call-messages": ["PASS"]}]
        )
        self.assertPass("int 1", app=dict(on_complete=0))
        with self.assertRaises(AssertionError):
            self.assertReject("int 1")

        self.assertPass(self.mock_response)
        with self.assertRaises(AssertionError):
            self.assertReject(self.mock_response)

        self.mock_response = dict(
            error=None, txns=[{"logic-sig-messages": ["REJECT"]}]
        )
        self.assertReject("int 1")
        with self.assertRaises(AssertionError):
            self.assertPass("int 1")

        self.assertReject(self.mock_response)
        with self.assertRaises(AssertionError):
            self.assertPass(self.mock_response)

        self.mock_response = dict(
            error=None, txns=[{"app-call-messages": ["PASS"]}]
        )
        self.assertPass(self.mock_response, txn_index=0)
        with self.assertRaises(AssertionError):
            self.assertReject(self.mock_response, txn_index=0)

        with self.assertRaisesRegex(AssertionError, r"out of range \[0, 1\)"):
            self.assertPass(self.mock_response, txn_index=1)

        with self.assertRaisesRegex(AssertionError, r"out of range \[0, 1\)"):
            self.assertReject(self.mock_response, txn_index=1)

        self.mock_response = dict(
            error=None,
            txns=[
                {"app-call-messages": ["PASS"]},
                {"app-call-messages": ["PASS"]},
            ],
        )
        self.assertPass(self.mock_response, txn_index=0)
        self.assertPass(self.mock_response, txn_index=1)
        self.assertPass(self.mock_response)

        self.mock_response = dict(
            error=None,
            txns=[
                {"app-call-messages": ["PASS"]},
                {"app-call-messages": ["REJECT"]},
            ],
        )
        self.assertPass(self.mock_response, txn_index=0)
        with self.assertRaises(AssertionError):
            self.assertPass(self.mock_response, txn_index=1)
        with self.assertRaises(AssertionError):
            self.assertPass(self.mock_response)

        with self.assertRaises(AssertionError):
            self.assertReject(self.mock_response, txn_index=0)
        self.assertReject(self.mock_response, txn_index=1)
        self.assertReject(self.mock_response)

        self.mock_response = dict(
            error=None,
            txns=[
                {"app-call-messages": ["REJECT"]},
                {"app-call-messages": ["REJECT"]},
            ],
        )
        with self.assertRaises(AssertionError):
            self.assertPass(self.mock_response)
        with self.assertRaises(AssertionError):
            self.assertPass(self.mock_response, txn_index=0)
        with self.assertRaises(AssertionError):
            self.assertPass(self.mock_response, txn_index=1)

        self.assertReject(self.mock_response)
        self.assertReject(self.mock_response, txn_index=0)
        self.assertReject(self.mock_response, txn_index=1)

    def test_no_error(self):
        self.mock_response = dict(error=None, txns=None)
        self.assertNoError("int 1")

        self.mock_response = dict(error="", txns=None)
        self.assertNoError("int 1")

        self.mock_response = dict(
            error="Dryrun Source[0]: :3 + arg 0 wanted type uint64", txns=None
        )
        with self.assertRaises(AssertionError):
            self.assertNoError("byte 0x10\nint 1\n+")

        self.mock_response = dict(
            error="", txns=[{"logic-sig-trace": [{"line": 1}]}]
        )
        self.assertNoError("int 1")
        with self.assertRaises(AssertionError):
            self.assertError("int 1")

        self.mock_response = dict(
            error="", txns=[{"app-call-trace": [{"line": 1}]}]
        )
        self.assertNoError("int 1")
        with self.assertRaises(AssertionError):
            self.assertError("int 1")

        self.mock_response = dict(
            error="",
            txns=[
                {
                    "logic-sig-trace": [
                        {"line": 1},
                        {"error": "test", "line": 2},
                    ]
                }
            ],
        )
        self.assertError("int 1", "logic 0 failed")
        with self.assertRaises(AssertionError):
            self.assertNoError("int 1")

        self.mock_response = dict(
            error="",
            txns=[
                {"app-call-trace": [{"line": 1}, {"error": "test", "line": 2}]}
            ],
        )

        self.assertError("int 1", "app 0 failed")
        with self.assertRaises(AssertionError):
            self.assertNoError("int 1")

        self.assertError("int 1", txn_index=0)

        self.mock_response = dict(
            error="",
            txns=[
                {
                    "app-call-trace": [
                        {"line": 1},
                        {"error": "test1", "line": 2},
                    ]
                },
                {
                    "logic-sig-trace": [
                        {"line": 1},
                        {"error": "test2", "line": 2},
                    ]
                },
            ],
        )
        self.assertError("int 1", txn_index=0)
        self.assertError("int 1", txn_index=1)
        self.assertError("int 1")

        with self.assertRaises(AssertionError):
            self.assertNoError("int 1")
        with self.assertRaises(AssertionError):
            self.assertNoError("int 1", txn_index=0)
        with self.assertRaises(AssertionError):
            self.assertNoError("int 1", txn_index=1)

        self.mock_response = dict(
            error="",
            txns=[
                {"app-call-trace": [{"line": 1}, {"line": 2}]},
                {
                    "logic-sig-trace": [
                        {"line": 1},
                        {"error": "test2", "line": 2},
                    ]
                },
            ],
        )
        self.assertNoError("int 1", txn_index=0)
        self.assertError("int 1", txn_index=1)
        self.assertError("int 1")

        with self.assertRaises(AssertionError):
            self.assertNoError("int 1")
        with self.assertRaises(AssertionError):
            self.assertNoError("int 1", txn_index=1)

    def test_global_state(self):
        txn_res1 = {
            "global-delta": [
                dict(
                    key="test",
                    value=dict(action=1, uint=2),
                )
            ],
        }
        txn_res2 = {
            "global-delta": [
                dict(
                    key="key",
                    value=dict(action=1, uint=2),
                )
            ],
        }
        self.mock_response = dict(error=None, txns=[txn_res1])
        value = dict(key="test", value=dict(action=1, uint=2))
        self.assertGlobalStateContains("int 1", value, app=dict(on_complete=0))
        self.assertGlobalStateContains(
            self.mock_response, value, app=dict(on_complete=0)
        )

        self.mock_response = dict(
            error=None,
            txns=[
                {
                    "global-delta": [
                        dict(
                            key="test",
                            value=dict(action=2, bytes="test"),
                        )
                    ],
                }
            ],
        )
        with self.assertRaises(AssertionError):
            self.assertGlobalStateContains("int 1", value)
        with self.assertRaises(AssertionError):
            self.assertGlobalStateContains(self.mock_response, value)

        self.mock_response = dict(error=None, txns=[txn_res2])
        with self.assertRaises(AssertionError):
            self.assertGlobalStateContains("int 1", value)
        with self.assertRaises(AssertionError):
            self.assertGlobalStateContains(self.mock_response, value)

        self.mock_response = dict(error=None, txns=[txn_res1, txn_res1])
        self.assertGlobalStateContains(self.mock_response, value)
        self.assertGlobalStateContains(self.mock_response, value, txn_index=0)
        self.assertGlobalStateContains(self.mock_response, value, txn_index=1)

        self.mock_response = dict(error=None, txns=[txn_res1, txn_res2])
        self.assertGlobalStateContains(self.mock_response, value)
        self.assertGlobalStateContains(self.mock_response, value, txn_index=0)
        with self.assertRaises(AssertionError):
            self.assertGlobalStateContains(
                self.mock_response, value, txn_index=1
            )

        self.mock_response = dict(error=None, txns=[txn_res2, txn_res2])
        with self.assertRaisesRegex(AssertionError, "not found in any of"):
            self.assertGlobalStateContains(self.mock_response, value)
        with self.assertRaises(AssertionError):
            self.assertGlobalStateContains(
                self.mock_response, value, txn_index=0
            )
        with self.assertRaises(AssertionError):
            self.assertGlobalStateContains(
                self.mock_response, value, txn_index=1
            )

    def test_local_state(self):
        txn_res1 = {
            "local-deltas": [
                dict(
                    address="some_addr",
                    delta=[
                        dict(
                            key="test",
                            value=dict(action=1, uint=2),
                        )
                    ],
                )
            ]
        }
        txn_res2 = {
            "local-deltas": [
                dict(
                    address="some_addr",
                    delta=[
                        dict(
                            key="key",
                            value=dict(action=1, uint=2),
                        )
                    ],
                )
            ]
        }
        self.mock_response = dict(error=None, txns=[txn_res1])
        value = dict(key="test", value=dict(action=1, uint=2))
        self.assertLocalStateContains(
            "int 1", "some_addr", value, app=dict(on_complete=0)
        )

        with self.assertRaises(AssertionError):
            self.assertLocalStateContains(
                "int 1", "other_addr", value, app=dict(on_complete=0)
            )

        value = dict(key="test", value=dict(action=1, uint=3))
        with self.assertRaises(AssertionError):
            self.assertLocalStateContains(
                "int 1", "other_addr", value, app=dict(on_complete=0)
            )

        self.mock_response = dict(error=None, txns=[txn_res1, txn_res1])
        value = dict(key="test", value=dict(action=1, uint=2))
        self.assertLocalStateContains(self.mock_response, "some_addr", value)
        self.assertLocalStateContains(
            self.mock_response, "some_addr", value, txn_index=0
        )
        self.assertLocalStateContains(
            self.mock_response, "some_addr", value, txn_index=1
        )

        self.mock_response = dict(error=None, txns=[txn_res2, txn_res1])
        self.assertLocalStateContains(self.mock_response, "some_addr", value)
        with self.assertRaises(AssertionError):
            self.assertLocalStateContains(
                self.mock_response, "some_addr", value, txn_index=0
            )
        self.assertLocalStateContains(
            self.mock_response, "some_addr", value, txn_index=1
        )

        self.mock_response = dict(error=None, txns=[txn_res2, txn_res2])
        with self.assertRaises(AssertionError):
            self.assertLocalStateContains(
                self.mock_response, "some_addr", value
            )
        with self.assertRaises(AssertionError):
            self.assertLocalStateContains(
                self.mock_response, "some_addr", value, txn_index=0
            )
        with self.assertRaises(AssertionError):
            self.assertLocalStateContains(
                self.mock_response, "some_addr", value, txn_index=1
            )


class TestABIType(unittest.TestCase):
    def test_make_type_valid(self):
        # Test for uint
        for uint_index in range(8, 513, 8):
            uint_type = UintType(uint_index)
            self.assertEqual(str(uint_type), f"uint{uint_index}")
            actual = ABIType.from_string(str(uint_type))
            self.assertEqual(uint_type, actual)

        # Test for ufixed
        for size_index in range(8, 513, 8):
            for precision_index in range(1, 161):
                ufixed_type = UfixedType(size_index, precision_index)
                self.assertEqual(
                    str(ufixed_type), f"ufixed{size_index}x{precision_index}"
                )
                actual = ABIType.from_string(str(ufixed_type))
                self.assertEqual(ufixed_type, actual)

        test_cases = [
            # Test for byte/bool/address/strings
            (ByteType(), f"byte"),
            (BoolType(), f"bool"),
            (AddressType(), f"address"),
            (StringType(), f"string"),
            # Test for dynamic array type
            (
                ArrayDynamicType(UintType(32)),
                f"uint32[]",
            ),
            (
                ArrayDynamicType(ArrayDynamicType(ByteType())),
                f"byte[][]",
            ),
            (
                ArrayDynamicType(UfixedType(256, 64)),
                f"ufixed256x64[]",
            ),
            # Test for static array type
            (
                ArrayStaticType(UfixedType(128, 10), 100),
                f"ufixed128x10[100]",
            ),
            (
                ArrayStaticType(
                    ArrayStaticType(BoolType(), 256),
                    100,
                ),
                f"bool[256][100]",
            ),
            # Test for tuple
            (TupleType([]), f"()"),
            (
                TupleType(
                    [
                        UintType(16),
                        TupleType(
                            [
                                ByteType(),
                                ArrayStaticType(AddressType(), 10),
                            ]
                        ),
                    ]
                ),
                f"(uint16,(byte,address[10]))",
            ),
            (
                TupleType(
                    [
                        UintType(256),
                        TupleType(
                            [
                                ByteType(),
                                ArrayStaticType(AddressType(), 10),
                            ]
                        ),
                        TupleType([]),
                        BoolType(),
                    ]
                ),
                f"(uint256,(byte,address[10]),(),bool)",
            ),
            (
                TupleType(
                    [
                        UfixedType(256, 16),
                        TupleType(
                            [
                                TupleType(
                                    [
                                        StringType(),
                                    ]
                                ),
                                BoolType(),
                                TupleType(
                                    [
                                        AddressType(),
                                        UintType(8),
                                    ]
                                ),
                            ]
                        ),
                    ]
                ),
                f"(ufixed256x16,((string),bool,(address,uint8)))",
            ),
        ]
        for test_case in test_cases:
            self.assertEqual(str(test_case[0]), test_case[1])
            self.assertEqual(test_case[0], ABIType.from_string(test_case[1]))

    def test_make_type_invalid(self):
        # Test for invalid uint
        invalid_type_sizes = [-1, 0, 9, 513, 1024]
        for i in invalid_type_sizes:
            with self.assertRaises(error.ABITypeError) as e:
                UintType(i)
            self.assertIn(f"unsupported uint bitSize: {i}", str(e.exception))
        with self.assertRaises(TypeError) as e:
            UintType()

        # Test for invalid ufixed
        invalid_precisions = [-1, 0, 161]
        for i in invalid_type_sizes:
            with self.assertRaises(error.ABITypeError) as e:
                UfixedType(i, 1)
            self.assertIn(f"unsupported ufixed bitSize: {i}", str(e.exception))
        for j in invalid_precisions:
            with self.assertRaises(error.ABITypeError) as e:
                UfixedType(8, j)
            self.assertIn(
                f"unsupported ufixed precision: {j}", str(e.exception)
            )

    def test_type_from_string_invalid(self):
        test_cases = (
            # uint
            "uint 8",
            "uint8 ",
            "uint123x345",
            "uint!8",
            "uint[32]",
            "uint-893",
            "uint#120\\",
            # ufixed
            "ufixed000000000016x0000010",
            "ufixed123x345",
            "ufixed 128 x 100",
            "ufixed64x10 ",
            "ufixed!8x2 ",
            "ufixed[32]x16",
            "ufixed-64x+100",
            "ufixed16x+12",
            # dynamic array
            "byte[] ",
            "[][][]",
            "stuff[]",
            # static array
            "ufixed32x10[0]",
            "byte[10 ]",
            "uint64[0x21]",
            # tuple
            "(ufixed128x10))",
            "(,uint128,byte[])",
            "(address,ufixed64x5,)",
            "(byte[16],somethingwrong)",
            "(                )",
            "((uint32)",
            "(byte,,byte)",
            "((byte),,(byte))",
        )
        for test_case in test_cases:
            with self.assertRaises(error.ABITypeError) as e:
                ABIType.from_string(test_case)

    def test_is_dynamic(self):
        test_cases = [
            (UintType(32), False),
            (UfixedType(16, 10), False),
            (ByteType(), False),
            (BoolType(), False),
            (AddressType(), False),
            (StringType(), True),
            (
                ArrayDynamicType(ArrayDynamicType(ByteType())),
                True,
            ),
            # Test tuple child types
            (ABIType.from_string("(string[100])"), True),
            (ABIType.from_string("(address,bool,uint256)"), False),
            (ABIType.from_string("(uint8,(byte[10]))"), False),
            (ABIType.from_string("(string,uint256)"), True),
            (
                ABIType.from_string("(bool,(ufixed16x10[],(byte,address)))"),
                True,
            ),
            (
                ABIType.from_string("(bool,(uint256,(byte,address,string)))"),
                True,
            ),
        ]
        for test_case in test_cases:
            self.assertEqual(test_case[0].is_dynamic(), test_case[1])

    def test_byte_len(self):
        test_cases = [
            (AddressType(), 32),
            (ByteType(), 1),
            (BoolType(), 1),
            (UintType(64), 8),
            (UfixedType(256, 50), 32),
            (ABIType.from_string("bool[81]"), 11),
            (ABIType.from_string("bool[80]"), 10),
            (ABIType.from_string("bool[88]"), 11),
            (ABIType.from_string("address[5]"), 160),
            (ABIType.from_string("uint16[20]"), 40),
            (ABIType.from_string("ufixed64x20[10]"), 80),
            (ABIType.from_string(f"(address,byte,ufixed16x20)"), 35),
            (
                ABIType.from_string(
                    f"((bool,address[10]),(bool,bool,bool),uint8[20])"
                ),
                342,
            ),
            (ABIType.from_string(f"(bool,bool)"), 1),
            (ABIType.from_string(f"({'bool,'*6}uint8)"), 2),
            (
                ABIType.from_string(f"({'bool,'*10}uint8,{'bool,'*10}byte)"),
                6,
            ),
        ]
        for test_case in test_cases:
            self.assertEqual(test_case[0].byte_len(), test_case[1])

    def test_byte_len_invalid(self):
        test_cases = (
            StringType(),
            ArrayDynamicType(UfixedType(16, 64)),
        )

        for test_case in test_cases:
            with self.assertRaises(error.ABITypeError) as e:
                test_case.byte_len()


class TestABIEncoding(unittest.TestCase):
    def test_uint_encoding(self):
        uint_test_values = [0, 1, 10, 100, 254]
        for uint_size in range(8, 513, 8):
            for val in uint_test_values:
                uint_type = UintType(uint_size)
                actual = uint_type.encode(val)
                self.assertEqual(len(actual), uint_type.bit_size // 8)
                expected = val.to_bytes(uint_size // 8, byteorder="big")
                self.assertEqual(actual, expected)

                # Test decoding
                actual = uint_type.decode(actual)
                expected = val
                self.assertEqual(actual, expected)
            # Test for the upper limit of each bit size
            val = 2**uint_size - 1
            uint_type = UintType(uint_size)
            actual = uint_type.encode(val)
            self.assertEqual(len(actual), uint_type.bit_size // 8)

            expected = val.to_bytes(uint_size // 8, byteorder="big")
            self.assertEqual(actual, expected)

            actual = uint_type.decode(actual)
            expected = val
            self.assertEqual(actual, expected)

            # Test bad values
            with self.assertRaises(error.ABIEncodingError) as e:
                UintType(uint_size).encode(-1)
            with self.assertRaises(error.ABIEncodingError) as e:
                UintType(uint_size).encode(2**uint_size)
            with self.assertRaises(error.ABIEncodingError) as e:
                UintType(uint_size).decode("ZZZZ")
            with self.assertRaises(error.ABIEncodingError) as e:
                UintType(uint_size).decode(b"\xFF" * (uint_size // 8 + 1))

    def test_ufixed_encoding(self):
        ufixed_test_values = [0, 1, 10, 100, 254]
        for ufixed_size in range(8, 513, 8):
            for precision in range(1, 161):
                for val in ufixed_test_values:
                    ufixed_type = UfixedType(ufixed_size, precision)
                    actual = ufixed_type.encode(val)
                    self.assertEqual(len(actual), ufixed_type.bit_size // 8)

                    expected = val.to_bytes(ufixed_size // 8, byteorder="big")
                    self.assertEqual(actual, expected)

                    # Test decoding
                    actual = ufixed_type.decode(actual)
                    expected = val
                    self.assertEqual(actual, expected)
            # Test for the upper limit of each bit size
            val = 2**ufixed_size - 1
            ufixed_type = UfixedType(ufixed_size, precision)
            actual = ufixed_type.encode(val)
            self.assertEqual(len(actual), ufixed_type.bit_size // 8)

            expected = val.to_bytes(ufixed_size // 8, byteorder="big")
            self.assertEqual(actual, expected)

            actual = ufixed_type.decode(actual)
            expected = val
            self.assertEqual(actual, expected)

            # Test bad values
            with self.assertRaises(error.ABIEncodingError) as e:
                UfixedType(ufixed_size, 10).encode(-1)
            with self.assertRaises(error.ABIEncodingError) as e:
                UfixedType(ufixed_size, 10).encode(2**ufixed_size)
            with self.assertRaises(error.ABIEncodingError) as e:
                UfixedType(ufixed_size, 10).decode("ZZZZ")
            with self.assertRaises(error.ABIEncodingError) as e:
                UfixedType(ufixed_size, 10).decode(
                    b"\xFF" * (ufixed_size // 8 + 1)
                )

    def test_bool_encoding(self):
        actual = BoolType().encode(True)
        expected = bytes.fromhex("80")
        self.assertEqual(actual, expected)
        actual = BoolType().decode(actual)
        expected = True
        self.assertEqual(actual, expected)

        actual = BoolType().encode(False)
        expected = bytes.fromhex("00")
        self.assertEqual(actual, expected)
        actual = BoolType().decode(actual)
        expected = False
        self.assertEqual(actual, expected)

        with self.assertRaises(error.ABIEncodingError) as e:
            ByteType().encode("1")
        with self.assertRaises(error.ABIEncodingError) as e:
            BoolType().decode(bytes.fromhex("8000"))
        with self.assertRaises(error.ABIEncodingError) as e:
            BoolType().decode(bytes.fromhex("30"))

    def test_byte_encoding(self):
        for i in range(255):
            # Pass in an int type to encode
            actual = ByteType().encode(i)
            expected = bytes([i])
            self.assertEqual(actual, expected)

            # Test decoding
            actual = ByteType().decode(actual)
            expected = i
            self.assertEqual(actual, expected)

        # Try to encode a bad byte
        with self.assertRaises(error.ABIEncodingError) as e:
            ByteType().encode(256)
        with self.assertRaises(error.ABIEncodingError) as e:
            ByteType().encode(-1)
        with self.assertRaises(error.ABIEncodingError) as e:
            ByteType().encode((256).to_bytes(2, byteorder="big"))
        with self.assertRaises(error.ABIEncodingError) as e:
            ByteType().decode(bytes.fromhex("8000"))
        with self.assertRaises(error.ABIEncodingError) as e:
            ByteType().decode((256).to_bytes(2, byteorder="big"))

    def test_address_encoding(self):
        for _ in range(100):
            # Generate 100 random addresses as strings and as 32-byte public keys
            random_addr_str = account.generate_account()[1]
            addr_type = AddressType()
            actual = addr_type.encode(random_addr_str)
            expected = encoding.decode_address(random_addr_str)
            self.assertEqual(actual, expected)

            actual = addr_type.encode(expected)
            self.assertEqual(actual, expected)

            # Test decoding
            actual = addr_type.decode(actual)
            expected = random_addr_str
            self.assertEqual(actual, expected)

    def test_string_encoding(self):
        # Test *some* valid combinations of UTF-8 characters
        chars = string.ascii_letters + string.digits + string.punctuation
        for _ in range(1000):
            test_case = "".join(
                random.choice(chars) for i in range(random.randint(0, 1000))
            )
            str_type = StringType()
            str_len = len(test_case).to_bytes(2, byteorder="big")
            expected = str_len + bytes(test_case, "utf-8")
            actual = str_type.encode(test_case)
            self.assertEqual(actual, expected)

            # Test decoding
            actual = str_type.decode(actual)
            self.assertEqual(actual, test_case)

        with self.assertRaises(error.ABIEncodingError) as e:
            StringType().decode((0).to_bytes(1, byteorder="big"))
        with self.assertRaises(error.ABIEncodingError) as e:
            StringType().decode((1).to_bytes(2, byteorder="big"))

    def test_array_static_encoding(self):
        test_cases = [
            (
                ArrayStaticType(BoolType(), 3),
                [True, True, False],
                bytes([0b11000000]),
            ),
            (
                ArrayStaticType(BoolType(), 2),
                [False, True],
                bytes([0b01000000]),
            ),
            (
                ArrayStaticType(BoolType(), 8),
                [False, True, False, False, False, False, False, False],
                bytes([0b01000000]),
            ),
            (
                ArrayStaticType(BoolType(), 8),
                [True, True, True, True, True, True, True, True],
                bytes([0b11111111]),
            ),
            (
                ArrayStaticType(BoolType(), 9),
                [True, False, False, True, False, False, True, False, True],
                bytes.fromhex("92 80"),
            ),
            (
                ArrayStaticType(UintType(64), 3),
                [1, 2, 3],
                bytes.fromhex(
                    "00 00 00 00 00 00 00 01 00 00 00 00 00 00 00 02 00 00 00 00 00 00 00 03"
                ),
            ),
            (
                ArrayStaticType(ByteType(), 17),
                [0, 0, 0, 0, 0, 0, 4, 3, 31, 0, 0, 0, 0, 0, 0, 0, 33],
                bytes.fromhex(
                    "00 00 00 00 00 00 04 03 1f 00 00 00 00 00 00 00 21"
                ),
            ),
        ]

        for test_case in test_cases:
            actual = test_case[0].encode(test_case[1])
            expected = test_case[2]
            self.assertEqual(actual, expected)

            # Test decoding
            actual = test_case[0].decode(actual)
            expected = test_case[1]
            self.assertEqual(actual, expected)

        # Test if bytes can be passed into array
        actual_bytes = b"\x05\x04\x03\x02\x01\x00"
        actual = ArrayStaticType(ByteType(), 6).encode(actual_bytes)
        expected = bytes([5, 4, 3, 2, 1, 0])
        # self.assertEqual sometimes has problems with byte comparisons
        assert actual == expected

        actual = ArrayStaticType(ByteType(), 6).decode(expected)
        expected = [5, 4, 3, 2, 1, 0]
        assert actual == expected

        with self.assertRaises(error.ABIEncodingError) as e:
            ArrayStaticType(BoolType(), 3).encode([True, False])

        with self.assertRaises(error.ABIEncodingError) as e:
            ArrayStaticType(AddressType(), 2).encode([True, False])

    def test_array_dynamic_encoding(self):
        test_cases = [
            (
                ArrayDynamicType(BoolType()),
                [],
                bytes.fromhex("00 00"),
            ),
            (
                ArrayDynamicType(BoolType()),
                [True, True, False],
                bytes.fromhex("00 03 C0"),
            ),
            (
                ArrayDynamicType(BoolType()),
                [False, True, False, False, False, False, False, False],
                bytes.fromhex("00 08 40"),
            ),
            (
                ArrayDynamicType(BoolType()),
                [True, False, False, True, False, False, True, False, True],
                bytes.fromhex("00 09 92 80"),
            ),
        ]

        for test_case in test_cases:
            actual = test_case[0].encode(test_case[1])
            expected = test_case[2]
            self.assertEqual(actual, expected)

            # Test decoding
            actual = test_case[0].decode(actual)
            expected = test_case[1]
            self.assertEqual(actual, expected)

        # Test if bytes can be passed into array
        actual_bytes = b"\x05\x04\x03\x02\x01\x00"
        actual = ArrayDynamicType(ByteType()).encode(actual_bytes)
        expected = bytes([0, 6, 5, 4, 3, 2, 1, 0])
        # self.assertEqual sometimes has problems with byte comparisons
        assert actual == expected

        actual = ArrayDynamicType(ByteType()).decode(expected)
        expected = [5, 4, 3, 2, 1, 0]
        assert actual == expected

        with self.assertRaises(error.ABIEncodingError) as e:
            ArrayDynamicType(AddressType()).encode([True, False])

    def test_tuple_encoding(self):
        test_cases = [
            (
                ABIType.from_string("()"),
                [],
                b"",
            ),
            (
                ABIType.from_string("(bool[3])"),
                [[True, True, False]],
                bytes([0b11000000]),
            ),
            (
                ABIType.from_string("(bool[])"),
                [[True, True, False]],
                bytes.fromhex("00 02 00 03 C0"),
            ),
            (
                ABIType.from_string("(bool[2],bool[])"),
                [[True, True], [True, True]],
                bytes.fromhex("C0 00 03 00 02 C0"),
            ),
            (
                ABIType.from_string("(bool[],bool[])"),
                [[], []],
                bytes.fromhex("00 04 00 06 00 00 00 00"),
            ),
            (
                ABIType.from_string("(string,bool,bool,bool,bool,string)"),
                ["AB", True, False, True, False, "DE"],
                bytes.fromhex("00 05 A0 00 09 00 02 41 42 00 02 44 45"),
            ),
        ]

        for test_case in test_cases:
            actual = test_case[0].encode(test_case[1])
            expected = test_case[2]
            self.assertEqual(actual, expected)

            # Test decoding
            actual = test_case[0].decode(actual)
            expected = test_case[1]
            self.assertEqual(actual, expected)


class TestABIInteraction(unittest.TestCase):
    def test_method(self):
        # Parse method object from JSON
        test_json = '{"name": "add", "desc": "Calculate the sum of two 64-bit integers", "args": [ { "name": "a", "type": "uint64", "desc": "..." },{ "name": "b", "type": "uint64", "desc": "..." } ], "returns": { "type": "uint128", "desc": "..." } }'
        m = Method.from_json(test_json)
        self.assertEqual(m.get_signature(), "add(uint64,uint64)uint128")
        self.assertEqual(m.get_selector(), b"\x8a\xa3\xb6\x1f")
        self.assertEqual(
            [(a.type) for a in m.args],
            [ABIType.from_string("uint64"), ABIType.from_string("uint64")],
        )
        self.assertEqual(m.get_txn_calls(), 1)

        # Parse method object from string
        test_cases = [
            (
                "add(uint64,uint64)uint128",
                b"\x8a\xa3\xb6\x1f",
                [ABIType.from_string("uint64"), ABIType.from_string("uint64")],
                ABIType.from_string("uint128"),
                1,
            ),
            (
                "tupler((string,uint16),bool)void",
                b"\x3d\x98\xe4\x5d",
                [
                    ABIType.from_string("(string,uint16)"),
                    ABIType.from_string("bool"),
                ],
                "void",
                1,
            ),
            (
                "txcalls(pay,pay,axfer,byte)bool",
                b"\x05\x6d\x2e\xc0",
                ["pay", "pay", "axfer", ABIType.from_string("byte")],
                ABIType.from_string("bool"),
                4,
            ),
            (
                "getter()string",
                b"\xa2\x59\x11\x1d",
                [],
                ABIType.from_string("string"),
                1,
            ),
            (
                "foreigns(account,pay,asset,application,bool)void",
                b"\xbf\xed\xf2\xc1",
                [
                    "account",
                    "pay",
                    "asset",
                    "application",
                    ABIType.from_string("bool"),
                ],
                "void",
                2,
            ),
        ]

        for test_case in test_cases:
            m = Method.from_signature(test_case[0])

            # Check method signature
            self.assertEqual(m.get_signature(), test_case[0])
            # Check selector
            self.assertEqual(m.get_selector(), test_case[1])
            # Check args
            self.assertEqual([(a.type) for a in m.args], test_case[2])
            # Check return
            self.assertEqual(m.returns.type, test_case[3])
            # Check txn calls
            self.assertEqual(m.get_txn_calls(), test_case[4])

    def test_interface(self):
        test_json = '{"name": "Calculator","desc":"This is an example interface","methods": [{ "name": "add", "returns": {"type": "void"}, "args": [ { "name": "a", "type": "uint64", "desc": "..." },{ "name": "b", "type": "uint64", "desc": "..." } ] },{ "name": "multiply", "returns": {"type": "void"}, "args": [ { "name": "a", "type": "uint64", "desc": "..." },{ "name": "b", "type": "uint64", "desc": "..." } ] }]}'
        i = Interface.from_json(test_json)
        self.assertEqual(i.name, "Calculator")
        self.assertEqual(i.desc, "This is an example interface")
        self.assertEqual(
            [m.get_signature() for m in i.methods],
            ["add(uint64,uint64)void", "multiply(uint64,uint64)void"],
        )

    def test_contract(self):
        test_json = '{"name": "Calculator","desc":"This is an example contract","networks":{"wGHE2Pwdvd7S12BL5FaOP20EGYesN73ktiC1qzkkit8=":{"appID":1234},"SGO1GKSzyE7IEPItTxCByw9x8FmnrCDexi9/cOUJOiI=":{"appID":5678}}, "methods": [{ "name": "add", "returns": {"type": "void"}, "args": [ { "name": "a", "type": "uint64", "desc": "..." },{ "name": "b", "type": "uint64", "desc": "..." } ] },{ "name": "multiply", "returns": {"type": "void"}, "args": [ { "name": "a", "type": "uint64", "desc": "..." },{ "name": "b", "type": "uint64", "desc": "..." } ] }]}'
        c = Contract.from_json(test_json)
        self.assertEqual(c.name, "Calculator")
        self.assertEqual(c.desc, "This is an example contract")
        self.assertEqual(
            c.networks,
            {
                "wGHE2Pwdvd7S12BL5FaOP20EGYesN73ktiC1qzkkit8=": NetworkInfo(
                    app_id=1234
                ),
                "SGO1GKSzyE7IEPItTxCByw9x8FmnrCDexi9/cOUJOiI=": NetworkInfo(
                    app_id=5678
                ),
            },
        )
        self.assertEqual(
            [m.get_signature() for m in c.methods],
            ["add(uint64,uint64)void", "multiply(uint64,uint64)void"],
        )


<<<<<<< HEAD
class TestEncoding(unittest.TestCase):
    """
    Miscellanous unit tests for functions in `encoding.py` not covered elsewhere
    """

    def test_encode_as_bytes(self):
        bs = b"blahblah"
        assert bs == encoding.encode_as_bytes(bs)

        ba = bytearray("blueblue", "utf-8")
        assert ba == encoding.encode_as_bytes(ba)

        s = "i am a ho hum string"
        assert s.encode() == encoding.encode_as_bytes(s)

        i = 42
        assert i.to_bytes(8, "big") == encoding.encode_as_bytes(i)

        for bad_type in [
            13.37,
            type(self),
            None,
            {"hi": "there"},
            ["hello", "goodbye"],
        ]:
            with pytest.raises(TypeError) as te:
                encoding.encode_as_bytes(bad_type)

            assert f"{bad_type} is not bytes, bytearray, str, or int" == str(
                te.value
            )


=======
>>>>>>> 71bee9a6
class TestBoxReference(unittest.TestCase):
    def test_translate_box_references(self):
        # Test case: reference input, foreign app array, caller app id, expected output
        test_cases = [
            ([], [], 9999, []),
            (
                [(100, "potato")],
                [100],
                9999,
                [transaction.BoxReference(1, "potato".encode())],
            ),
            (
                [(9999, "potato"), (0, "tomato")],
                [100],
                9999,
                [
                    transaction.BoxReference(0, "potato".encode()),
                    transaction.BoxReference(0, "tomato".encode()),
                ],
            ),
            # Self referencing its own app id in foreign array.
            (
                [(100, "potato")],
                [100],
                100,
                [transaction.BoxReference(1, "potato".encode())],
            ),
            (
                [(777, "tomato"), (888, "pomato")],
                [100, 777, 888, 1000],
                9999,
                [
                    transaction.BoxReference(2, "tomato".encode()),
                    transaction.BoxReference(3, "pomato".encode()),
                ],
            ),
        ]
        for test_case in test_cases:
            expected = test_case[3]
            actual = transaction.BoxReference.translate_box_references(
                test_case[0], test_case[1], test_case[2]
            )

            self.assertEqual(len(expected), len(actual))
            for i, actual_refs in enumerate(actual):
                self.assertEqual(expected[i], actual_refs)

    def test_translate_invalid_box_references(self):
        # Test case: reference input, foreign app array, error
        test_cases_id_error = [
<<<<<<< HEAD
            ([(1, "tomato")], [], error.InvalidForeignAppIdError),
            ([(-1, "tomato")], [1], error.InvalidForeignAppIdError),
            (
                [(444, "pomato")],
                [2, 3, 100, 888],
                error.InvalidForeignAppIdError,
=======
            ([(1, "tomato")], [], error.InvalidForeignIndexError),
            ([(-1, "tomato")], [1], error.InvalidForeignIndexError),
            (
                [(444, "pomato")],
                [2, 3, 100, 888],
                error.InvalidForeignIndexError,
>>>>>>> 71bee9a6
            ),
            (
                [(2, "tomato"), (444, "pomato")],
                [2, 3, 100, 888],
<<<<<<< HEAD
                error.InvalidForeignAppIdError,
=======
                error.InvalidForeignIndexError,
>>>>>>> 71bee9a6
            ),
            ([("tomato", "tomato")], [1], ValueError),
        ]

        for test_case in test_cases_id_error:
            with self.assertRaises(test_case[2]) as e:
                transaction.BoxReference.translate_box_references(
                    test_case[0], test_case[1], 9999
                )


if __name__ == "__main__":
    to_run = [
        TestPaymentTransaction,
        TestAssetConfigConveniences,
        TestAssetTransferConveniences,
        TestApplicationTransactions,
        TestMnemonic,
        TestAddress,
        TestMultisig,
        TestMsgpack,
        TestSignBytes,
        TestLogic,
        TestLogicSig,
        TestLogicSigAccount,
        TestLogicSigTransaction,
        TestDryrun,
        TestABIType,
        TestABIEncoding,
        TestABIInteraction,
        TestBoxReference,
    ]
    loader = unittest.TestLoader()
    suites = [
        loader.loadTestsFromTestCase(test_class) for test_class in to_run
    ]
    suite = unittest.TestSuite(suites)
    runner = unittest.TextTestRunner(verbosity=2)
    results = runner.run(suite)
    ret = not results.wasSuccessful()
    sys.exit(ret)<|MERGE_RESOLUTION|>--- conflicted
+++ resolved
@@ -4141,7 +4141,6 @@
         )
 
 
-<<<<<<< HEAD
 class TestEncoding(unittest.TestCase):
     """
     Miscellanous unit tests for functions in `encoding.py` not covered elsewhere
@@ -4175,8 +4174,6 @@
             )
 
 
-=======
->>>>>>> 71bee9a6
 class TestBoxReference(unittest.TestCase):
     def test_translate_box_references(self):
         # Test case: reference input, foreign app array, caller app id, expected output
@@ -4227,30 +4224,17 @@
     def test_translate_invalid_box_references(self):
         # Test case: reference input, foreign app array, error
         test_cases_id_error = [
-<<<<<<< HEAD
-            ([(1, "tomato")], [], error.InvalidForeignAppIdError),
-            ([(-1, "tomato")], [1], error.InvalidForeignAppIdError),
-            (
-                [(444, "pomato")],
-                [2, 3, 100, 888],
-                error.InvalidForeignAppIdError,
-=======
             ([(1, "tomato")], [], error.InvalidForeignIndexError),
             ([(-1, "tomato")], [1], error.InvalidForeignIndexError),
             (
                 [(444, "pomato")],
                 [2, 3, 100, 888],
                 error.InvalidForeignIndexError,
->>>>>>> 71bee9a6
             ),
             (
                 [(2, "tomato"), (444, "pomato")],
                 [2, 3, 100, 888],
-<<<<<<< HEAD
-                error.InvalidForeignAppIdError,
-=======
                 error.InvalidForeignIndexError,
->>>>>>> 71bee9a6
             ),
             ([("tomato", "tomato")], [1], ValueError),
         ]
