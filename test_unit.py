import base64
import copy
import unittest
import random
from algosdk import transaction
from algosdk import encoding
from algosdk import account
from algosdk import mnemonic
from algosdk import wordlist
from algosdk import error
from algosdk import constants
from algosdk import util
from algosdk import logic
from algosdk import template


class TestTransaction(unittest.TestCase):
    def test_min_txn_fee(self):
        address = "7ZUECA7HFLZTXENRV24SHLU4AVPUTMTTDUFUBNBD64C73F3UHRTHAIOF6Q"
        gh = "JgsgCaCTqIaLeVhyL6XlRu3n7Rfk2FxMeK+wRSaQ7dI="
        sp = transaction.SuggestedParams(0, 1, 100, gh)
        txn = transaction.PaymentTxn(address, sp, address,
                                     1000, note=b'\x00')
        self.assertEqual(constants.min_txn_fee, txn.fee)

    def test_serialize(self):
        address = "7ZUECA7HFLZTXENRV24SHLU4AVPUTMTTDUFUBNBD64C73F3UHRTHAIOF6Q"
        gh = "JgsgCaCTqIaLeVhyL6XlRu3n7Rfk2FxMeK+wRSaQ7dI="
        sp = transaction.SuggestedParams(3, 1, 100, gh)
        txn = transaction.PaymentTxn(address, sp, address,
                                     1000, note=bytes([1, 32, 200]))
        enc = encoding.msgpack_encode(txn)
        re_enc = encoding.msgpack_encode(encoding.msgpack_decode(enc))
        self.assertEqual(enc, re_enc)

    def test_serialize_zero_amt(self):
        address = "7ZUECA7HFLZTXENRV24SHLU4AVPUTMTTDUFUBNBD64C73F3UHRTHAIOF6Q"
        gh = "JgsgCaCTqIaLeVhyL6XlRu3n7Rfk2FxMeK+wRSaQ7dI="
        sp = transaction.SuggestedParams(3, 1, 100, gh)
        txn = transaction.PaymentTxn(address, sp, address,
                                     0, note=bytes([1, 32, 200]))
        enc = encoding.msgpack_encode(txn)
        re_enc = encoding.msgpack_encode(encoding.msgpack_decode(enc))
        self.assertEqual(enc, re_enc)

    def test_serialize_gen(self):
        address = "7ZUECA7HFLZTXENRV24SHLU4AVPUTMTTDUFUBNBD64C73F3UHRTHAIOF6Q"
        gh = "JgsgCaCTqIaLeVhyL6XlRu3n7Rfk2FxMeK+wRSaQ7dI="
        sp = transaction.SuggestedParams(3, 1, 100, gh, "testnet-v1.0")
        txn = transaction.PaymentTxn(address, sp, address,
                                     1000, close_remainder_to=address)
        enc = encoding.msgpack_encode(txn)
        re_enc = encoding.msgpack_encode(encoding.msgpack_decode(enc))
        self.assertEqual(enc, re_enc)

    def test_serialize_txgroup(self):
        address = "7ZUECA7HFLZTXENRV24SHLU4AVPUTMTTDUFUBNBD64C73F3UHRTHAIOF6Q"
        gh = "JgsgCaCTqIaLeVhyL6XlRu3n7Rfk2FxMeK+wRSaQ7dI="
        sp = transaction.SuggestedParams(3, 1, 100, gh, "testnet-v1.0")
        txn = transaction.PaymentTxn(address, sp, address,
                                     1000, close_remainder_to=address)
        txid = txn.get_txid().encode()
        txid = base64.decodebytes(txid)

        txgroup = transaction.TxGroup([txid])
        enc = encoding.msgpack_encode(txgroup)
        re_enc = encoding.msgpack_encode(encoding.msgpack_decode(enc))
        self.assertEqual(enc, re_enc)

        txgroup = transaction.TxGroup([txid] * 11)
        enc = encoding.msgpack_encode(txgroup)
        re_enc = encoding.msgpack_encode(encoding.msgpack_decode(enc))
        self.assertEqual(enc, re_enc)

        # check group field serialization
        gid = transaction.calculate_group_id([txn, txn])
        txn.group = gid
        enc = encoding.msgpack_encode(txn)
        re_enc = encoding.msgpack_encode(encoding.msgpack_decode(enc))
        self.assertEqual(enc, re_enc)

    def test_sign(self):
        mn = (
            "advice pudding treat near rule blouse same whisper inner electric"
            " quit surface sunny dismiss leader blood seat clown cost exist ho"
            "spital century reform able sponsor")
        gh = "JgsgCaCTqIaLeVhyL6XlRu3n7Rfk2FxMeK+wRSaQ7dI="
        address = "PNWOET7LLOWMBMLE4KOCELCX6X3D3Q4H2Q4QJASYIEOF7YIPPQBG3YQ5YI"
        close = "IDUTJEUIEVSMXTU4LGTJWZ2UE2E6TIODUKU6UW3FU3UKIQQ77RLUBBBFLA"
        sk = mnemonic.to_private_key(mn)
        pk = account.address_from_private_key(sk)
        sp = transaction.SuggestedParams(4, 12466, 13466, gh, "devnet-v33.0")
        txn = transaction.PaymentTxn(
            pk, sp, address, 1000, note=base64.b64decode("6gAVR0Nsv5Y="),
            close_remainder_to=close)
        stx = txn.sign(sk)
        golden = (
            "gqNzaWfEQPhUAZ3xkDDcc8FvOVo6UinzmKBCqs0woYSfodlmBMfQvGbeUx3Srxy3d"
            "yJDzv7rLm26BRv9FnL2/AuT7NYfiAWjdHhui6NhbXTNA+ilY2xvc2XEIEDpNJKIJW"
            "TLzpxZpptnVCaJ6aHDoqnqW2Wm6KRCH/xXo2ZlZc0EmKJmds0wsqNnZW6sZGV2bmV"
            "0LXYzMy4womdoxCAmCyAJoJOohot5WHIvpeVG7eftF+TYXEx4r7BFJpDt0qJsds00"
            "mqRub3RlxAjqABVHQ2y/lqNyY3bEIHts4k/rW6zAsWTinCIsV/X2PcOH1DkEglhBH"
            "F/hD3wCo3NuZMQg5/D4TQaBHfnzHI2HixFV9GcdUaGFwgCQhmf0SVhwaKGkdHlwZa"
            "NwYXk=")
        self.assertEqual(golden, encoding.msgpack_encode(stx))
        txid_golden = "5FJDJD5LMZC3EHUYYJNH5I23U4X6H2KXABNDGPIL557ZMJ33GZHQ"
        self.assertEqual(txn.get_txid(), txid_golden)

        # check group field serialization
        gid = transaction.calculate_group_id([txn])
        stx.group = gid
        enc = encoding.msgpack_encode(stx)
        re_enc = encoding.msgpack_encode(encoding.msgpack_decode(enc))
        self.assertEqual(enc, re_enc)

    def test_serialize_pay(self):
        mn = (
            "advice pudding treat near rule blouse same whisper inner electric"
            " quit surface sunny dismiss leader blood seat clown cost exist ho"
            "spital century reform able sponsor")
        sk = mnemonic.to_private_key(mn)
        pk = mnemonic.to_public_key(mn)
        to = "PNWOET7LLOWMBMLE4KOCELCX6X3D3Q4H2Q4QJASYIEOF7YIPPQBG3YQ5YI"
        fee = 4
        first_round = 12466
        last_round = 13466
        gh = "JgsgCaCTqIaLeVhyL6XlRu3n7Rfk2FxMeK+wRSaQ7dI="
        gen = "devnet-v33.0"
        note = base64.b64decode("6gAVR0Nsv5Y=")
        close = "IDUTJEUIEVSMXTU4LGTJWZ2UE2E6TIODUKU6UW3FU3UKIQQ77RLUBBBFLA"
        amount = 1000
        sp = transaction.SuggestedParams(fee, first_round, last_round, gh, gen)
        txn = transaction.PaymentTxn(pk, sp, to, amount, close, note)
        signed_txn = txn.sign(sk)

        golden = (
            "gqNzaWfEQPhUAZ3xkDDcc8FvOVo6UinzmKBCqs0woYSfodlmBMfQvGbeUx3Srxy3d"
            "yJDzv7rLm26BRv9FnL2/AuT7NYfiAWjdHhui6NhbXTNA+ilY2xvc2XEIEDpNJKIJW"
            "TLzpxZpptnVCaJ6aHDoqnqW2Wm6KRCH/xXo2ZlZc0EmKJmds0wsqNnZW6sZGV2bmV"
            "0LXYzMy4womdoxCAmCyAJoJOohot5WHIvpeVG7eftF+TYXEx4r7BFJpDt0qJsds00"
            "mqRub3RlxAjqABVHQ2y/lqNyY3bEIHts4k/rW6zAsWTinCIsV/X2PcOH1DkEglhBH"
            "F/hD3wCo3NuZMQg5/D4TQaBHfnzHI2HixFV9GcdUaGFwgCQhmf0SVhwaKGkdHlwZa"
            "NwYXk=")

        self.assertEqual(golden, encoding.msgpack_encode(signed_txn))

    def test_serialize_pay_lease(self):
        mn = (
            "advice pudding treat near rule blouse same whisper inner electric"
            " quit surface sunny dismiss leader blood seat clown cost exist ho"
            "spital century reform able sponsor")
        sk = mnemonic.to_private_key(mn)
        pk = mnemonic.to_public_key(mn)
        to = "PNWOET7LLOWMBMLE4KOCELCX6X3D3Q4H2Q4QJASYIEOF7YIPPQBG3YQ5YI"
        fee = 4
        first_round = 12466
        last_round = 13466
        gh = "JgsgCaCTqIaLeVhyL6XlRu3n7Rfk2FxMeK+wRSaQ7dI="
        gen = "devnet-v33.0"
        note = base64.b64decode("6gAVR0Nsv5Y=")
        close = "IDUTJEUIEVSMXTU4LGTJWZ2UE2E6TIODUKU6UW3FU3UKIQQ77RLUBBBFLA"
        amount = 1000
        lease = bytes([1, 2, 3, 4, 1, 2, 3, 4, 1, 2, 3, 4, 1, 2, 3, 4, 1, 2, 3,
                       4, 1, 2, 3, 4, 1, 2, 3, 4, 1, 2, 3, 4])
        sp = transaction.SuggestedParams(fee, first_round, last_round, gh, gen)
        txn = transaction.PaymentTxn(
            pk, sp, to, amount, close_remainder_to=close, note=note,
            lease=lease)
        signed_txn = txn.sign(sk)

        golden = (
            "gqNzaWfEQOMmFSIKsZvpW0txwzhmbgQjxv6IyN7BbV5sZ2aNgFbVcrWUnqPpQQxfP"
            "hV/wdu9jzEPUU1jAujYtcNCxJ7ONgejdHhujKNhbXTNA+ilY2xvc2XEIEDpNJKIJW"
            "TLzpxZpptnVCaJ6aHDoqnqW2Wm6KRCH/xXo2ZlZc0FLKJmds0wsqNnZW6sZGV2bmV"
            "0LXYzMy4womdoxCAmCyAJoJOohot5WHIvpeVG7eftF+TYXEx4r7BFJpDt0qJsds00"
            "mqJseMQgAQIDBAECAwQBAgMEAQIDBAECAwQBAgMEAQIDBAECAwSkbm90ZcQI6gAVR"
            "0Nsv5ajcmN2xCB7bOJP61uswLFk4pwiLFf19j3Dh9Q5BIJYQRxf4Q98AqNzbmTEIO"
            "fw+E0GgR358xyNh4sRVfRnHVGhhcIAkIZn9ElYcGihpHR5cGWjcGF5")

        self.assertEqual(golden, encoding.msgpack_encode(signed_txn))

    def test_serialize_keyreg(self):
        mn = (
            "awful drop leaf tennis indoor begin mandate discover uncle seven "
            "only coil atom any hospital uncover make any climb actor armed me"
            "asure need above hundred")
        sk = mnemonic.to_private_key(mn)
        pk = mnemonic.to_public_key(mn)
        fee = 1000
<<<<<<< HEAD
        first_round = 10000
        last_round = 11000
        gh = "SGO1GKSzyE7IEPItTxCByw9x8FmnrCDexi9/cOUJOiI="
        votepk = "xMEOduMUvTB4sJM4jlbyJXisvHjDrZ1pnEYHQSJ0TYg="
        selpk = "FSDjbQY+RPaa6rijWotIixQ+snuhLT/dYihjCKolGAw="
=======
        gh = "SGO1GKSzyE7IEPItTxCByw9x8FmnrCDexi9/cOUJOiI="
        votepk = encoding.encode_address(base64.b64decode(
            "Kv7QI7chi1y6axoy+t7wzAVpePqRq/rkjzWh/RMYyLo="))
        selpk = encoding.encode_address(base64.b64decode(
            "bPgrv4YogPcdaUAxrt1QysYZTVyRAuUMD4zQmCu9llc="))
>>>>>>> f17084e7
        votefirst = 10000
        votelast = 10111
        votedilution = 11

        sp = transaction.SuggestedParams(
            fee, 322575, 323575, gh, flat_fee=True)
        txn = transaction.KeyregTxn(pk, sp, votepk, selpk, votefirst, votelast,
                                    votedilution)
        signed_txn = txn.sign(sk)
<<<<<<< HEAD
        golden = ("gqNzaWfEQHJXgrGgN3Sxv3nh+c6lLqm8xpNZMYjvnH5CqeRyBVVnhBDjs" +
                  "rL03MlLZ1fzdq4mhDM5dxokyWqnqDF4oOP87gajdHhui6NmZWXNA+iiZn" +
                  "bNJxCiZ2jEIEhjtRiks8hOyBDyLU8QgcsPcfBZp6wg3sYvf3DlCToiomx" +
                  "2zSr4pnNlbGtlecQgFSDjbQY+RPaa6rijWotIixQ+snuhLT/dYihjCKol" +
                  "GAyjc25kxCAJ+9J2LAj4bFrmv23Xp6kB3mZ111Dgfoxcdphkfbbh/aR0e" +
                  "XBlpmtleXJlZ6d2b3RlZnN0zScQpnZvdGVrZAundm90ZWtlecQgxMEOdu" +
                  "MUvTB4sJM4jlbyJXisvHjDrZ1pnEYHQSJ0TYindm90ZWxzdM0nfw==")
=======

        golden = (
            "gqNzaWfEQEA8ANbrvTRxU9c8v6WERcEPw7D/HacRgg4vICa61vEof60Wwtx6KJKDy"
            "vBuvViFeacLlngPY6vYCVP0DktTwQ2jdHhui6NmZWXNA+iiZnbOAATsD6JnaMQgSG"
            "O1GKSzyE7IEPItTxCByw9x8FmnrCDexi9/cOUJOiKibHbOAATv96ZzZWxrZXnEIGz"
            "4K7+GKID3HWlAMa7dUMrGGU1ckQLlDA+M0JgrvZZXo3NuZMQgCfvSdiwI+Gxa5r9t"
            "16epAd5mdddQ4H6MXHaYZH224f2kdHlwZaZrZXlyZWendm90ZWZzdM0nEKZ2b3Rla"
            "2QLp3ZvdGVrZXnEICr+0CO3IYtcumsaMvre8MwFaXj6kav65I81of0TGMi6p3ZvdG"
            "Vsc3TNJ38=")
>>>>>>> f17084e7

        self.assertEqual(golden, encoding.msgpack_encode(signed_txn))

    def test_serialize_asset_create(self):
        mn = (
            "awful drop leaf tennis indoor begin mandate discover uncle seven "
            "only coil atom any hospital uncover make any climb actor armed me"
            "asure need above hundred")
        sk = mnemonic.to_private_key(mn)
        pk = mnemonic.to_public_key(mn)
        fee = 10
        first_round = 322575
        last_round = 323575
        gh = "SGO1GKSzyE7IEPItTxCByw9x8FmnrCDexi9/cOUJOiI="

        total = 100
        assetname = "testcoin"
        unitname = "tst"
        url = "website"
        metadata = bytes("fACPO4nRgO55j1ndAK3W6Sgc4APkcyFh", "ascii")
        sp = transaction.SuggestedParams(fee, first_round, last_round, gh)
        txn = transaction.AssetConfigTxn(
            pk, sp, total=total, manager=pk, reserve=pk, freeze=pk,
            clawback=pk, unit_name=unitname, asset_name=assetname, url=url,
            metadata_hash=metadata, default_frozen=False)
        signed_txn = txn.sign(sk)
        golden = (
            "gqNzaWfEQEDd1OMRoQI/rzNlU4iiF50XQXmup3k5czI9hEsNqHT7K4KsfmA/0DUVk"
            "bzOwtJdRsHS8trm3Arjpy9r7AXlbAujdHhuh6RhcGFyiaJhbcQgZkFDUE80blJnTz"
            "U1ajFuZEFLM1c2U2djNEFQa2N5RmiiYW6odGVzdGNvaW6iYXWnd2Vic2l0ZaFjxCA"
            "J+9J2LAj4bFrmv23Xp6kB3mZ111Dgfoxcdphkfbbh/aFmxCAJ+9J2LAj4bFrmv23X"
            "p6kB3mZ111Dgfoxcdphkfbbh/aFtxCAJ+9J2LAj4bFrmv23Xp6kB3mZ111Dgfoxcd"
            "phkfbbh/aFyxCAJ+9J2LAj4bFrmv23Xp6kB3mZ111Dgfoxcdphkfbbh/aF0ZKJ1bq"
            "N0c3SjZmVlzQ+0omZ2zgAE7A+iZ2jEIEhjtRiks8hOyBDyLU8QgcsPcfBZp6wg3sY"
            "vf3DlCToiomx2zgAE7/ejc25kxCAJ+9J2LAj4bFrmv23Xp6kB3mZ111Dgfoxcdphk"
            "fbbh/aR0eXBlpGFjZmc=")
        self.assertEqual(golden, encoding.msgpack_encode(signed_txn))

    def test_serialize_asset_create_decimal(self):
        mn = (
            "awful drop leaf tennis indoor begin mandate discover uncle seven "
            "only coil atom any hospital uncover make any climb actor armed me"
            "asure need above hundred")
        sk = mnemonic.to_private_key(mn)
        pk = mnemonic.to_public_key(mn)
        fee = 10
        first_round = 322575
        last_round = 323575
        gh = "SGO1GKSzyE7IEPItTxCByw9x8FmnrCDexi9/cOUJOiI="

        total = 100
        assetname = "testcoin"
        unitname = "tst"
        url = "website"
        metadata = bytes("fACPO4nRgO55j1ndAK3W6Sgc4APkcyFh", "ascii")
        sp = transaction.SuggestedParams(fee, first_round, last_round, gh)
        txn = transaction.AssetConfigTxn(
            pk, sp, total=total, manager=pk, reserve=pk, freeze=pk,
            clawback=pk, unit_name=unitname, asset_name=assetname, url=url,
            metadata_hash=metadata, default_frozen=False, decimals=1)
        signed_txn = txn.sign(sk)
        golden = (
            "gqNzaWfEQCj5xLqNozR5ahB+LNBlTG+d0gl0vWBrGdAXj1ibsCkvAwOsXs5KHZK1Y"
            "dLgkdJecQiWm4oiZ+pm5Yg0m3KFqgqjdHhuh6RhcGFyiqJhbcQgZkFDUE80blJnTz"
            "U1ajFuZEFLM1c2U2djNEFQa2N5RmiiYW6odGVzdGNvaW6iYXWnd2Vic2l0ZaFjxCA"
            "J+9J2LAj4bFrmv23Xp6kB3mZ111Dgfoxcdphkfbbh/aJkYwGhZsQgCfvSdiwI+Gxa"
            "5r9t16epAd5mdddQ4H6MXHaYZH224f2hbcQgCfvSdiwI+Gxa5r9t16epAd5mdddQ4"
            "H6MXHaYZH224f2hcsQgCfvSdiwI+Gxa5r9t16epAd5mdddQ4H6MXHaYZH224f2hdG"
            "SidW6jdHN0o2ZlZc0P3KJmds4ABOwPomdoxCBIY7UYpLPITsgQ8i1PEIHLD3HwWae"
            "sIN7GL39w5Qk6IqJsds4ABO/3o3NuZMQgCfvSdiwI+Gxa5r9t16epAd5mdddQ4H6M"
            "XHaYZH224f2kdHlwZaRhY2Zn")
        self.assertEqual(golden, encoding.msgpack_encode(signed_txn))

    def test_asset_empty_address_error(self):
        pk = "DN7MBMCL5JQ3PFUQS7TMX5AH4EEKOBJVDUF4TCV6WERATKFLQF4MQUPZTA"
        fee = 10
        first_round = 322575
        last_round = 323575
        gh = "SGO1GKSzyE7IEPItTxCByw9x8FmnrCDexi9/cOUJOiI="
        index = 1234
        sp = transaction.SuggestedParams(fee, first_round, last_round, gh)
        self.assertRaises(error.EmptyAddressError, transaction.AssetConfigTxn,
                          pk, sp, reserve=pk,
                          freeze=pk, clawback=pk, index=index)

    def test_serialize_asset_config(self):
        mn = (
            "awful drop leaf tennis indoor begin mandate discover uncle seven "
            "only coil atom any hospital uncover make any climb actor armed me"
            "asure need above hundred")
        sk = mnemonic.to_private_key(mn)
        pk = mnemonic.to_public_key(mn)
        fee = 10
        first_round = 322575
        last_round = 323575
        gh = "SGO1GKSzyE7IEPItTxCByw9x8FmnrCDexi9/cOUJOiI="
        index = 1234
        sp = transaction.SuggestedParams(fee, first_round, last_round, gh)
        txn = transaction.AssetConfigTxn(
            pk, sp, manager=pk, reserve=pk, freeze=pk, clawback=pk,
            index=index)
        signed_txn = txn.sign(sk)
        golden = (
            "gqNzaWfEQBBkfw5n6UevuIMDo2lHyU4dS80JCCQ/vTRUcTx5m0ivX68zTKyuVRrHa"
            "TbxbRRc3YpJ4zeVEnC9Fiw3Wf4REwejdHhuiKRhcGFyhKFjxCAJ+9J2LAj4bFrmv2"
            "3Xp6kB3mZ111Dgfoxcdphkfbbh/aFmxCAJ+9J2LAj4bFrmv23Xp6kB3mZ111Dgfox"
            "cdphkfbbh/aFtxCAJ+9J2LAj4bFrmv23Xp6kB3mZ111Dgfoxcdphkfbbh/aFyxCAJ"
            "+9J2LAj4bFrmv23Xp6kB3mZ111Dgfoxcdphkfbbh/aRjYWlkzQTSo2ZlZc0NSKJmd"
            "s4ABOwPomdoxCBIY7UYpLPITsgQ8i1PEIHLD3HwWaesIN7GL39w5Qk6IqJsds4ABO"
            "/3o3NuZMQgCfvSdiwI+Gxa5r9t16epAd5mdddQ4H6MXHaYZH224f2kdHlwZaRhY2Z"
            "n")

        self.assertEqual(golden, encoding.msgpack_encode(signed_txn))

    def test_serialize_asset_destroy(self):
        mn = (
            "awful drop leaf tennis indoor begin mandate discover uncle seven "
            "only coil atom any hospital uncover make any climb actor armed me"
            "asure need above hundred")
        sk = mnemonic.to_private_key(mn)
        pk = mnemonic.to_public_key(mn)
        fee = 10
        first_round = 322575
        last_round = 323575
        gh = "SGO1GKSzyE7IEPItTxCByw9x8FmnrCDexi9/cOUJOiI="
        index = 1
        sp = transaction.SuggestedParams(fee, first_round, last_round, gh)
        txn = transaction.AssetConfigTxn(
            pk, sp, index=index, strict_empty_address_check=False)
        signed_txn = txn.sign(sk)
        golden = (
            "gqNzaWfEQBSP7HtzD/Lvn4aVvaNpeR4T93dQgo4LvywEwcZgDEoc/WVl3aKsZGcZk"
            "cRFoiWk8AidhfOZzZYutckkccB8RgGjdHhuh6RjYWlkAaNmZWXNB1iiZnbOAATsD6"
            "JnaMQgSGO1GKSzyE7IEPItTxCByw9x8FmnrCDexi9/cOUJOiKibHbOAATv96NzbmT"
            "EIAn70nYsCPhsWua/bdenqQHeZnXXUOB+jFx2mGR9tuH9pHR5cGWkYWNmZw==")
        self.assertEqual(golden, encoding.msgpack_encode(signed_txn))

    def test_serialize_asset_freeze(self):
        mn = (
            "awful drop leaf tennis indoor begin mandate discover uncle seven "
            "only coil atom any hospital uncover make any climb actor armed me"
            "asure need above hundred")
        sk = mnemonic.to_private_key(mn)
        pk = mnemonic.to_public_key(mn)
        fee = 10
        first_round = 322575
        last_round = 323576
        gh = "SGO1GKSzyE7IEPItTxCByw9x8FmnrCDexi9/cOUJOiI="
        index = 1
        target = "BH55E5RMBD4GYWXGX5W5PJ5JAHPGM5OXKDQH5DC4O2MGI7NW4H6VOE4CP4"
        sp = transaction.SuggestedParams(fee, first_round, last_round, gh)
        txn = transaction.AssetFreezeTxn(
            pk, sp, index=index, target=target, new_freeze_state=True)
        signed_txn = txn.sign(sk)
        golden = (
            "gqNzaWfEQAhru5V2Xvr19s4pGnI0aslqwY4lA2skzpYtDTAN9DKSH5+qsfQQhm4oq"
            "+9VHVj7e1rQC49S28vQZmzDTVnYDQGjdHhuiaRhZnJ6w6RmYWRkxCAJ+9J2LAj4bF"
            "rmv23Xp6kB3mZ111Dgfoxcdphkfbbh/aRmYWlkAaNmZWXNCRqiZnbOAATsD6JnaMQ"
            "gSGO1GKSzyE7IEPItTxCByw9x8FmnrCDexi9/cOUJOiKibHbOAATv+KNzbmTEIAn7"
            "0nYsCPhsWua/bdenqQHeZnXXUOB+jFx2mGR9tuH9pHR5cGWkYWZyeg==")
        self.assertEqual(golden, encoding.msgpack_encode(signed_txn))

    def test_serialize_asset_transfer(self):
        mn = (
            "awful drop leaf tennis indoor begin mandate discover uncle seven "
            "only coil atom any hospital uncover make any climb actor armed me"
            "asure need above hundred")
        sk = mnemonic.to_private_key(mn)
        pk = mnemonic.to_public_key(mn)
        fee = 10
        first_round = 322575
        last_round = 323576
        gh = "SGO1GKSzyE7IEPItTxCByw9x8FmnrCDexi9/cOUJOiI="
        index = 1
        amount = 1
        to = "BH55E5RMBD4GYWXGX5W5PJ5JAHPGM5OXKDQH5DC4O2MGI7NW4H6VOE4CP4"
        close = "BH55E5RMBD4GYWXGX5W5PJ5JAHPGM5OXKDQH5DC4O2MGI7NW4H6VOE4CP4"
        sp = transaction.SuggestedParams(fee, first_round, last_round, gh)
        txn = transaction.AssetTransferTxn(
            pk, sp, to, amount, index, close)
        signed_txn = txn.sign(sk)
        golden = (
            "gqNzaWfEQNkEs3WdfFq6IQKJdF1n0/hbV9waLsvojy9pM1T4fvwfMNdjGQDy+Lees"
            "uQUfQVTneJD4VfMP7zKx4OUlItbrwSjdHhuiqRhYW10AaZhY2xvc2XEIAn70nYsCP"
            "hsWua/bdenqQHeZnXXUOB+jFx2mGR9tuH9pGFyY3bEIAn70nYsCPhsWua/bdenqQH"
            "eZnXXUOB+jFx2mGR9tuH9o2ZlZc0KvqJmds4ABOwPomdoxCBIY7UYpLPITsgQ8i1P"
            "EIHLD3HwWaesIN7GL39w5Qk6IqJsds4ABO/4o3NuZMQgCfvSdiwI+Gxa5r9t16epA"
            "d5mdddQ4H6MXHaYZH224f2kdHlwZaVheGZlcqR4YWlkAQ==")
        self.assertEqual(golden, encoding.msgpack_encode(signed_txn))

    def test_serialize_asset_accept(self):
        mn = (
            "awful drop leaf tennis indoor begin mandate discover uncle seven "
            "only coil atom any hospital uncover make any climb actor armed me"
            "asure need above hundred")
        sk = mnemonic.to_private_key(mn)
        pk = mnemonic.to_public_key(mn)
        fee = 10
        first_round = 322575
        last_round = 323575
        gh = "SGO1GKSzyE7IEPItTxCByw9x8FmnrCDexi9/cOUJOiI="
        index = 1
        amount = 0
        to = "BH55E5RMBD4GYWXGX5W5PJ5JAHPGM5OXKDQH5DC4O2MGI7NW4H6VOE4CP4"
        sp = transaction.SuggestedParams(fee, first_round, last_round, gh)
        txn = transaction.AssetTransferTxn(
            pk, sp, to, amount, index)
        signed_txn = txn.sign(sk)
        golden = (
            "gqNzaWfEQJ7q2rOT8Sb/wB0F87ld+1zMprxVlYqbUbe+oz0WM63FctIi+K9eYFSqT"
            "26XBZ4Rr3+VTJpBE+JLKs8nctl9hgijdHhuiKRhcmN2xCAJ+9J2LAj4bFrmv23Xp6"
            "kB3mZ111Dgfoxcdphkfbbh/aNmZWXNCOiiZnbOAATsD6JnaMQgSGO1GKSzyE7IEPI"
            "tTxCByw9x8FmnrCDexi9/cOUJOiKibHbOAATv96NzbmTEIAn70nYsCPhsWua/bden"
            "qQHeZnXXUOB+jFx2mGR9tuH9pHR5cGWlYXhmZXKkeGFpZAE=")
        self.assertEqual(golden, encoding.msgpack_encode(signed_txn))

    def test_serialize_asset_revoke(self):
        mn = (
            "awful drop leaf tennis indoor begin mandate discover uncle seven "
            "only coil atom any hospital uncover make any climb actor armed me"
            "asure need above hundred")
        sk = mnemonic.to_private_key(mn)
        pk = mnemonic.to_public_key(mn)
        fee = 10
        first_round = 322575
        last_round = 323575
        gh = "SGO1GKSzyE7IEPItTxCByw9x8FmnrCDexi9/cOUJOiI="
        index = 1
        amount = 1
        to = "BH55E5RMBD4GYWXGX5W5PJ5JAHPGM5OXKDQH5DC4O2MGI7NW4H6VOE4CP4"
        sp = transaction.SuggestedParams(fee, first_round, last_round, gh)
        txn = transaction.AssetTransferTxn(
            pk, sp, to, amount, index, revocation_target=to)
        signed_txn = txn.sign(sk)
        golden = (
            "gqNzaWfEQHsgfEAmEHUxLLLR9s+Y/yq5WeoGo/jAArCbany+7ZYwExMySzAhmV7M7"
            "S8+LBtJalB4EhzEUMKmt3kNKk6+vAWjdHhuiqRhYW10AaRhcmN2xCAJ+9J2LAj4bF"
            "rmv23Xp6kB3mZ111Dgfoxcdphkfbbh/aRhc25kxCAJ+9J2LAj4bFrmv23Xp6kB3mZ"
            "111Dgfoxcdphkfbbh/aNmZWXNCqqiZnbOAATsD6JnaMQgSGO1GKSzyE7IEPItTxCB"
            "yw9x8FmnrCDexi9/cOUJOiKibHbOAATv96NzbmTEIAn70nYsCPhsWua/bdenqQHeZ"
            "nXXUOB+jFx2mGR9tuH9pHR5cGWlYXhmZXKkeGFpZAE=")
        self.assertEqual(golden, encoding.msgpack_encode(signed_txn))

    def test_group_id(self):
        address = "UPYAFLHSIPMJOHVXU2MPLQ46GXJKSDCEMZ6RLCQ7GWB5PRDKJUWKKXECXI"
        fromAddress, toAddress = address, address
        fee = 1000
        amount = 2000
        genesisID = "devnet-v1.0"
        genesisHash = "sC3P7e2SdbqKJK0tbiCdK9tdSpbe6XeCGKdoNzmlj0E="

        firstRound1 = 710399
        note1 = base64.b64decode("wRKw5cJ0CMo=")

        sp = transaction.SuggestedParams(
            fee, firstRound1, firstRound1+1000, genesisHash, genesisID,
            flat_fee=True)
        tx1 = transaction.PaymentTxn(
            fromAddress, sp, toAddress, amount,
            note=note1)

        firstRound2 = 710515
        note2 = base64.b64decode("dBlHI6BdrIg=")

        sp.first = firstRound2
        sp.last = firstRound2 + 1000
        tx2 = transaction.PaymentTxn(
            fromAddress, sp, toAddress, amount,
            note=note2)

        # goal clerk send dumps unsigned transaction as signed with empty
        # signature in order to save tx type
        stx1 = transaction.SignedTransaction(tx1, None)
        stx2 = transaction.SignedTransaction(tx2, None)

        goldenTx1 = (
            "gaN0eG6Ko2FtdM0H0KNmZWXNA+iiZnbOAArW/6NnZW6rZGV2bmV0LXYxLjCiZ2jEI"
            "LAtz+3tknW6iiStLW4gnSvbXUqW3ul3ghinaDc5pY9Bomx2zgAK2uekbm90ZcQIwR"
            "Kw5cJ0CMqjcmN2xCCj8AKs8kPYlx63ppj1w5410qkMRGZ9FYofNYPXxGpNLKNzbmT"
            "EIKPwAqzyQ9iXHremmPXDnjXSqQxEZn0Vih81g9fEak0spHR5cGWjcGF5"
        )
        goldenTx2 = (
            "gaN0eG6Ko2FtdM0H0KNmZWXNA+iiZnbOAArXc6NnZW6rZGV2bmV0LXYxLjCiZ2jEI"
            "LAtz+3tknW6iiStLW4gnSvbXUqW3ul3ghinaDc5pY9Bomx2zgAK21ukbm90ZcQIdB"
            "lHI6BdrIijcmN2xCCj8AKs8kPYlx63ppj1w5410qkMRGZ9FYofNYPXxGpNLKNzbmT"
            "EIKPwAqzyQ9iXHremmPXDnjXSqQxEZn0Vih81g9fEak0spHR5cGWjcGF5"
        )

        self.assertEqual(goldenTx1, encoding.msgpack_encode(stx1))
        self.assertEqual(goldenTx2, encoding.msgpack_encode(stx2))

        # preserve original tx{1,2} objects
        tx1 = copy.deepcopy(tx1)
        tx2 = copy.deepcopy(tx2)

        gid = transaction.calculate_group_id([tx1, tx2])
        stx1.transaction.group = gid
        stx2.transaction.group = gid

        # goal clerk group sets Group to every transaction and concatenate
        # them in output file
        # simulating that behavior here
        txg = base64.b64encode(
            base64.b64decode(encoding.msgpack_encode(stx1)) +
            base64.b64decode(encoding.msgpack_encode(stx2))
        ).decode()

        goldenTxg = (
            "gaN0eG6Lo2FtdM0H0KNmZWXNA+iiZnbOAArW/6NnZW6rZGV2bmV0LXYxLjCiZ2jEI"
            "LAtz+3tknW6iiStLW4gnSvbXUqW3ul3ghinaDc5pY9Bo2dycMQgLiQ9OBup9H/bZL"
            "SfQUH2S6iHUM6FQ3PLuv9FNKyt09SibHbOAAra56Rub3RlxAjBErDlwnQIyqNyY3b"
            "EIKPwAqzyQ9iXHremmPXDnjXSqQxEZn0Vih81g9fEak0so3NuZMQgo/ACrPJD2Jce"
            "t6aY9cOeNdKpDERmfRWKHzWD18RqTSykdHlwZaNwYXmBo3R4boujYW10zQfQo2ZlZ"
            "c0D6KJmds4ACtdzo2dlbqtkZXZuZXQtdjEuMKJnaMQgsC3P7e2SdbqKJK0tbiCdK9"
            "tdSpbe6XeCGKdoNzmlj0GjZ3JwxCAuJD04G6n0f9tktJ9BQfZLqIdQzoVDc8u6/0U"
            "0rK3T1KJsds4ACttbpG5vdGXECHQZRyOgXayIo3JjdsQgo/ACrPJD2Jcet6aY9cOe"
            "NdKpDERmfRWKHzWD18RqTSyjc25kxCCj8AKs8kPYlx63ppj1w5410qkMRGZ9FYofN"
            "YPXxGpNLKR0eXBlo3BheQ=="
        )

        self.assertEqual(goldenTxg, txg)

        # repeat test above for assign_group_id
        txa1 = copy.deepcopy(tx1)
        txa2 = copy.deepcopy(tx2)

        txns = transaction.assign_group_id([txa1, txa2])
        self.assertEqual(len(txns), 2)
        stx1 = transaction.SignedTransaction(txns[0], None)
        stx2 = transaction.SignedTransaction(txns[1], None)

        # goal clerk group sets Group to every transaction and concatenate
        # them in output file
        # simulating that behavior here
        txg = base64.b64encode(
            base64.b64decode(encoding.msgpack_encode(stx1)) +
            base64.b64decode(encoding.msgpack_encode(stx2))
        ).decode()

        self.assertEqual(goldenTxg, txg)

        # check filtering
        txns = transaction.assign_group_id([tx1, tx2], address=fromAddress)
        self.assertEqual(len(txns), 2)
        self.assertEqual(stx1.transaction.group, txns[0].group)

        txns = transaction.assign_group_id([tx1, tx2], address="NONEXISTENT")
        self.assertEqual(len(txns), 0)


class TestMnemonic(unittest.TestCase):
    def test_mnemonic_private_key(self):
        priv_key, _ = account.generate_account()
        mn = mnemonic.from_private_key(priv_key)
        self.assertEqual(len(mn.split(" ")), constants.mnemonic_len)
        self.assertEqual(priv_key, mnemonic.to_private_key(mn))

    def test_zero_mnemonic(self):
        zero_bytes = bytes([0, 0, 0, 0, 0, 0, 0, 0, 0, 0, 0, 0, 0, 0, 0, 0,
                            0, 0, 0, 0, 0, 0, 0, 0, 0, 0, 0, 0, 0, 0, 0, 0])
        expected_mnemonic = (
            "abandon abandon abandon abandon abandon abandon abandon abandon "
            "abandon abandon abandon abandon abandon abandon abandon abandon "
            "abandon abandon abandon abandon abandon abandon abandon abandon "
            "invest")
        result = mnemonic._from_key(zero_bytes)
        self.assertEqual(expected_mnemonic, result)
        result = mnemonic._to_key(result)
        self.assertEqual(zero_bytes, result)

    def test_wrong_checksum(self):
        mn = (
            "abandon abandon abandon abandon abandon abandon abandon abandon "
            "abandon abandon abandon abandon abandon abandon abandon abandon "
            "abandon abandon abandon abandon abandon abandon abandon abandon "
            "abandon")
        self.assertRaises(error.WrongChecksumError, mnemonic._to_key, mn)

    def test_word_not_in_list(self):
        mn = (
            "abandon abandon abandon abandon abandon abandon abandon abandon "
            "abandon abandon abandon abandon abandon abandon abandon abandon "
            "abandon abandon abandon venues abandon abandon abandon abandon "
            "invest")
        self.assertRaises(ValueError, mnemonic._to_key, mn)

    def test_wordlist(self):
        result = mnemonic._checksum(bytes(wordlist.word_list_raw(), "utf-8"))
        self.assertEqual(result, "venue")

    def test_mnemonic_wrong_len(self):
        mn = "abandon abandon abandon"
        self.assertRaises(error.WrongMnemonicLengthError, mnemonic._to_key, mn)

    def test_bytes_wrong_len(self):
        key = bytes([0, 0, 0, 0, 0, 0, 0, 0, 0, 0, 0, 0, 0, 0, 0, 0,
                     0, 0, 0, 0, 0, 0, 0, 0, 0, 0, 0, 0, 0, 0, 0])
        self.assertRaises(error.WrongKeyBytesLengthError,
                          mnemonic._from_key, key)

    def test_key_wrong_len(self):
        address = "WRONG_LENGTH_TOO_SHORT"
        self.assertRaises(error.WrongKeyLengthError,
                          encoding.decode_address, address)


class TestAddress(unittest.TestCase):
    def test_is_valid(self):
        valid = "MO2H6ZU47Q36GJ6GVHUKGEBEQINN7ZWVACMWZQGIYUOE3RBSRVYHV4ACJI"
        self.assertTrue(encoding.is_valid_address(valid))
        invalid = "MO2H6ZU47Q36GJ6GVHUKGEBEQINN7ZWVACMWZQGIYUOE3RBSRVYHV4ACJG"
        self.assertFalse(encoding.is_valid_address(invalid))

    def test_encode_decode(self):
        sk, pk = account.generate_account()
        self.assertEqual(pk, encoding.encode_address(
                         encoding.decode_address(pk)))
        self.assertEqual(pk, account.address_from_private_key(sk))


class TestMultisig(unittest.TestCase):
    def test_merge(self):
        msig = transaction.Multisig(1, 2, [
            "DN7MBMCL5JQ3PFUQS7TMX5AH4EEKOBJVDUF4TCV6WERATKFLQF4MQUPZTA",
            "BFRTECKTOOE7A5LHCF3TTEOH2A7BW46IYT2SX5VP6ANKEXHZYJY77SJTVM",
            "47YPQTIGQEO7T4Y4RWDYWEKV6RTR2UNBQXBABEEGM72ESWDQNCQ52OPASU"
        ])
        mn = (
            "auction inquiry lava second expand liberty glass involve ginger i"
            "llness length room item discover ahead table doctor term tackle c"
            "ement bonus profit right above catch")

        sk = mnemonic.to_private_key(mn)
        sender = "RWJLJCMQAFZ2ATP2INM2GZTKNL6OULCCUBO5TQPXH3V2KR4AG7U5UA5JNM"
        rcv = "PNWOET7LLOWMBMLE4KOCELCX6X3D3Q4H2Q4QJASYIEOF7YIPPQBG3YQ5YI"
        gh = "/rNsORAUOQDD2lVCyhg2sA/S+BlZElfNI/YEL5jINp0="
        close = "IDUTJEUIEVSMXTU4LGTJWZ2UE2E6TIODUKU6UW3FU3UKIQQ77RLUBBBFLA"

        sp = transaction.SuggestedParams(0, 62229, 63229, gh, "devnet-v38.0")
        txn = transaction.PaymentTxn(
            sender, sp, rcv, 1000, note=base64.b64decode("RSYiABhShvs="),
            close_remainder_to=close)

        mtx = transaction.MultisigTransaction(txn, msig)
        mtx.sign(sk)
        golden = (
            "gqRtc2lng6ZzdWJzaWeTgqJwa8QgG37AsEvqYbeWkJfmy/QH4QinBTUdC8mKvrEiC"
            "airgXihc8RAuLAFE0oma0skOoAmOzEwfPuLYpEWl4LINtsiLrUqWQkDxh4WHb29//"
            "YCpj4MFbiSgD2jKYt0XKRD86zKCF4RDYGicGvEIAljMglTc4nwdWcRdzmRx9A+G3P"
            "IxPUr9q/wGqJc+cJxgaJwa8Qg5/D4TQaBHfnzHI2HixFV9GcdUaGFwgCQhmf0SVhw"
            "aKGjdGhyAqF2AaN0eG6Lo2FtdM0D6KVjbG9zZcQgQOk0koglZMvOnFmmm2dUJonpo"
            "cOiqepbZabopEIf/FejZmVlzQPoomZ2zfMVo2dlbqxkZXZuZXQtdjM4LjCiZ2jEIP"
            "6zbDkQFDkAw9pVQsoYNrAP0vgZWRJXzSP2BC+YyDadomx2zfb9pG5vdGXECEUmIgA"
            "YUob7o3JjdsQge2ziT+tbrMCxZOKcIixX9fY9w4fUOQSCWEEcX+EPfAKjc25kxCCN"
            "krSJkAFzoE36Q1mjZmpq/OosQqBd2cH3PuulR4A36aR0eXBlo3BheQ==")
        self.assertEqual(golden, encoding.msgpack_encode(mtx))

        mtx_2 = transaction.MultisigTransaction(txn,
                                                msig.get_multisig_account())
        mn2 = (
            "since during average anxiety protect cherry club long lawsuit loa"
            "n expand embark forum theory winter park twenty ball kangaroo cra"
            "m burst board host ability left")
        sk2 = mnemonic.to_private_key(mn2)
        mtx_2.sign(sk2)

        mtx_final = transaction.MultisigTransaction.merge([mtx, mtx_2])

        golden2 = (
            "gqRtc2lng6ZzdWJzaWeTgqJwa8QgG37AsEvqYbeWkJfmy/QH4QinBTUdC8mKvrEiC"
            "airgXihc8RAuLAFE0oma0skOoAmOzEwfPuLYpEWl4LINtsiLrUqWQkDxh4WHb29//"
            "YCpj4MFbiSgD2jKYt0XKRD86zKCF4RDYKicGvEIAljMglTc4nwdWcRdzmRx9A+G3P"
            "IxPUr9q/wGqJc+cJxoXPEQBAhuyRjsOrnHp3s/xI+iMKiL7QPsh8iJZ22YOJJP0aF"
            "UwedMr+a6wfdBXk1OefyrAN1wqJ9rq6O+DrWV1fH0ASBonBrxCDn8PhNBoEd+fMcj"
            "YeLEVX0Zx1RoYXCAJCGZ/RJWHBooaN0aHICoXYBo3R4boujYW10zQPopWNsb3NlxC"
            "BA6TSSiCVky86cWaabZ1Qmiemhw6Kp6ltlpuikQh/8V6NmZWXNA+iiZnbN8xWjZ2V"
            "urGRldm5ldC12MzguMKJnaMQg/rNsORAUOQDD2lVCyhg2sA/S+BlZElfNI/YEL5jI"
            "Np2ibHbN9v2kbm90ZcQIRSYiABhShvujcmN2xCB7bOJP61uswLFk4pwiLFf19j3Dh"
            "9Q5BIJYQRxf4Q98AqNzbmTEII2StImQAXOgTfpDWaNmamr86ixCoF3Zwfc+66VHgD"
            "fppHR5cGWjcGF5")
        self.assertEqual(golden2, encoding.msgpack_encode(mtx_final))

    def test_sign(self):
        msig = transaction.Multisig(1, 2, [
            "DN7MBMCL5JQ3PFUQS7TMX5AH4EEKOBJVDUF4TCV6WERATKFLQF4MQUPZTA",
            "BFRTECKTOOE7A5LHCF3TTEOH2A7BW46IYT2SX5VP6ANKEXHZYJY77SJTVM",
            "47YPQTIGQEO7T4Y4RWDYWEKV6RTR2UNBQXBABEEGM72ESWDQNCQ52OPASU"
        ])
        mn = (
            "advice pudding treat near rule blouse same whisper inner electric"
            " quit surface sunny dismiss leader blood seat clown cost exist ho"
            "spital century reform able sponsor")
        sk = mnemonic.to_private_key(mn)

        rcv = "PNWOET7LLOWMBMLE4KOCELCX6X3D3Q4H2Q4QJASYIEOF7YIPPQBG3YQ5YI"
        gh = "JgsgCaCTqIaLeVhyL6XlRu3n7Rfk2FxMeK+wRSaQ7dI="
        close = "IDUTJEUIEVSMXTU4LGTJWZ2UE2E6TIODUKU6UW3FU3UKIQQ77RLUBBBFLA"
        sp = transaction.SuggestedParams(4, 12466, 13466, gh, "devnet-v33.0")
        txn = transaction.PaymentTxn(
            msig.address(), sp, rcv, 1000,
            note=base64.b64decode("X4Bl4wQ9rCo="), close_remainder_to=close)
        mtx = transaction.MultisigTransaction(txn, msig)
        mtx.sign(sk)
        golden = (
            "gqRtc2lng6ZzdWJzaWeTgaJwa8QgG37AsEvqYbeWkJfmy/QH4QinBTUdC8mKvrEiC"
            "airgXiBonBrxCAJYzIJU3OJ8HVnEXc5kcfQPhtzyMT1K/av8BqiXPnCcYKicGvEIO"
            "fw+E0GgR358xyNh4sRVfRnHVGhhcIAkIZn9ElYcGihoXPEQF6nXZ7CgInd1h7NVsp"
            "IPFZNhkPL+vGFpTNwH3Eh9gwPM8pf1EPTHfPvjf14sS7xN7mTK+wrz7Odhp4rdWBN"
            "UASjdGhyAqF2AaN0eG6Lo2FtdM0D6KVjbG9zZcQgQOk0koglZMvOnFmmm2dUJonpo"
            "cOiqepbZabopEIf/FejZmVlzQSYomZ2zTCyo2dlbqxkZXZuZXQtdjMzLjCiZ2jEIC"
            "YLIAmgk6iGi3lYci+l5Ubt5+0X5NhcTHivsEUmkO3Somx2zTSapG5vdGXECF+AZeM"
            "EPawqo3JjdsQge2ziT+tbrMCxZOKcIixX9fY9w4fUOQSCWEEcX+EPfAKjc25kxCCN"
            "krSJkAFzoE36Q1mjZmpq/OosQqBd2cH3PuulR4A36aR0eXBlo3BheQ==")
        self.assertEqual(golden, encoding.msgpack_encode(mtx))
        txid_golden = "TDIO6RJWJIVDDJZELMSX5CPJW7MUNM3QR4YAHYAKHF3W2CFRTI7A"
        self.assertEqual(txn.get_txid(), txid_golden)

    def test_msig_address(self):
        msig = transaction.Multisig(1, 2, [
            "XMHLMNAVJIMAW2RHJXLXKKK4G3J3U6VONNO3BTAQYVDC3MHTGDP3J5OCRU",
            "HTNOX33OCQI2JCOLZ2IRM3BC2WZ6JUILSLEORBPFI6W7GU5Q4ZW6LINHLA",
            "E6JSNTY4PVCY3IRZ6XEDHEO6VIHCQ5KGXCIQKFQCMB2N6HXRY4IB43VSHI"])
        golden = "UCE2U2JC4O4ZR6W763GUQCG57HQCDZEUJY4J5I6VYY4HQZUJDF7AKZO5GM"
        self.assertEqual(msig.address(), golden)

        msig2 = transaction.Multisig(1, 2, [
            "DN7MBMCL5JQ3PFUQS7TMX5AH4EEKOBJVDUF4TCV6WERATKFLQF4MQUPZTA",
            "BFRTECKTOOE7A5LHCF3TTEOH2A7BW46IYT2SX5VP6ANKEXHZYJY77SJTVM",
            "47YPQTIGQEO7T4Y4RWDYWEKV6RTR2UNBQXBABEEGM72ESWDQNCQ52OPASU"])
        golden = "RWJLJCMQAFZ2ATP2INM2GZTKNL6OULCCUBO5TQPXH3V2KR4AG7U5UA5JNM"
        self.assertEqual(msig2.address(), golden)

    def test_errors(self):

        # get random private key
        private_key_1, account_1 = account.generate_account()
        _, account_2 = account.generate_account()
        private_key_3, account_3 = account.generate_account()

        # create transaction
        gh = "JgsgCaCTqIaLeVhyL6XlRu3n7Rfk2FxMeK+wRSaQ7dI="
        sp = transaction.SuggestedParams(3, 1234, 1334, gh)
        txn = transaction.PaymentTxn(account_2, sp, account_2, 1000)

        # create multisig address with invalid version
        msig = transaction.Multisig(2, 2, [account_1, account_2])
        self.assertRaises(error.UnknownMsigVersionError, msig.validate)

        # change it to have invalid threshold
        msig.version = 1
        msig.threshold = 3
        self.assertRaises(error.InvalidThresholdError, msig.validate)

        # try to sign multisig transaction
        msig.threshold = 2
        mtx = transaction.MultisigTransaction(txn, msig)
        self.assertRaises(error.BadTxnSenderError,
                          mtx.sign, private_key_1)

        # change sender address to be correct
        txn.sender = msig.address()
        mtx = transaction.MultisigTransaction(txn, msig)

        # try to sign with incorrect private key
        self.assertRaises(error.InvalidSecretKeyError,
                          mtx.sign, private_key_3)

        # create another multisig with different address
        msig_2 = transaction.Multisig(1, 2, [account_2, account_3])

        # try to merge with different addresses
        mtx_2 = transaction.MultisigTransaction(txn, msig_2)
        self.assertRaises(error.MergeKeysMismatchError,
                          transaction.MultisigTransaction.merge,
                          [mtx, mtx_2])

        # create another multisig with same address
        msig_3 = msig_2.get_multisig_account()

        # add mismatched signatures
        msig_2.subsigs[0].signature = "sig2"
        msig_3.subsigs[0].signature = "sig3"

        # try to merge
        self.assertRaises(error.DuplicateSigMismatchError,
                          transaction.MultisigTransaction.merge,
                          [transaction.MultisigTransaction(txn, msig_2),
                           transaction.MultisigTransaction(txn, msig_3)])


class TestMsgpack(unittest.TestCase):
    def test_bid(self):
        bid = (
            "gqFigqNiaWSGo2FpZAGjYXVjxCCokNFWl9DCqHrP9trjPICAMGOaRoX/OR+M6tHWh"
            "fUBkKZiaWRkZXLEIP1rCXe2x5+exPBfU3CZwGPMY8mzwvglET+QtgfCPdCmo2N1cs"
            "8AAADN9kTOAKJpZM5JeDcCpXByaWNlzQMgo3NpZ8RAiR06J4suAixy13BKHlw4VrO"
            "RKzLT5CJr9n3YSj0Ao6byV23JHGU0yPf7u9/o4ECw4Xy9hc9pWopLW97xKXRfA6F0"
            "oWI=")
        self.assertEqual(bid, encoding.msgpack_encode(
                         encoding.msgpack_decode(bid)))

    def test_signed_txn(self):
        stxn = (
            "gqNzaWfEQGdpjnStb70k2iXzOlu+RSMgCYLe25wkUfbgRsXs7jx6rbW61ivCs6/zG"
            "s3gZAZf4L2XAQak7OjMh3lw9MTCIQijdHhuiaNhbXTOAAGGoKNmZWXNA+iiZnbNcl"
            "+jZ2Vuq25ldHdvcmstdjM4omdoxCBN/+nfiNPXLbuigk8M/TXsMUfMK7dV//xB1wk"
            "oOhNu9qJsds1yw6NyY3bEIPRUuVDPVUFC7Jk3+xDjHJfwWFDp+Wjy+Hx3cwL9ncVY"
            "o3NuZMQgGC5kQiOIPooA8mrvoHRyFtk27F/PPN08bAufGhnp0BGkdHlwZaNwYXk=")
        self.assertEqual(stxn, encoding.msgpack_encode(
                         encoding.msgpack_decode(stxn)))

    def test_payment_txn(self):
        paytxn = (
            "iaNhbXTOAAGGoKNmZWXNA+iiZnbNcq2jZ2Vuq25ldHdvcmstdjM4omdoxCBN/+nfi"
            "NPXLbuigk8M/TXsMUfMK7dV//xB1wkoOhNu9qJsds1zEaNyY3bEIAZ2cvp4J0OiBy"
            "5eAHIX/njaRko955rEdN4AUNEl4rxTo3NuZMQgGC5kQiOIPooA8mrvoHRyFtk27F/"
            "PPN08bAufGhnp0BGkdHlwZaNwYXk=")
        self.assertEqual(paytxn, encoding.msgpack_encode(
                         encoding.msgpack_decode(paytxn)))

    def test_multisig_txn(self):
        msigtxn = (
            "gqRtc2lng6ZzdWJzaWeSgqJwa8Qg1ke3gkLuR0MUN/Ku0oyiRVIm9P1QFDaiEhT5v"
            "tfLmd+hc8RAIEbfnhccjWfYQFQp/P4aJjATFdgaDDpnhyJF0tU/37CO5I5hhoCvUC"
            "RH/A/6X94Ewz9YEtk5dANEGKQW+/WyAIKicGvEIKgAZfZ4iDC+UY/P5F3tgs5rqey"
            "Yt08LT0c/D78u0V7KoXPEQCxUkQgTVC9lLpKVzcZGKesSCQcZL9UjXTzrteADicvc"
            "ca7KT3WP0crGgAfJ3a17Na5cykJzFEn7pq2SHgwD/QujdGhyAqF2AaN0eG6Jo2Ftd"
            "M0D6KNmZWXNA+iiZnbNexSjZ2Vuq25ldHdvcmstdjM4omdoxCBN/+nfiNPXLbuigk"
            "8M/TXsMUfMK7dV//xB1wkoOhNu9qJsds17eKNyY3bEIBguZEIjiD6KAPJq76B0chb"
            "ZNuxfzzzdPGwLnxoZ6dARo3NuZMQgpuIJvJzW8E4uxsQGCW0S3n1u340PbHTB2zht"
            "Xo/AiI6kdHlwZaNwYXk=")
        self.assertEqual(msigtxn, encoding.msgpack_encode(
                         encoding.msgpack_decode(msigtxn)))

    def test_keyreg_txn(self):
        keyregtxn = (
            "jKNmZWXNA+iiZnbNcoqjZ2Vuq25ldHdvcmstdjM4omdoxCBN/+nfiNPXLbuigk8M/"
            "TXsMUfMK7dV//xB1wkoOhNu9qJsds1y7qZzZWxrZXnEIBguZEIjiD6KAPJq76B0ch"
            "bZNuxfzzzdPGwLnxoZ6dARo3NuZMQgGC5kQiOIPooA8mrvoHRyFtk27F/PPN08bAu"
            "fGhnp0BGkdHlwZaZrZXlyZWendm90ZWZzdM1yiqZ2b3Rla2TNMDmndm90ZWtlecQg"
            "GC5kQiOIPooA8mrvoHRyFtk27F/PPN08bAufGhnp0BGndm90ZWxzdM1y7g==")
        self.assertEqual(keyregtxn, encoding.msgpack_encode(
                         encoding.msgpack_decode(keyregtxn)))

    def test_asset_create(self):
        golden = (
            "gqNzaWfEQEDd1OMRoQI/rzNlU4iiF50XQXmup3k5czI9hEsNqHT7K4KsfmA/0DUVk"
            "bzOwtJdRsHS8trm3Arjpy9r7AXlbAujdHhuh6RhcGFyiaJhbcQgZkFDUE80blJnTz"
            "U1ajFuZEFLM1c2U2djNEFQa2N5RmiiYW6odGVzdGNvaW6iYXWnd2Vic2l0ZaFjxCA"
            "J+9J2LAj4bFrmv23Xp6kB3mZ111Dgfoxcdphkfbbh/aFmxCAJ+9J2LAj4bFrmv23X"
            "p6kB3mZ111Dgfoxcdphkfbbh/aFtxCAJ+9J2LAj4bFrmv23Xp6kB3mZ111Dgfoxcd"
            "phkfbbh/aFyxCAJ+9J2LAj4bFrmv23Xp6kB3mZ111Dgfoxcdphkfbbh/aF0ZKJ1bq"
            "N0c3SjZmVlzQ+0omZ2zgAE7A+iZ2jEIEhjtRiks8hOyBDyLU8QgcsPcfBZp6wg3sY"
            "vf3DlCToiomx2zgAE7/ejc25kxCAJ+9J2LAj4bFrmv23Xp6kB3mZ111Dgfoxcdphk"
            "fbbh/aR0eXBlpGFjZmc=")
        self.assertEqual(golden, encoding.msgpack_encode(
                         encoding.msgpack_decode(golden)))

    def test_asset_config(self):
        assettxn = (
            "gqNzaWfEQBBkfw5n6UevuIMDo2lHyU4dS80JCCQ/vTRUcTx5m0ivX68zTKyuVRrHa"
            "TbxbRRc3YpJ4zeVEnC9Fiw3Wf4REwejdHhuiKRhcGFyhKFjxCAJ+9J2LAj4bFrmv2"
            "3Xp6kB3mZ111Dgfoxcdphkfbbh/aFmxCAJ+9J2LAj4bFrmv23Xp6kB3mZ111Dgfox"
            "cdphkfbbh/aFtxCAJ+9J2LAj4bFrmv23Xp6kB3mZ111Dgfoxcdphkfbbh/aFyxCAJ"
            "+9J2LAj4bFrmv23Xp6kB3mZ111Dgfoxcdphkfbbh/aRjYWlkzQTSo2ZlZc0NSKJmd"
            "s4ABOwPomdoxCBIY7UYpLPITsgQ8i1PEIHLD3HwWaesIN7GL39w5Qk6IqJsds4ABO"
            "/3o3NuZMQgCfvSdiwI+Gxa5r9t16epAd5mdddQ4H6MXHaYZH224f2kdHlwZaRhY2Z"
            "n")
        self.assertEqual(assettxn, encoding.msgpack_encode(
                         encoding.msgpack_decode(assettxn)))

    def test_asset_config_with_decimal(self):
        assettxn = (
            "gqNzaWfEQBBkfw5n6UevuIMDo2lHyU4dS80JCCQ/vTRUcTx5m0ivX68zTKyuVRrHa"
            "TbxbRRc3YpJ4zeVEnC9Fiw3Wf4REwejdHhuiKRhcGFyhaFjxCAJ+9J2LAj4bFrmv2"
            "3Xp6kB3mZ111Dgfoxcdphkfbbh/aJkYwyhZsQgCfvSdiwI+Gxa5r9t16epAd5mddd"
            "Q4H6MXHaYZH224f2hbcQgCfvSdiwI+Gxa5r9t16epAd5mdddQ4H6MXHaYZH224f2h"
            "csQgCfvSdiwI+Gxa5r9t16epAd5mdddQ4H6MXHaYZH224f2kY2FpZM0E0qNmZWXND"
            "UiiZnbOAATsD6JnaMQgSGO1GKSzyE7IEPItTxCByw9x8FmnrCDexi9/cOUJOiKibH"
            "bOAATv96NzbmTEIAn70nYsCPhsWua/bdenqQHeZnXXUOB+jFx2mGR9tuH9pHR5cGW"
            "kYWNmZw==")
        self.assertEqual(assettxn, encoding.msgpack_encode(
                         encoding.msgpack_decode(assettxn)))

    def test_asset_destroy(self):
        assettxn = (
            "gqNzaWfEQBSP7HtzD/Lvn4aVvaNpeR4T93dQgo4LvywEwcZgDEoc/WVl3aKsZGcZk"
            "cRFoiWk8AidhfOZzZYutckkccB8RgGjdHhuh6RjYWlkAaNmZWXNB1iiZnbOAATsD6"
            "JnaMQgSGO1GKSzyE7IEPItTxCByw9x8FmnrCDexi9/cOUJOiKibHbOAATv96NzbmT"
            "EIAn70nYsCPhsWua/bdenqQHeZnXXUOB+jFx2mGR9tuH9pHR5cGWkYWNmZw==")
        self.assertEqual(assettxn, encoding.msgpack_encode(
                         encoding.msgpack_decode(assettxn)))

    def test_asset_freeze(self):
        assettxn = (
            "gqNzaWfEQAhru5V2Xvr19s4pGnI0aslqwY4lA2skzpYtDTAN9DKSH5+qsfQQhm4oq"
            "+9VHVj7e1rQC49S28vQZmzDTVnYDQGjdHhuiaRhZnJ6w6RmYWRkxCAJ+9J2LAj4bF"
            "rmv23Xp6kB3mZ111Dgfoxcdphkfbbh/aRmYWlkAaNmZWXNCRqiZnbOAATsD6JnaMQ"
            "gSGO1GKSzyE7IEPItTxCByw9x8FmnrCDexi9/cOUJOiKibHbOAATv+KNzbmTEIAn7"
            "0nYsCPhsWua/bdenqQHeZnXXUOB+jFx2mGR9tuH9pHR5cGWkYWZyeg==")
        self.assertEqual(assettxn, encoding.msgpack_encode(
                         encoding.msgpack_decode(assettxn)))

    def test_asset_transfer(self):
        assettxn = (
            "gqNzaWfEQNkEs3WdfFq6IQKJdF1n0/hbV9waLsvojy9pM1T4fvwfMNdjGQDy+Lees"
            "uQUfQVTneJD4VfMP7zKx4OUlItbrwSjdHhuiqRhYW10AaZhY2xvc2XEIAn70nYsCP"
            "hsWua/bdenqQHeZnXXUOB+jFx2mGR9tuH9pGFyY3bEIAn70nYsCPhsWua/bdenqQH"
            "eZnXXUOB+jFx2mGR9tuH9o2ZlZc0KvqJmds4ABOwPomdoxCBIY7UYpLPITsgQ8i1P"
            "EIHLD3HwWaesIN7GL39w5Qk6IqJsds4ABO/4o3NuZMQgCfvSdiwI+Gxa5r9t16epA"
            "d5mdddQ4H6MXHaYZH224f2kdHlwZaVheGZlcqR4YWlkAQ==")
        self.assertEqual(assettxn, encoding.msgpack_encode(
                         encoding.msgpack_decode(assettxn)))

    def test_asset_accept(self):
        assettxn = (
            "gqNzaWfEQJ7q2rOT8Sb/wB0F87ld+1zMprxVlYqbUbe+oz0WM63FctIi+K9eYFSqT"
            "26XBZ4Rr3+VTJpBE+JLKs8nctl9hgijdHhuiKRhcmN2xCAJ+9J2LAj4bFrmv23Xp6"
            "kB3mZ111Dgfoxcdphkfbbh/aNmZWXNCOiiZnbOAATsD6JnaMQgSGO1GKSzyE7IEPI"
            "tTxCByw9x8FmnrCDexi9/cOUJOiKibHbOAATv96NzbmTEIAn70nYsCPhsWua/bden"
            "qQHeZnXXUOB+jFx2mGR9tuH9pHR5cGWlYXhmZXKkeGFpZAE=")
        self.assertEqual(assettxn, encoding.msgpack_encode(
                         encoding.msgpack_decode(assettxn)))

    def test_asset_revoke(self):
        assettxn = (
            "gqNzaWfEQHsgfEAmEHUxLLLR9s+Y/yq5WeoGo/jAArCbany+7ZYwExMySzAhmV7M7"
            "S8+LBtJalB4EhzEUMKmt3kNKk6+vAWjdHhuiqRhYW10AaRhcmN2xCAJ+9J2LAj4bF"
            "rmv23Xp6kB3mZ111Dgfoxcdphkfbbh/aRhc25kxCAJ+9J2LAj4bFrmv23Xp6kB3mZ"
            "111Dgfoxcdphkfbbh/aNmZWXNCqqiZnbOAATsD6JnaMQgSGO1GKSzyE7IEPItTxCB"
            "yw9x8FmnrCDexi9/cOUJOiKibHbOAATv96NzbmTEIAn70nYsCPhsWua/bdenqQHeZ"
            "nXXUOB+jFx2mGR9tuH9pHR5cGWlYXhmZXKkeGFpZAE=")
        self.assertEqual(assettxn, encoding.msgpack_encode(
                         encoding.msgpack_decode(assettxn)))


class TestSignBytes(unittest.TestCase):
    def test_sign(self):
        sk, pk = account.generate_account()
        message = bytes([random.randint(0, 255) for x in range(15)])
        signature = util.sign_bytes(message, sk)
        self.assertTrue(util.verify_bytes(message, signature, pk))

    def test_verify_negative(self):
        sk, pk = account.generate_account()
        intarray = [random.randint(0, 255) for x in range(15)]
        message = bytes(intarray)
        signature = util.sign_bytes(message, sk)
        intarray[0] = (intarray[0]+1) % 256
        changed_message = bytes(intarray)
        self.assertFalse(util.verify_bytes(changed_message, signature, pk))


class TestLogic(unittest.TestCase):
    def test_parse_uvarint(self):
        data = b"\x01"
        value, length = logic.parse_uvarint(data)
        self.assertEqual(length, 1)
        self.assertEqual(value, 1)

        data = b"\x7b"
        value, length = logic.parse_uvarint(data)
        self.assertEqual(length, 1)
        self.assertEqual(value, 123)

        data = b"\xc8\x03"
        value, length = logic.parse_uvarint(data)
        self.assertEqual(length, 2)
        self.assertEqual(value, 456)

    def test_parse_intcblock(self):
        data = b"\x20\x05\x00\x01\xc8\x03\x7b\x02"
        size = logic.check_int_const_block(data, 0)
        self.assertEqual(size, len(data))

    def test_parse_bytecblock(self):
        data = (
            b"\x26\x02\x0d\x31\x32\x33\x34\x35\x36\x37\x38\x39\x30\x31"
            b"\x32\x33\x02\x01\x02")
        size = logic.check_byte_const_block(data, 0)
        self.assertEqual(size, len(data))

    def test_check_program(self):
        program = b"\x01\x20\x01\x01\x22"  # int 1
        self.assertTrue(logic.check_program(program, None))

        self.assertTrue(logic.check_program(program, ['a' * 10]))

        # too long arg
        with self.assertRaises(error.InvalidProgram):
            logic.check_program(program, ['a' * 1000])

        program += b"\x22" * 10
        self.assertTrue(logic.check_program(program, None))

        # too long program
        program += b"\x22" * 1000
        with self.assertRaises(error.InvalidProgram):
            logic.check_program(program, [])

        # invalid opcode
        program = b"\x01\x20\x01\x01\x81"
        with self.assertRaises(error.InvalidProgram):
            logic.check_program(program, [])

        # check single keccak256 and 10x keccak256 work
        program = b"\x01\x26\x01\x01\x01\x01\x28\x02"  # byte 0x01 + keccak256
        self.assertTrue(logic.check_program(program, []))

        program += b"\x02" * 10
        self.assertTrue(logic.check_program(program, None))

        # check 800x keccak256 fail
        program += b"\x02" * 800
        with self.assertRaises(error.InvalidProgram):
            logic.check_program(program, [])


class TestLogicSig(unittest.TestCase):
    def test_basic(self):
        with self.assertRaises(error.InvalidProgram):
            lsig = transaction.LogicSig(None)

        with self.assertRaises(error.InvalidProgram):
            lsig = transaction.LogicSig(b"")

        program = b"\x01\x20\x01\x01\x22"  # int 1
        program_hash = (
            "6Z3C3LDVWGMX23BMSYMANACQOSINPFIRF77H7N3AWJZYV6OH6GWTJKVMXY")
        public_key = encoding.decode_address(program_hash)

        lsig = transaction.LogicSig(program)
        self.assertEqual(lsig.logic, program)
        self.assertEqual(lsig.args, None)
        self.assertEqual(lsig.sig, None)
        self.assertEqual(lsig.msig, None)
        verifed = lsig.verify(public_key)
        self.assertTrue(verifed)
        self.assertEqual(lsig.address(), program_hash)

        args = [
            b"\x01\x02\x03",
            b"\x04\x05\x06",
        ]
        lsig = transaction.LogicSig(program, args)
        self.assertEqual(lsig.logic, program)
        self.assertEqual(lsig.args, args)
        self.assertEqual(lsig.sig, None)
        self.assertEqual(lsig.msig, None)
        verifed = lsig.verify(public_key)
        self.assertTrue(verifed)

        # check serialization
        encoded = encoding.msgpack_encode(lsig)
        decoded = encoding.msgpack_decode(encoded)
        self.assertEqual(decoded, lsig)
        verifed = lsig.verify(public_key)
        self.assertTrue(verifed)

        # check signature verification on modified program
        program = b"\x01\x20\x01\x03\x22"
        lsig = transaction.LogicSig(program)
        self.assertEqual(lsig.logic, program)
        verifed = lsig.verify(public_key)
        self.assertFalse(verifed)
        self.assertNotEqual(lsig.address(), program_hash)

        # check invalid program fails
        program = b"\x00\x20\x01\x03\x22"
        lsig = transaction.LogicSig(program)
        verifed = lsig.verify(public_key)
        self.assertFalse(verifed)

    def test_signature(self):
        private_key, address = account.generate_account()
        public_key = encoding.decode_address(address)
        program = b"\x01\x20\x01\x01\x22"  # int 1
        lsig = transaction.LogicSig(program)
        lsig.sign(private_key)
        self.assertEqual(lsig.logic, program)
        self.assertEqual(lsig.args, None)
        self.assertEqual(lsig.msig, None)
        self.assertNotEqual(lsig.sig, None)

        verifed = lsig.verify(public_key)
        self.assertTrue(verifed)

        # check serialization
        encoded = encoding.msgpack_encode(lsig)
        decoded = encoding.msgpack_decode(encoded)
        self.assertEqual(decoded, lsig)
        verifed = lsig.verify(public_key)
        self.assertTrue(verifed)

    def test_multisig(self):
        private_key, _ = account.generate_account()
        private_key_1, account_1 = account.generate_account()
        private_key_2, account_2 = account.generate_account()

        # create multisig address with invalid version
        msig = transaction.Multisig(1, 2, [account_1, account_2])
        program = b"\x01\x20\x01\x01\x22"  # int 1
        lsig = transaction.LogicSig(program)
        lsig.sign(private_key_1, msig)
        self.assertEqual(lsig.logic, program)
        self.assertEqual(lsig.args, None)
        self.assertEqual(lsig.sig, None)
        self.assertNotEqual(lsig.msig, None)

        sender_addr = msig.address()
        public_key = encoding.decode_address(sender_addr)
        verifed = lsig.verify(public_key)
        self.assertFalse(verifed)       # not enough signatures

        with self.assertRaises(error.InvalidSecretKeyError):
            lsig.append_to_multisig(private_key)

        lsig.append_to_multisig(private_key_2)
        verifed = lsig.verify(public_key)
        self.assertTrue(verifed)

        # combine sig and multisig, ensure it fails
        lsigf = transaction.LogicSig(program)
        lsigf.sign(private_key)
        lsig.sig = lsigf.sig
        verifed = lsig.verify(public_key)
        self.assertFalse(verifed)

        # remove, ensure it still works
        lsig.sig = None
        verifed = lsig.verify(public_key)
        self.assertTrue(verifed)

        # check serialization
        encoded = encoding.msgpack_encode(lsig)
        decoded = encoding.msgpack_decode(encoded)
        self.assertEqual(decoded, lsig)
        verifed = lsig.verify(public_key)
        self.assertTrue(verifed)

    def test_transaction(self):
        fromAddress = (
            "47YPQTIGQEO7T4Y4RWDYWEKV6RTR2UNBQXBABEEGM72ESWDQNCQ52OPASU")
        toAddress = (
            "PNWOET7LLOWMBMLE4KOCELCX6X3D3Q4H2Q4QJASYIEOF7YIPPQBG3YQ5YI")
        mn = (
            "advice pudding treat near rule blouse same whisper inner electric"
            " quit surface sunny dismiss leader blood seat clown cost exist ho"
            "spital century reform able sponsor")
        fee = 1000
        amount = 2000
        firstRound = 2063137
        genesisID = "devnet-v1.0"

        genesisHash = "sC3P7e2SdbqKJK0tbiCdK9tdSpbe6XeCGKdoNzmlj0E="
        note = base64.b64decode("8xMCTuLQ810=")

        sp = transaction.SuggestedParams(
            fee, firstRound, firstRound+1000, genesisHash, genesisID,
            flat_fee=True)
        tx = transaction.PaymentTxn(
            fromAddress, sp, toAddress, amount,
            note=note
        )

        golden = (
            "gqRsc2lng6NhcmeSxAMxMjPEAzQ1NqFsxAUBIAEBIqNzaWfEQE6HXaI5K0lcq50o/"
            "y3bWOYsyw9TLi/oorZB4xaNdn1Z14351u2f6JTON478fl+JhIP4HNRRAIh/I8EWXB"
            "PpJQ2jdHhuiqNhbXTNB9CjZmVlzQPoomZ2zgAfeyGjZ2Vuq2Rldm5ldC12MS4womd"
            "oxCCwLc/t7ZJ1uookrS1uIJ0r211Klt7pd4IYp2g3OaWPQaJsds4AH38JpG5vdGXE"
            "CPMTAk7i0PNdo3JjdsQge2ziT+tbrMCxZOKcIixX9fY9w4fUOQSCWEEcX+EPfAKjc"
            "25kxCDn8PhNBoEd+fMcjYeLEVX0Zx1RoYXCAJCGZ/RJWHBooaR0eXBlo3BheQ=="
        )

        program = b"\x01\x20\x01\x01\x22"  # int 1
        args = [
            b"123",
            b"456"
        ]
        sk = mnemonic.to_private_key(mn)
        lsig = transaction.LogicSig(program, args)
        lsig.sign(sk)
        lstx = transaction.LogicSigTransaction(tx, lsig)
        verifed = lstx.verify()
        self.assertTrue(verifed)

        golden_decoded = encoding.msgpack_decode(golden)
        self.assertEqual(lstx, golden_decoded)


class TestTemplate(unittest.TestCase):
    def test_split(self):
        addr1 = "WO3QIJ6T4DZHBX5PWJH26JLHFSRT7W7M2DJOULPXDTUS6TUX7ZRIO4KDFY"
        addr2 = "W6UUUSEAOGLBHT7VFT4H2SDATKKSG6ZBUIJXTZMSLW36YS44FRP5NVAU7U"
        addr3 = "XCIBIN7RT4ZXGBMVAMU3QS6L5EKB7XGROC5EPCNHHYXUIBAA5Q6C5Y7NEU"
        s = template.Split(addr1, addr2, addr3, 30,
                           100, 123456, 10000, 5000000)
        golden = (
            "ASAIAcCWsQICAMDEB2QekE4mAyCztwQn0+DycN+vsk+vJWcsoz/b7NDS6i33HOkvT"
            "pf+YiC3qUpIgHGWE8/1LPh9SGCalSN7IaITeeWSXbfsS5wsXyC4kBQ38Z8zcwWVAy"
            "m4S8vpFB/c0XC6R4mnPi9EBADsPDEQIhIxASMMEDIEJBJAABkxCSgSMQcyAxIQMQg"
            "lEhAxAiEEDRAiQAAuMwAAMwEAEjEJMgMSEDMABykSEDMBByoSEDMACCEFCzMBCCEG"
            "CxIQMwAIIQcPEBA=")
        golden_addr = (
            "HDY7A4VHBWQWQZJBEMASFOUZKBNGWBMJEMUXAGZ4SPIRQ6C24MJHUZKFGY")
        self.assertEqual(s.get_program(), base64.b64decode(golden))
        self.assertEqual(s.get_address(), golden_addr)
        sp = transaction.SuggestedParams(
            10000, 1, 100, "f4OxZX/x/FO5LcGBSKHWXfwtSx+j1ncoSt3SABJtkGk=")
        txns = s.get_split_funds_transaction(
            s.get_program(), 1300000, sp)
        golden_txns = base64.b64decode(
            "gqRsc2lngaFsxM4BIAgBwJaxAgIAwMQHZB6QTiYDILO3BCfT4PJw36+yT68lZyyjP"
            "9vs0NLqLfcc6S9Ol/5iILepSkiAcZYTz/Us+H1IYJqVI3shohN55ZJdt+xLnCxfIL"
            "iQFDfxnzNzBZUDKbhLy+kUH9zRcLpHiac+L0QEAOw8MRAiEjEBIwwQMgQkEkAAGTE"
            "JKBIxBzIDEhAxCCUSEDECIQQNECJAAC4zAAAzAQASMQkyAxIQMwAHKRIQMwEHKhIQ"
            "MwAIIQULMwEIIQYLEhAzAAghBw8QEKN0eG6Jo2FtdM4ABJPgo2ZlZc4AId/gomZ2A"
            "aJnaMQgf4OxZX/x/FO5LcGBSKHWXfwtSx+j1ncoSt3SABJtkGmjZ3JwxCBLA74bTV"
            "35FJNL1h0K9ZbRU24b4M1JRkD1YTogvvDXbqJsdmSjcmN2xCC3qUpIgHGWE8/1LPh"
            "9SGCalSN7IaITeeWSXbfsS5wsX6NzbmTEIDjx8HKnDaFoZSEjASK6mVBaawWJIylw"
            "GzyT0Rh4WuMSpHR5cGWjcGF5gqRsc2lngaFsxM4BIAgBwJaxAgIAwMQHZB6QTiYDI"
            "LO3BCfT4PJw36+yT68lZyyjP9vs0NLqLfcc6S9Ol/5iILepSkiAcZYTz/Us+H1IYJ"
            "qVI3shohN55ZJdt+xLnCxfILiQFDfxnzNzBZUDKbhLy+kUH9zRcLpHiac+L0QEAOw"
            "8MRAiEjEBIwwQMgQkEkAAGTEJKBIxBzIDEhAxCCUSEDECIQQNECJAAC4zAAAzAQAS"
            "MQkyAxIQMwAHKRIQMwEHKhIQMwAIIQULMwEIIQYLEhAzAAghBw8QEKN0eG6Jo2Ftd"
            "M4AD0JAo2ZlZc4AId/gomZ2AaJnaMQgf4OxZX/x/FO5LcGBSKHWXfwtSx+j1ncoSt"
            "3SABJtkGmjZ3JwxCBLA74bTV35FJNL1h0K9ZbRU24b4M1JRkD1YTogvvDXbqJsdmS"
            "jcmN2xCC4kBQ38Z8zcwWVAym4S8vpFB/c0XC6R4mnPi9EBADsPKNzbmTEIDjx8HKn"
            "DaFoZSEjASK6mVBaawWJIylwGzyT0Rh4WuMSpHR5cGWjcGF5")
        encoded_txns = b''
        for txn in txns:
            encoded_txns += base64.b64decode(encoding.msgpack_encode(txn))
        self.assertEqual(encoded_txns, golden_txns)

    def test_HTLC(self):
        addr1 = "726KBOYUJJNE5J5UHCSGQGWIBZWKCBN4WYD7YVSTEXEVNFPWUIJ7TAEOPM"
        addr2 = "42NJMHTPFVPXVSDGA6JGKUV6TARV5UZTMPFIREMLXHETRKIVW34QFSDFRE"
        preimage = "cHJlaW1hZ2U="
        hash_image = "EHZhE08h/HwCIj1Qq56zYAvD/8NxJCOh5Hux+anb9V8="
        s = template.HTLC(addr1, addr2, "sha256", hash_image, 600000, 1000)
        golden_addr = (
            "FBZIR3RWVT2BTGVOG25H3VAOLVD54RTCRNRLQCCJJO6SVSCT5IVDYKNCSU")

        golden = (
            "ASAE6AcBAMDPJCYDIOaalh5vLV96yGYHkmVSvpgjXtMzY8qIkYu5yTipFbb5IBB2Y"
            "RNPIfx8AiI9UKues2ALw//DcSQjoeR7sfmp2/VfIP68oLsUSlpOp7Q4pGgayA5soQ"
            "W8tgf8VlMlyVaV9qITMQEiDjEQIxIQMQcyAxIQMQgkEhAxCSgSLQEpEhAxCSoSMQI"
            "lDRAREA==")
        p = s.get_program()
        self.assertEqual(p, base64.b64decode(golden))
        self.assertEqual(s.get_address(), golden_addr)
        golden_ltxn = (
            "gqRsc2lngqNhcmeRxAhwcmVpbWFnZaFsxJcBIAToBwEAwM8kJgMg5pqWHm8tX3rIZ"
            "geSZVK+mCNe0zNjyoiRi7nJOKkVtvkgEHZhE08h/HwCIj1Qq56zYAvD/8NxJCOh5H"
            "ux+anb9V8g/ryguxRKWk6ntDikaBrIDmyhBby2B/xWUyXJVpX2ohMxASIOMRAjEhA"
            "xBzIDEhAxCCQSEDEJKBItASkSEDEJKhIxAiUNEBEQo3R4boelY2xvc2XEIOaalh5v"
            "LV96yGYHkmVSvpgjXtMzY8qIkYu5yTipFbb5o2ZlZc0D6KJmdgGiZ2jEIH+DsWV/8"
            "fxTuS3BgUih1l38LUsfo9Z3KErd0gASbZBpomx2ZKNzbmTEIChyiO42rPQZmq42un"
            "3UDl1H3kZii2K4CElLvSrIU+oqpHR5cGWjcGF5")
        sp = transaction.SuggestedParams(
            0, 1, 100, "f4OxZX/x/FO5LcGBSKHWXfwtSx+j1ncoSt3SABJtkGk=")
        ltxn = template.HTLC.get_transaction(p, preimage, sp)
        self.assertEqual(golden_ltxn, encoding.msgpack_encode(ltxn))

    def test_dynamic_fee(self):
        addr1 = "726KBOYUJJNE5J5UHCSGQGWIBZWKCBN4WYD7YVSTEXEVNFPWUIJ7TAEOPM"
        addr2 = "42NJMHTPFVPXVSDGA6JGKUV6TARV5UZTMPFIREMLXHETRKIVW34QFSDFRE"
        sp = transaction.SuggestedParams(
            0, 12345, 12346, "f4OxZX/x/FO5LcGBSKHWXfwtSx+j1ncoSt3SABJtkGk=")

        s = template.DynamicFee(addr1, 5000, sp, addr2)
        s.lease_value = base64.b64decode(
            "f4OxZX/x/FO5LcGBSKHWXfwtSx+j1ncoSt3SABJtkGk=")

        golden_addr = (
            "GCI4WWDIWUFATVPOQ372OZYG52EULPUZKI7Y34MXK3ZJKIBZXHD2H5C5TI")

        golden = (
            "ASAFAgGIJ7lgumAmAyD+vKC7FEpaTqe0OKRoGsgObKEFvLYH/FZTJclWlfaiEyDmm"
            "pYeby1feshmB5JlUr6YI17TM2PKiJGLuck4qRW2+SB/g7Flf/H8U7ktwYFIodZd/C"
            "1LH6PWdyhK3dIAEm2QaTIEIhIzABAjEhAzAAcxABIQMwAIMQESEDEWIxIQMRAjEhA"
            "xBygSEDEJKRIQMQgkEhAxAiUSEDEEIQQSEDEGKhIQ")
        p = s.get_program()
        self.assertEqual(p, base64.b64decode(golden))
        self.assertEqual(s.get_address(), golden_addr)
        sk = (
            "cv8E0Ln24FSkwDgGeuXKStOTGcze5u8yldpXxgrBxumFPYdMJymqcGoxdDeyuM8t6"
            "Kxixfq0PJCyJP71uhYT7w==")
        txn, lsig = s.sign_dynamic_fee(sk)

        golden_txn = (
            "iqNhbXTNE4ilY2xvc2XEIOaalh5vLV96yGYHkmVSvpgjXtMzY8qIkYu5yTipFbb5"
            "o2ZlZc0D6KJmds0wOaJnaMQgf4OxZX/x/FO5LcGBSKHWXfwtSx+j1ncoSt3SABJtk"
            "GmibHbNMDqibHjEIH+DsWV/8fxTuS3BgUih1l38LUsfo9Z3KErd0gASbZBpo3Jjds"
            "Qg/ryguxRKWk6ntDikaBrIDmyhBby2B/xWUyXJVpX2ohOjc25kxCCFPYdMJymqcGo"
            "xdDeyuM8t6Kxixfq0PJCyJP71uhYT76R0eXBlo3BheQ==")
        golden_lsig = (
            "gqFsxLEBIAUCAYgnuWC6YCYDIP68oLsUSlpOp7Q4pGgayA5soQW8tgf8VlMlyVaV9"
            "qITIOaalh5vLV96yGYHkmVSvpgjXtMzY8qIkYu5yTipFbb5IH+DsWV/8fxTuS3BgU"
            "ih1l38LUsfo9Z3KErd0gASbZBpMgQiEjMAECMSEDMABzEAEhAzAAgxARIQMRYjEhA"
            "xECMSEDEHKBIQMQkpEhAxCCQSEDECJRIQMQQhBBIQMQYqEhCjc2lnxEAhLNdfdDp9"
            "Wbi0YwsEQCpP7TVHbHG7y41F4MoESNW/vL1guS+5Wj4f5V9fmM63/VKTSMFidHOSw"
            "m5o+pbV5lYH")

        self.assertEqual(golden_txn, encoding.msgpack_encode(txn))
        self.assertEqual(golden_lsig, encoding.msgpack_encode(lsig))

        sk_2 = (
            "2qjz96Vj9M6YOqtNlfJUOKac13EHCXyDty94ozCjuwwriI+jzFgStFx9E6kEk1l4+"
            "lFsW4Te2PY1KV8kNcccRg==")
        txns = s.get_transactions(txn, lsig, sk_2, 1234)

        golden_txns = (
            "gqNzaWfEQJBNVry9qdpnco+uQzwFicUWHteYUIxwDkdHqY5Qw2Q8Fc2StrQUgN+2k"
            "8q4rC0LKrTMJQnE+mLWhZgMMJvq3QCjdHhuiqNhbXTOAAWq6qNmZWXOAATzvqJmds"
            "0wOaJnaMQgf4OxZX/x/FO5LcGBSKHWXfwtSx+j1ncoSt3SABJtkGmjZ3JwxCCCVfq"
            "hCinRBXKMIq9eSrJQIXZ+7iXUTig91oGd/mZEAqJsds0wOqJseMQgf4OxZX/x/FO5"
            "LcGBSKHWXfwtSx+j1ncoSt3SABJtkGmjcmN2xCCFPYdMJymqcGoxdDeyuM8t6Kxix"
            "fq0PJCyJP71uhYT76NzbmTEICuIj6PMWBK0XH0TqQSTWXj6UWxbhN7Y9jUpXyQ1xx"
            "xGpHR5cGWjcGF5gqRsc2lngqFsxLEBIAUCAYgnuWC6YCYDIP68oLsUSlpOp7Q4pGg"
            "ayA5soQW8tgf8VlMlyVaV9qITIOaalh5vLV96yGYHkmVSvpgjXtMzY8qIkYu5yTip"
            "Fbb5IH+DsWV/8fxTuS3BgUih1l38LUsfo9Z3KErd0gASbZBpMgQiEjMAECMSEDMAB"
            "zEAEhAzAAgxARIQMRYjEhAxECMSEDEHKBIQMQkpEhAxCCQSEDECJRIQMQQhBBIQMQ"
            "YqEhCjc2lnxEAhLNdfdDp9Wbi0YwsEQCpP7TVHbHG7y41F4MoESNW/vL1guS+5Wj4"
            "f5V9fmM63/VKTSMFidHOSwm5o+pbV5lYHo3R4boujYW10zROIpWNsb3NlxCDmmpYe"
            "by1feshmB5JlUr6YI17TM2PKiJGLuck4qRW2+aNmZWXOAAWq6qJmds0wOaJnaMQgf"
            "4OxZX/x/FO5LcGBSKHWXfwtSx+j1ncoSt3SABJtkGmjZ3JwxCCCVfqhCinRBXKMIq"
            "9eSrJQIXZ+7iXUTig91oGd/mZEAqJsds0wOqJseMQgf4OxZX/x/FO5LcGBSKHWXfw"
            "tSx+j1ncoSt3SABJtkGmjcmN2xCD+vKC7FEpaTqe0OKRoGsgObKEFvLYH/FZTJclW"
            "lfaiE6NzbmTEIIU9h0wnKapwajF0N7K4zy3orGLF+rQ8kLIk/vW6FhPvpHR5cGWjc"
            "GF5")
        actual = (base64.b64decode(encoding.msgpack_encode(txns[0])) +
                  base64.b64decode(encoding.msgpack_encode(txns[1])))
        self.assertEqual(golden_txns, base64.b64encode(actual).decode())

    def test_periodic_payment(self):
        addr = "SKXZDBHECM6AS73GVPGJHMIRDMJKEAN5TUGMUPSKJCQ44E6M6TC2H2UJ3I"
        s = template.PeriodicPayment(addr, 500000, 95, 100, 1000, 2445756)
        s.lease_value = base64.b64decode(
            "AQIDBAUGBwgBAgMEBQYHCAECAwQFBgcIAQIDBAUGBwg=")

        golden_addr = (
            "JMS3K4LSHPULANJIVQBTEDP5PZK6HHMDQS4OKHIMHUZZ6OILYO3FVQW7IY")

        golden = (
            "ASAHAegHZABfoMIevKOVASYCIAECAwQFBgcIAQIDBAUGBwgBAgMEBQYHCAECAwQFB"
            "gcIIJKvkYTkEzwJf2arzJOxERsSogG9nQzKPkpIoc4TzPTFMRAiEjEBIw4QMQIkGC"
            "USEDEEIQQxAggSEDEGKBIQMQkyAxIxBykSEDEIIQUSEDEJKRIxBzIDEhAxAiEGDRA"
            "xCCUSEBEQ")
        p = s.get_program()
        self.assertEqual(p, base64.b64decode(golden))
        self.assertEqual(s.get_address(), golden_addr)
        gh = "f4OxZX/x/FO5LcGBSKHWXfwtSx+j1ncoSt3SABJtkGk="
        sp = transaction.SuggestedParams(0, 1200, None, gh)

        ltxn = s.get_withdrawal_transaction(p, sp)
        golden_ltxn = (
            "gqRsc2lngaFsxJkBIAcB6AdkAF+gwh68o5UBJgIgAQIDBAUGBwgBAgMEBQYHCAECA"
            "wQFBgcIAQIDBAUGBwggkq+RhOQTPAl/ZqvMk7ERGxKiAb2dDMo+SkihzhPM9MUxEC"
            "ISMQEjDhAxAiQYJRIQMQQhBDECCBIQMQYoEhAxCTIDEjEHKRIQMQghBRIQMQkpEjE"
            "HMgMSEDECIQYNEDEIJRIQERCjdHhuiaNhbXTOAAehIKNmZWXNA+iiZnbNBLCiZ2jE"
            "IH+DsWV/8fxTuS3BgUih1l38LUsfo9Z3KErd0gASbZBpomx2zQUPomx4xCABAgMEB"
            "QYHCAECAwQFBgcIAQIDBAUGBwgBAgMEBQYHCKNyY3bEIJKvkYTkEzwJf2arzJOxER"
            "sSogG9nQzKPkpIoc4TzPTFo3NuZMQgSyW1cXI76LA1KKwDMg39flXjnYOEuOUdDD0"
            "znzkLw7akdHlwZaNwYXk=")
        self.assertEqual(golden_ltxn, encoding.msgpack_encode(ltxn))

    def test_limit_order_a(self):
        addr = "726KBOYUJJNE5J5UHCSGQGWIBZWKCBN4WYD7YVSTEXEVNFPWUIJ7TAEOPM"
        s = template.LimitOrder(addr, 12345, 30, 100, 123456, 5000000, 10000)

        golden_addr = (
            "LXQWT2XLIVNFS54VTLR63UY5K6AMIEWI7YTVE6LB4RWZDBZKH22ZO3S36I")

        golden = (
            "ASAKAAHAlrECApBOBLlgZB7AxAcmASD+vKC7FEpaTqe0OKRoGsgObKEFvLYH/FZTJ"
            "clWlfaiEzEWIhIxECMSEDEBJA4QMgQjEkAAVTIEJRIxCCEEDRAxCTIDEhAzARAhBR"
            "IQMwERIQYSEDMBFCgSEDMBEzIDEhAzARIhBx01AjUBMQghCB01BDUDNAE0Aw1AACQ"
            "0ATQDEjQCNAQPEEAAFgAxCSgSMQIhCQ0QMQcyAxIQMQgiEhAQ")
        p = s.get_program()

        self.assertEqual(p, base64.b64decode(golden))
        self.assertEqual(s.get_address(), golden_addr)

        sk = (
            "DTKVj7KMON3GSWBwMX9McQHtaDDi8SDEBi0bt4rOxlHNRahLa0zVG+25BDIaHB1dS"
            "oIHIsUQ8FFcdnCdKoG+Bg==")
        gh = "f4OxZX/x/FO5LcGBSKHWXfwtSx+j1ncoSt3SABJtkGk="
        sp = transaction.SuggestedParams(10, 1234, 2234, gh)
        [stx_1, stx_2] = s.get_swap_assets_transactions(
            p, 3000, 10000, sk, sp)
        golden_txn_1 = (
            "gqRsc2lngaFsxLcBIAoAAcCWsQICkE4EuWBkHsDEByYBIP68oLsUSlpOp7Q4pGgay"
            "A5soQW8tgf8VlMlyVaV9qITMRYiEjEQIxIQMQEkDhAyBCMSQABVMgQlEjEIIQQNED"
            "EJMgMSEDMBECEFEhAzAREhBhIQMwEUKBIQMwETMgMSEDMBEiEHHTUCNQExCCEIHTU"
            "ENQM0ATQDDUAAJDQBNAMSNAI0BA8QQAAWADEJKBIxAiEJDRAxBzIDEhAxCCISEBCj"
            "dHhuiaNhbXTNJxCjZmVlzQisomZ2zQTSomdoxCB/g7Flf/H8U7ktwYFIodZd/C1LH"
            "6PWdyhK3dIAEm2QaaNncnDEIKz368WOGpdE/Ww0L8wUu5Ly2u2bpG3ZSMKCJvcvGA"
            "pTomx2zQi6o3JjdsQgzUWoS2tM1RvtuQQyGhwdXUqCByLFEPBRXHZwnSqBvgajc25"
            "kxCBd4Wnq60VaWXeVmuPt0x1XgMQSyP4nUnlh5G2Rhyo+taR0eXBlo3BheQ==")
        golden_txn_2 = (
            "gqNzaWfEQKXv8Z6OUDNmiZ5phpoQJHmfKyBal4gBZLPYsByYnlXCAlXMBeVFG5CLP"
            "1k5L6BPyEG2/XIbjbyM0CGG55CxxAKjdHhuiqRhYW10zQu4pGFyY3bEIP68oLsUSl"
            "pOp7Q4pGgayA5soQW8tgf8VlMlyVaV9qITo2ZlZc0JJKJmds0E0qJnaMQgf4OxZX/"
            "x/FO5LcGBSKHWXfwtSx+j1ncoSt3SABJtkGmjZ3JwxCCs9+vFjhqXRP1sNC/MFLuS"
            "8trtm6Rt2UjCgib3LxgKU6Jsds0IuqNzbmTEIM1FqEtrTNUb7bkEMhocHV1Kggcix"
            "RDwUVx2cJ0qgb4GpHR5cGWlYXhmZXKkeGFpZM0wOQ==")

        self.assertEqual(encoding.msgpack_encode(stx_1), golden_txn_1)
        self.assertEqual(encoding.msgpack_encode(stx_2), golden_txn_2)


if __name__ == "__main__":
    to_run = [
        TestTransaction,
        TestMnemonic,
        TestAddress,
        TestMultisig,
        TestMsgpack,
        TestSignBytes,
        TestLogic,
        TestLogicSig,
        TestTemplate
    ]
    loader = unittest.TestLoader()
    suites = [loader.loadTestsFromTestCase(test_class)
              for test_class in to_run]
    suite = unittest.TestSuite(suites)
    runner = unittest.TextTestRunner(verbosity=2)
    results = runner.run(suite)<|MERGE_RESOLUTION|>--- conflicted
+++ resolved
@@ -187,19 +187,11 @@
         sk = mnemonic.to_private_key(mn)
         pk = mnemonic.to_public_key(mn)
         fee = 1000
-<<<<<<< HEAD
         first_round = 10000
         last_round = 11000
         gh = "SGO1GKSzyE7IEPItTxCByw9x8FmnrCDexi9/cOUJOiI="
-        votepk = "xMEOduMUvTB4sJM4jlbyJXisvHjDrZ1pnEYHQSJ0TYg="
-        selpk = "FSDjbQY+RPaa6rijWotIixQ+snuhLT/dYihjCKolGAw="
-=======
-        gh = "SGO1GKSzyE7IEPItTxCByw9x8FmnrCDexi9/cOUJOiI="
-        votepk = encoding.encode_address(base64.b64decode(
-            "Kv7QI7chi1y6axoy+t7wzAVpePqRq/rkjzWh/RMYyLo="))
-        selpk = encoding.encode_address(base64.b64decode(
-            "bPgrv4YogPcdaUAxrt1QysYZTVyRAuUMD4zQmCu9llc="))
->>>>>>> f17084e7
+        votepk = "Kv7QI7chi1y6axoy+t7wzAVpePqRq/rkjzWh/RMYyLo="
+        selpk = "bPgrv4YogPcdaUAxrt1QysYZTVyRAuUMD4zQmCu9llc="
         votefirst = 10000
         votelast = 10111
         votedilution = 11
@@ -209,16 +201,7 @@
         txn = transaction.KeyregTxn(pk, sp, votepk, selpk, votefirst, votelast,
                                     votedilution)
         signed_txn = txn.sign(sk)
-<<<<<<< HEAD
-        golden = ("gqNzaWfEQHJXgrGgN3Sxv3nh+c6lLqm8xpNZMYjvnH5CqeRyBVVnhBDjs" +
-                  "rL03MlLZ1fzdq4mhDM5dxokyWqnqDF4oOP87gajdHhui6NmZWXNA+iiZn" +
-                  "bNJxCiZ2jEIEhjtRiks8hOyBDyLU8QgcsPcfBZp6wg3sYvf3DlCToiomx" +
-                  "2zSr4pnNlbGtlecQgFSDjbQY+RPaa6rijWotIixQ+snuhLT/dYihjCKol" +
-                  "GAyjc25kxCAJ+9J2LAj4bFrmv23Xp6kB3mZ111Dgfoxcdphkfbbh/aR0e" +
-                  "XBlpmtleXJlZ6d2b3RlZnN0zScQpnZvdGVrZAundm90ZWtlecQgxMEOdu" +
-                  "MUvTB4sJM4jlbyJXisvHjDrZ1pnEYHQSJ0TYindm90ZWxzdM0nfw==")
-=======
-
+        
         golden = (
             "gqNzaWfEQEA8ANbrvTRxU9c8v6WERcEPw7D/HacRgg4vICa61vEof60Wwtx6KJKDy"
             "vBuvViFeacLlngPY6vYCVP0DktTwQ2jdHhui6NmZWXNA+iiZnbOAATsD6JnaMQgSG"
@@ -227,8 +210,6 @@
             "16epAd5mdddQ4H6MXHaYZH224f2kdHlwZaZrZXlyZWendm90ZWZzdM0nEKZ2b3Rla"
             "2QLp3ZvdGVrZXnEICr+0CO3IYtcumsaMvre8MwFaXj6kav65I81of0TGMi6p3ZvdG"
             "Vsc3TNJ38=")
->>>>>>> f17084e7
-
         self.assertEqual(golden, encoding.msgpack_encode(signed_txn))
 
     def test_serialize_asset_create(self):
