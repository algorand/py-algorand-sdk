--- conflicted
+++ resolved
@@ -1,12 +1,11 @@
 # Changelog
 
-<<<<<<< HEAD
 # BOX-STORAGE-VERSION TBD
 
 ## Changed
 
 - `class StateSchema`'s method `undictify()` now returns a `StateSchema` object instead of a python `dict`
-=======
+
 # v1.16.0
 
 ## What's Changed
@@ -24,7 +23,6 @@
 
 **Full Changelog**: https://github.com/algorand/py-algorand-sdk/compare/v1.15.0...v1.16.0
 
->>>>>>> 815929f2
 
 # v1.15.0
 
