--- conflicted
+++ resolved
@@ -1,12 +1,9 @@
 # Changelog
 
-<<<<<<< HEAD
-=======
 ## 1.0.5
 ### Added
 - custom headers and example
 
->>>>>>> 54abcd69
 ## 1.0.4
 ### Changed
 - more flexibility in transactions_by_address()
