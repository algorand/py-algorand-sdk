--- conflicted
+++ resolved
@@ -6,19 +6,13 @@
 
 ### Breaking Changes
 
-<<<<<<< HEAD
-* Removed `mnemonic.to_public_key` in favor of `account.address_from_private_key`.
-* Removed `algosdk.future` package.  Moved package contents to `algosdk`.
-* Removed `encoding.future_msgpack_decode` method in favor of `encoding.msgpack_decode` method.
-* Mark `LogicSig` class as hidden in favor of internal use, renaming it to `_LogicSig`.
-=======
 * Remove v1 algod API (`algosdk/algod.py`) due to API end-of-life (2022-12-01).  Instead, use v2 algod API (`algosdk/v2client/algod.py`).
 * Remove `algosdk.future` package.  Move package contents to `algosdk`.
 * Remove `encoding.future_msgpack_decode` method in favor of `encoding.msgpack_decode` method.
 * Remove `cost` field in `DryrunTxnResult` in favor of 2 fields:  `budget-added` and `budget-consumed`.  `cost` can be derived by `budget-consumed - budget-added`.
 * Remove `mnemonic.to_public_key` in favor of `account.address_from_private_key`.
 * Remove logicsig templates, `algosdk/data/langspec.json` and all methods in `logic` depending on it.
->>>>>>> fb114dc5
+* Mark `LogicSig` class as hidden in favor of internal use, renaming it to `_LogicSig`.
 
 # v1.20.2
 
